import * as React from "react";
import * as electron from "electron";
import { parse } from "node:path";
import { v4 as uuidv4 } from "uuid";
import keybindings from "../../assets/keybindings.json";

type KeyPressDecl = {
    mods: {
        Cmd?: boolean;
        Option?: boolean;
        Shift?: boolean;
        Ctrl?: boolean;
        Alt?: boolean;
        Meta?: boolean;
    };
    key: string;
    keyType: string;
};

<<<<<<< HEAD
const KeyTypeCodeRegex = /:c{(.*)}/;
=======
const KeyTypeCodeRegex = /c{(.*)}/;
>>>>>>> 237a1088
const KeyTypeKey = "key";
const KeyTypeCode = "code";

type KeybindCallback = (event: WaveKeyboardEvent) => boolean;

type Keybind = {
    domain: string;
    keybinding: string;
    callback: KeybindCallback;
};

const KeybindLevels = ["system", "modal", "app", "pane", "plugin"];

class KeybindManager {
    domainCallbacks: Map<string, KeybindCallback>;
    levelMap: Map<string, Array<Keybind>>;
    levelArray: Array<string>;
    keyDescriptionsMap: Map<string, Array<string>>;

    processLevel(nativeEvent: any, event: WaveKeyboardEvent, keybindsArray: Array<Keybind>): boolean {
        // iterate through keybinds in backwards order
        for (let index = keybindsArray.length - 1; index >= 0; index--) {
            let curKeybind = keybindsArray[index];
            if (this.checkKeyPressed(event, curKeybind.keybinding)) {
                let shouldReturn = false;
                if (curKeybind.callback != null) {
<<<<<<< HEAD
                    console.log("Calling callback", curKeybind.domain);
                    shouldReturn = curKeybind.callback(event);
                    console.log("callback return value", shouldReturn);
=======
                    shouldReturn = curKeybind.callback(event);
>>>>>>> 237a1088
                }
                if (!shouldReturn && this.domainCallbacks.has(curKeybind.domain)) {
                    let curDomainCallback = this.domainCallbacks.get(curKeybind.domain);
                    if (curDomainCallback != null) {
                        shouldReturn = curDomainCallback(event);
                    } else {
                        console.log("domain callback for ", curKeybind.domain, " is null. This should never happen");
                    }
                }
                if (shouldReturn) {
                    nativeEvent.preventDefault();
                    nativeEvent.stopPropagation();
                    return true;
                }
            }
        }
        return false;
    }

    processKeyEvent(nativeEvent: any, event: WaveKeyboardEvent) {
        let modalLevel = this.levelMap.get("modal");
        if (modalLevel.length != 0) {
<<<<<<< HEAD
            console.log("processing modal");
=======
            // console.log("processing modal");
>>>>>>> 237a1088
            // special case when modal keybindings are present
            let shouldReturn = this.processLevel(nativeEvent, event, modalLevel);
            if (shouldReturn) {
                return;
            }
            let systemLevel = this.levelMap.get("system");
            this.processLevel(nativeEvent, event, systemLevel);
            return;
        }
        for (let index = this.levelArray.length - 1; index >= 0; index--) {
            let curLevel = this.levelArray[index];
            let curKeybindsArray;
            if (this.levelMap.has(curLevel)) {
                curKeybindsArray = this.levelMap.get(curLevel);
            } else {
                console.error("error processing key event: couldn't find level: ", curLevel);
                continue;
            }
            let shouldReturn = this.processLevel(nativeEvent, event, curKeybindsArray);
            if (shouldReturn) {
                return;
            }
        }
    }

    keybindingAlreadyAdded(level: string, domain: string, keybinding: string) {
        if (!this.levelMap.has(level)) {
            return false;
        }
        let keybindsArray = this.levelMap.get(level);
        for (let index = 0; index < keybindsArray.length; index++) {
            let curKeybind = keybindsArray[index];
            if (curKeybind.domain == domain && keybindingIsEqual(curKeybind.keybinding, keybinding)) {
                console.log("keybinding is equal: ", curKeybind.keybinding, keybinding, curKeybind.domain, domain);
                return true;
            }
        }
        return false;
    }

    registerKeybinding(level: string, domain: string, keybinding: string, callback: KeybindCallback): boolean {
        if (domain == "" || this.keybindingAlreadyAdded(level, domain, keybinding)) {
            return false;
        }
        // TODO: check if keybinding is valid
        let newKeybind = { domain: domain, keybinding: keybinding, callback: callback } as Keybind;
        if (!this.levelMap.has(level)) {
            return false;
        }
        let curKeybindArray = this.levelMap.get(level);
        curKeybindArray.push(newKeybind);
        this.levelMap.set(level, curKeybindArray);
        return true;
    }

    registerAndCheckKeyPressed(
        nativeEvent: any,
        waveEvent: WaveKeyboardEvent,
        level: string,
        keybinding: string
    ): boolean {
        let rtn = false;
        let curDomain = String(uuidv4());
        this.registerKeybinding(level, curDomain, keybinding, (waveEvent) => {
            rtn = true;
            return true;
        });
        this.processKeyEvent(nativeEvent, waveEvent);
        let didUnregister = this.unregisterKeybinding(level, curDomain, keybinding);
        return rtn;
    }

    registerAndProcessKeyEvent(
        nativeEvent: any,
        waveEvent: WaveKeyboardEvent,
        level: string,
        domain: string,
        keybinding: string,
        callback: KeybindCallback
    ) {
        this.registerKeybinding(level, domain, keybinding, callback);
        this.processKeyEvent(nativeEvent, waveEvent);
        this.unregisterKeybinding(level, domain, keybinding);
    }

    unregisterKeybinding(level: string, domain: string, keybinding: string): boolean {
        if (!this.levelMap.has(level)) {
            return false;
        }
        let keybindsArray = this.levelMap.get(level);
        for (let index = 0; index < keybindsArray.length; index++) {
            let curKeybind = keybindsArray[index];
            if (curKeybind.domain == domain && keybindingIsEqual(curKeybind.keybinding, keybinding)) {
<<<<<<< HEAD
                console.log("unregistering keybinding");
=======
                // console.log("unregistering keybinding");
>>>>>>> 237a1088
                keybindsArray.splice(index, 1);
                index--;
                this.levelMap.set(level, keybindsArray);
            }
            return true;
        }
        return false;
    }

    unregisterDomain(domain: string) {
        let foundKeybind = false;
        for (let levelIndex = 0; levelIndex < this.levelArray.length; levelIndex++) {
            let curLevel = this.levelArray[levelIndex];
            let curKeybindArray = this.levelMap.get(curLevel);
            for (let curArrayIndex = 0; curArrayIndex < curKeybindArray.length; curArrayIndex++) {
                let curKeybind = curKeybindArray[curArrayIndex];
                if (curKeybind.domain == domain) {
                    curKeybindArray.splice(curArrayIndex, 1);
                    curArrayIndex--;
                    foundKeybind = true;
                }
            }
        }
        this.domainCallbacks.delete(domain);
        return foundKeybind;
    }

    getKeyPressEventForDomain(domain: string, callback: KeybindCallback) {
        if (callback == null) {
            console.log("domain callback can't be null");
        }
        this.domainCallbacks.set(domain, callback);
    }

    constructor() {
        this.levelMap = new Map();
        this.domainCallbacks = new Map();
        this.levelArray = KeybindLevels;
        for (let index = 0; index < this.levelArray.length; index++) {
            let curLevel = this.levelArray[index];
            this.levelMap.set(curLevel, new Array<Keybind>());
        }
        this.initKeyDescriptionsMap();
    }

    initKeyDescriptionsMap() {
        this.keyDescriptionsMap = new Map();
        for (let index = 0; index < keybindings.length; index++) {
            let curKeybind = keybindings[index];
            this.keyDescriptionsMap.set(curKeybind.command, curKeybind.keys);
        }
        let error = false;
        let numberedTabKeybinds = [];
        for (let index = 1; index <= 9; index++) {
            let curKeybind = this.keyDescriptionsMap.get("app:selectTab-" + index);
            if (curKeybind == null) {
                error = true;
                break;
            }
            numberedTabKeybinds = numberedTabKeybinds.concat(curKeybind);
        }
        if (!error) {
            this.keyDescriptionsMap.set("app:selectNumberedTab", numberedTabKeybinds);
        }
        let numberedWorkspaceKeybinds = [];
        for (let index = 1; index <= 9; index++) {
            let curKeybind = this.keyDescriptionsMap.get("app:selectTab-" + index);
            if (curKeybind == null) {
                error = true;
                break;
            }
            numberedWorkspaceKeybinds = numberedWorkspaceKeybinds.concat(curKeybind);
        }
        if (!error) {
            this.keyDescriptionsMap.set("app:selectNumberedTab", numberedWorkspaceKeybinds);
        }
    }

    checkKeyPressed(event: WaveKeyboardEvent, keyDescription: string): boolean {
        if (keyDescription == "any") {
            return true;
        }
        if (!this.keyDescriptionsMap.has(keyDescription)) {
            return false;
        }
        let keyPressArray = this.keyDescriptionsMap.get(keyDescription);
        for (let index = 0; index < keyPressArray.length; index++) {
            let curKeyPress = keyPressArray[index];
            let pressed = checkKeyPressed(event, curKeyPress);
            if (pressed) {
                return true;
            }
        }
        return false;
    }

    checkKeysPressed(event: WaveKeyboardEvent, keyDescriptions: Array<string>) {
        for (let index = 0; index < keyDescriptions.length; index++) {
            let curKeyDesc = keyDescriptions[index];
            let pressed = this.checkKeyPressed(event, curKeyDesc);
            if (pressed) {
                return true;
            }
        }
        return false;
    }
}

var PLATFORM: string;
const PlatformMacOS: string = "darwin";

function setKeyUtilPlatform(platform: string) {
    PLATFORM = platform;
}

function keybindingIsEqual(bind1: string, bind2: string) {
    return bind1 == bind2;
}

function parseKeyDescription(keyDescription: string): KeyPressDecl {
    let rtn = { key: "", mods: {} } as KeyPressDecl;
    let keys = keyDescription.replace(/[()]/g, "").split(":");
    for (let key of keys) {
        if (key == "Cmd") {
            rtn.mods.Cmd = true;
        } else if (key == "Shift") {
            rtn.mods.Shift = true;
        } else if (key == "Ctrl") {
            rtn.mods.Ctrl = true;
        } else if (key == "Option") {
            rtn.mods.Option = true;
        } else if (key == "Alt") {
            rtn.mods.Alt = true;
        } else if (key == "Meta") {
            rtn.mods.Meta = true;
        } else {
            let { key: parsedKey, type: keyType } = parseKey(key);
            rtn.key = parsedKey;
            rtn.keyType = keyType;
            if (rtn.keyType == KeyTypeKey && key.length == 1) {
                // check for if key is upper case
                if (/[A-Z]/.test(key.charAt(0))) {
                    // this key is an upper case A - Z - we should apply the shift key, even if it wasn't specified
                    rtn.mods.Shift = true;
                } else if (key == " ") {
                    rtn.key = "Space";
                    // we allow " " and "Space" to be mapped to Space key
                }
            }
        }
    }
    return rtn;
}

function parseKey(key: string): { key: string; type: string } {
    let regexMatch = key.match(KeyTypeCodeRegex);
    if (regexMatch != null && regexMatch.length > 1) {
        let code = regexMatch[1];
        return { key: code, type: KeyTypeCode };
    } else if (regexMatch != null) {
        console.log("error: regexMatch is not null yet there is no captured group: ", regexMatch, key);
    }
    return { key: key, type: KeyTypeKey };
}

function checkKeyPressed(event: WaveKeyboardEvent, keyDescription: string): boolean {
    let keyPress = parseKeyDescription(keyDescription);
    if (keyPress.mods.Option && !event.option) {
        return false;
    }
    if (keyPress.mods.Cmd && !event.cmd) {
        return false;
    }
    if (keyPress.mods.Shift && !event.shift) {
        return false;
    }
    if (keyPress.mods.Ctrl && !event.control) {
        return false;
    }
    if (keyPress.mods.Alt && !event.alt) {
        return false;
    }
    if (keyPress.mods.Meta && !event.meta) {
        return false;
    }
    let eventKey = "";
    let descKey = keyPress.key;
    if (keyPress.keyType == KeyTypeCode) {
        eventKey = event.code;
    }
    if (keyPress.keyType == KeyTypeKey) {
        eventKey = event.key;
        if (eventKey.length == 1 && /[A-Z]/.test(eventKey.charAt(0))) {
            // key is upper case A-Z, this means shift is applied, we want to allow
            // "Shift:e" as well as "Shift:E" or "E"
            eventKey = eventKey.toLocaleLowerCase();
            descKey = descKey.toLocaleLowerCase();
        } else if (eventKey == " ") {
            eventKey = "Space";
            // a space key is shown as " ", we want users to be able to set space key as "Space" or " ", whichever they prefer
        }
    }
    if (descKey != eventKey) {
        return false;
    }
    return true;
}

// Cmd and Option are portable between Mac and Linux/Windows
type ModKeyStrs = "Cmd" | "Option" | "Shift" | "Ctrl" | "Alt" | "Meta";

interface WaveKeyboardEvent {
    type: string;
    /**
     * Equivalent to KeyboardEvent.key.
     */
    key: string;
    /**
     * Equivalent to KeyboardEvent.code.
     */
    code: string;
    /**
     * Equivalent to KeyboardEvent.shiftKey.
     */
    shift: boolean;
    /**
     * Equivalent to KeyboardEvent.controlKey.
     */
    control: boolean;
    /**
     * Equivalent to KeyboardEvent.altKey.
     */
    alt: boolean;
    /**
     * Equivalent to KeyboardEvent.metaKey.
     */
    meta: boolean;
    /**
     * cmd is special, on mac it is meta, on windows it is alt
     */
    cmd: boolean;
    /**
     * option is special, on mac it is alt, on windows it is meta
     */
    option: boolean;

    repeat: boolean;
    /**
     * Equivalent to KeyboardEvent.location.
     */
    location: number;
}

function adaptFromReactOrNativeKeyEvent(event: React.KeyboardEvent | KeyboardEvent): WaveKeyboardEvent {
    let rtn: WaveKeyboardEvent = {} as WaveKeyboardEvent;
    rtn.control = event.ctrlKey;
    rtn.shift = event.shiftKey;
    rtn.cmd = PLATFORM == PlatformMacOS ? event.metaKey : event.altKey;
    rtn.option = PLATFORM == PlatformMacOS ? event.altKey : event.metaKey;
    rtn.meta = event.metaKey;
    rtn.alt = event.altKey;
    rtn.code = event.code;
    rtn.key = event.key;
    rtn.location = event.location;
    rtn.type = event.type;
    rtn.repeat = event.repeat;
    return rtn;
}

function adaptFromElectronKeyEvent(event: any): WaveKeyboardEvent {
    let rtn: WaveKeyboardEvent = {} as WaveKeyboardEvent;
    rtn.type = event.type;
    rtn.control = event.control;
    rtn.cmd = PLATFORM == PlatformMacOS ? event.meta : event.alt;
    rtn.option = PLATFORM == PlatformMacOS ? event.alt : event.meta;
    rtn.meta = event.meta;
    rtn.alt = event.alt;
    rtn.shift = event.shift;
    rtn.repeat = event.isAutoRepeat;
    rtn.location = event.location;
    rtn.code = event.code;
    rtn.key = event.key;
    return rtn;
}

<<<<<<< HEAD
export { KeybindManager, adaptFromElectronKeyEvent, adaptFromReactOrNativeKeyEvent, setKeyUtilPlatform };
=======
export {
    KeybindManager,
    adaptFromElectronKeyEvent,
    adaptFromReactOrNativeKeyEvent,
    setKeyUtilPlatform,
    checkKeyPressed,
};
>>>>>>> 237a1088
export type { WaveKeyboardEvent };<|MERGE_RESOLUTION|>--- conflicted
+++ resolved
@@ -1,5 +1,8 @@
 import * as React from "react";
 import * as electron from "electron";
+import { parse } from "node:path";
+import { v4 as uuidv4 } from "uuid";
+import keybindings from "../../assets/keybindings.json";
 import { parse } from "node:path";
 import { v4 as uuidv4 } from "uuid";
 import keybindings from "../../assets/keybindings.json";
@@ -17,11 +20,7 @@
     keyType: string;
 };
 
-<<<<<<< HEAD
-const KeyTypeCodeRegex = /:c{(.*)}/;
-=======
 const KeyTypeCodeRegex = /c{(.*)}/;
->>>>>>> 237a1088
 const KeyTypeKey = "key";
 const KeyTypeCode = "code";
 
@@ -48,13 +47,7 @@
             if (this.checkKeyPressed(event, curKeybind.keybinding)) {
                 let shouldReturn = false;
                 if (curKeybind.callback != null) {
-<<<<<<< HEAD
-                    console.log("Calling callback", curKeybind.domain);
                     shouldReturn = curKeybind.callback(event);
-                    console.log("callback return value", shouldReturn);
-=======
-                    shouldReturn = curKeybind.callback(event);
->>>>>>> 237a1088
                 }
                 if (!shouldReturn && this.domainCallbacks.has(curKeybind.domain)) {
                     let curDomainCallback = this.domainCallbacks.get(curKeybind.domain);
@@ -77,11 +70,7 @@
     processKeyEvent(nativeEvent: any, event: WaveKeyboardEvent) {
         let modalLevel = this.levelMap.get("modal");
         if (modalLevel.length != 0) {
-<<<<<<< HEAD
-            console.log("processing modal");
-=======
             // console.log("processing modal");
->>>>>>> 237a1088
             // special case when modal keybindings are present
             let shouldReturn = this.processLevel(nativeEvent, event, modalLevel);
             if (shouldReturn) {
@@ -175,11 +164,7 @@
         for (let index = 0; index < keybindsArray.length; index++) {
             let curKeybind = keybindsArray[index];
             if (curKeybind.domain == domain && keybindingIsEqual(curKeybind.keybinding, keybinding)) {
-<<<<<<< HEAD
-                console.log("unregistering keybinding");
-=======
                 // console.log("unregistering keybinding");
->>>>>>> 237a1088
                 keybindsArray.splice(index, 1);
                 index--;
                 this.levelMap.set(level, keybindsArray);
@@ -465,9 +450,6 @@
     return rtn;
 }
 
-<<<<<<< HEAD
-export { KeybindManager, adaptFromElectronKeyEvent, adaptFromReactOrNativeKeyEvent, setKeyUtilPlatform };
-=======
 export {
     KeybindManager,
     adaptFromElectronKeyEvent,
@@ -475,5 +457,4 @@
     setKeyUtilPlatform,
     checkKeyPressed,
 };
->>>>>>> 237a1088
 export type { WaveKeyboardEvent };