// Copyright 2023, Command Line Inc.
// SPDX-License-Identifier: Apache-2.0

import * as React from "react";
import * as mobxReact from "mobx-react";
import * as mobx from "mobx";
import { boundMethod } from "autobind-decorator";
import { If } from "tsx-control-statements/components";
<<<<<<< HEAD
import { GlobalModel, GlobalCommandRunner, RemotesModel, getApi } from "@/models";
import { Toggle, InlineSettingsTextEdit, SettingsError, Dropdown, Button } from "@/common/elements";
=======
import { GlobalModel, GlobalCommandRunner, RemotesModel } from "@/models";
import { Toggle, InlineSettingsTextEdit, SettingsError, Dropdown } from "@/common/elements";
>>>>>>> d923de41
import { commandRtnHandler, isBlank } from "@/util/util";
import { getTermThemes } from "@/util/themeutil";
import * as appconst from "@/app/appconst";

import "./clientsettings.less";
import { MainView } from "@/common/elements/mainview";

class ClientSettingsKeybindings extends React.Component<{}, {}> {
    componentDidMount() {
        let clientSettingsViewModel = GlobalModel.clientSettingsViewModel;
        let keybindManager = GlobalModel.keybindManager;
        keybindManager.registerKeybinding("mainview", "clientsettings", "generic:cancel", (waveEvent) => {
            clientSettingsViewModel.closeView();
            return true;
        });
    }

    componentWillUnmount() {
        GlobalModel.keybindManager.unregisterDomain("clientsettings");
    }

    render() {
        return null;
    }
}

@mobxReact.observer
class ClientSettingsView extends React.Component<{ model: RemotesModel }, { hoveredItemId: string }> {
    errorMessage: OV<string> = mobx.observable.box(null, { name: "ClientSettings-errorMessage" });

    @boundMethod
    dismissError(): void {
        mobx.action(() => {
            this.errorMessage.set(null);
        })();
    }

    @boundMethod
    handleChangeFontSize(fontSize: string): void {
        const newFontSize = Number(fontSize);
        if (GlobalModel.getTermFontSize() == newFontSize) {
            return;
        }
        const prtn = GlobalCommandRunner.setTermFontSize(newFontSize, false);
        commandRtnHandler(prtn, this.errorMessage);
    }

    @boundMethod
    handleChangeFontFamily(fontFamily: string): void {
        if (GlobalModel.getTermFontFamily() == fontFamily) {
            return;
        }
        const prtn = GlobalCommandRunner.setTermFontFamily(fontFamily, false);
        commandRtnHandler(prtn, this.errorMessage);
    }

    @boundMethod
    handleChangeThemeSource(themeSource: NativeThemeSource): void {
        if (GlobalModel.getThemeSource() == themeSource) {
            return;
        }
        const prtn = GlobalCommandRunner.setTheme(themeSource, false);
        GlobalModel.getElectronApi().setNativeThemeSource(themeSource);
        commandRtnHandler(prtn, this.errorMessage);
    }

    @boundMethod
    handleChangeTermTheme(theme: string): void {
        // For global terminal theme, the key is global, otherwise it's either
        // sessionId or screenId.
        const currTheme = GlobalModel.getTermTheme()["global"];
        if (currTheme == theme) {
            return;
        }

        const prtn = GlobalCommandRunner.setGlobalTermTheme(theme, false);
        commandRtnHandler(prtn, this.errorMessage);
    }

    @boundMethod
    handleChangeTelemetry(val: boolean): void {
        let prtn: Promise<CommandRtnType> = null;
        if (val) {
            prtn = GlobalCommandRunner.telemetryOn(false);
        } else {
            prtn = GlobalCommandRunner.telemetryOff(false);
        }
        commandRtnHandler(prtn, this.errorMessage);
    }

    @boundMethod
    handleChangeReleaseCheck(val: boolean): void {
        let prtn: Promise<CommandRtnType> = null;
        if (val) {
            prtn = GlobalCommandRunner.releaseCheckAutoOn(false);
        } else {
            prtn = GlobalCommandRunner.releaseCheckAutoOff(false);
        }
        commandRtnHandler(prtn, this.errorMessage);
        GlobalModel.getElectronApi().changeAutoUpdate(val);
    }

    @boundMethod
    handleChangeAutocompleteEnabled(val: boolean): void {
        const prtn: Promise<CommandRtnType> = GlobalCommandRunner.setAutocompleteEnabled(val);
        commandRtnHandler(prtn, this.errorMessage);
    }

    getFontSizes(): DropdownItem[] {
        const availableFontSizes: DropdownItem[] = [];
        for (let s = appconst.MinFontSize; s <= appconst.MaxFontSize; s++) {
            availableFontSizes.push({ label: s + "px", value: String(s) });
        }
        return availableFontSizes;
    }

    getFontFamilies(): DropdownItem[] {
        const availableFontFamilies: DropdownItem[] = [];
        availableFontFamilies.push({ label: "JetBrains Mono", value: "JetBrains Mono" });
        availableFontFamilies.push({ label: "Hack", value: "Hack" });
        availableFontFamilies.push({ label: "Fira Code", value: "Fira Code" });
        return availableFontFamilies;
    }

    getThemeSources(): DropdownItem[] {
        const themeSources: DropdownItem[] = [];
        themeSources.push({ label: "Dark", value: "dark" });
        themeSources.push({ label: "Light", value: "light" });
        themeSources.push({ label: "System", value: "system" });
        return themeSources;
    }

    @boundMethod
    inlineUpdateOpenAIModel(newModel: string): void {
        const prtn = GlobalCommandRunner.setClientOpenAISettings({ model: newModel });
        commandRtnHandler(prtn, this.errorMessage);
    }

    @boundMethod
    inlineUpdateOpenAIToken(newToken: string): void {
        const prtn = GlobalCommandRunner.setClientOpenAISettings({ apitoken: newToken });
        commandRtnHandler(prtn, this.errorMessage);
    }

    @boundMethod
    inlineUpdateOpenAIMaxTokens(newMaxTokensStr: string): void {
        const prtn = GlobalCommandRunner.setClientOpenAISettings({ maxtokens: newMaxTokensStr });
        commandRtnHandler(prtn, this.errorMessage);
    }

    @boundMethod
    inlineUpdateOpenAIBaseURL(newBaseURL: string): void {
        const prtn = GlobalCommandRunner.setClientOpenAISettings({ baseurl: newBaseURL });
        commandRtnHandler(prtn, this.errorMessage);
    }

    @boundMethod
    setErrorMessage(msg: string): void {
        mobx.action(() => {
            this.errorMessage.set(msg);
        })();
    }

    @boundMethod
    handleChangeShortcut(newShortcut: string): void {
        const prtn = GlobalCommandRunner.setGlobalShortcut(newShortcut);
        commandRtnHandler(prtn, this.errorMessage);
    }

    getFKeys(): DropdownItem[] {
        const opts: DropdownItem[] = [];
        opts.push({ label: "Disabled", value: "" });
        const platform = GlobalModel.getPlatform();
        for (let i = 1; i <= 12; i++) {
            const shortcut = (platform == "darwin" ? "Cmd" : "Alt") + "+F" + String(i);
            opts.push({ label: shortcut, value: shortcut });
        }
        return opts;
    }

    getCurrentShortcut(): string {
        const clientData = GlobalModel.clientData.get();
        return clientData?.clientopts?.globalshortcut ?? "";
    }

    @boundMethod
    handleClose() {
        GlobalModel.clientSettingsViewModel.closeView();
    }

    render() {
        const isHidden = GlobalModel.activeMainView.get() != "clientsettings";
        if (isHidden) {
            return null;
        }

        const cdata: ClientDataType = GlobalModel.clientData.get();
        const openAIOpts = cdata.openaiopts ?? {};
        const apiTokenStr = isBlank(openAIOpts.apitoken) ? "(not set)" : "********";
        const maxTokensStr = String(
            openAIOpts.maxtokens == null || openAIOpts.maxtokens == 0 ? 1000 : openAIOpts.maxtokens
        );
        const curFontSize = GlobalModel.getTermFontSize();
        const curFontFamily = GlobalModel.getTermFontFamily();
        const curTheme = GlobalModel.getThemeSource();
        const termThemes = getTermThemes(GlobalModel.termThemes, "Wave Default");
        const currTermTheme = GlobalModel.getTermTheme()["global"] ?? termThemes[0].label;

        return (
            <MainView className="clientsettings-view" title="Client Settings" onClose={this.handleClose}>
                <If condition={!isHidden}>
                    <ClientSettingsKeybindings></ClientSettingsKeybindings>
                </If>
                <div className="content">
                    <div className="settings-field">
                        <div className="settings-label">Term Font Size</div>
                        <div className="settings-input">
                            <Dropdown
                                className="font-size-dropdown"
                                options={this.getFontSizes()}
                                defaultValue={`${curFontSize}px`}
                                onChange={this.handleChangeFontSize}
                            />
                        </div>
                    </div>
                    <div className="settings-field">
                        <div className="settings-label">Term Font Family</div>
                        <div className="settings-input">
                            <Dropdown
                                className="font-size-dropdown"
                                options={this.getFontFamilies()}
                                defaultValue={curFontFamily}
                                onChange={this.handleChangeFontFamily}
                            />
                        </div>
                    </div>
                    <div className="settings-field">
                        <div className="settings-label">Theme</div>
                        <div className="settings-input">
                            <Dropdown
                                className="theme-dropdown"
                                options={this.getThemeSources()}
                                defaultValue={curTheme}
                                onChange={this.handleChangeThemeSource}
                            />
                        </div>
                    </div>
                    <If condition={termThemes.length > 0}>
                        <div className="settings-field">
                            <div className="settings-label">Terminal Theme</div>
                            <div className="settings-input">
                                <Dropdown
                                    className="terminal-theme-dropdown"
                                    options={termThemes}
                                    defaultValue={currTermTheme}
                                    onChange={this.handleChangeTermTheme}
                                />
                            </div>
                        </div>
                    </If>
                    <div className="settings-field">
                        <div className="settings-label">Client ID</div>
                        <div className="settings-input">{cdata.clientid}</div>
                    </div>
                    <div className="settings-field">
                        <div className="settings-label">Client Version</div>
                        <div className="settings-input">
                            {appconst.VERSION} {appconst.BUILD}
                        </div>
                    </div>
                    <div className="settings-field">
                        <div className="settings-label">DB Version</div>
                        <div className="settings-input">{cdata.dbversion}</div>
                    </div>
                    <div className="settings-field">
                        <div className="settings-label">Basic Telemetry</div>
                        <div className="settings-input">
                            <Toggle checked={!cdata.clientopts.notelemetry} onChange={this.handleChangeTelemetry} />
                        </div>
                    </div>
                    <div className="settings-field">
                        <div className="settings-label">Check for Updates</div>
                        <div className="settings-input">
                            <Toggle
                                checked={!cdata.clientopts.noreleasecheck}
                                onChange={this.handleChangeReleaseCheck}
                            />
                        </div>
                    </div>
                    <div className="settings-field">
                        <div className="settings-label">AI Token</div>
                        <div className="settings-input">
                            <InlineSettingsTextEdit
                                placeholder=""
                                text={apiTokenStr}
                                value={""}
                                onChange={this.inlineUpdateOpenAIToken}
                                maxLength={100}
                                showIcon={true}
                            />
                        </div>
                    </div>
                    <div className="settings-field">
                        <div className="settings-label">AI Base URL</div>
                        <div className="settings-input">
                            <InlineSettingsTextEdit
                                placeholder=""
                                text={isBlank(openAIOpts.baseurl) ? "openai default" : openAIOpts.baseurl}
                                value={openAIOpts.baseurl ?? ""}
                                onChange={this.inlineUpdateOpenAIBaseURL}
                                maxLength={200}
                                showIcon={true}
                            />
                        </div>
                    </div>
                    <div className="settings-field">
                        <div className="settings-label">AI Model</div>
                        <div className="settings-input">
                            <InlineSettingsTextEdit
                                placeholder="gpt-3.5-turbo"
                                text={isBlank(openAIOpts.model) ? "gpt-3.5-turbo" : openAIOpts.model}
                                value={openAIOpts.model ?? ""}
                                onChange={this.inlineUpdateOpenAIModel}
                                maxLength={100}
                                showIcon={true}
                            />
                        </div>
                    </div>
                    <div className="settings-field">
                        <div className="settings-label">AI MaxTokens</div>
                        <div className="settings-input">
                            <InlineSettingsTextEdit
                                placeholder=""
                                text={maxTokensStr}
                                value={maxTokensStr}
                                onChange={this.inlineUpdateOpenAIMaxTokens}
                                maxLength={10}
                                showIcon={true}
                            />
                        </div>
                    </div>
                    <div className="settings-field">
                        <div className="settings-label">Global Hotkey</div>
                        <div className="settings-input">
                            <Dropdown
                                className="hotkey-dropdown"
                                options={this.getFKeys()}
                                defaultValue={this.getCurrentShortcut()}
                                onChange={this.handleChangeShortcut}
                            />
                        </div>
                    </div>
                    <div className="settings-field">
                        <div className="settings-label">Command Autocomplete</div>
                        <div className="settings-input">
                            <Toggle
                                checked={cdata.clientopts.autocompleteenabled}
                                onChange={this.handleChangeAutocompleteEnabled}
                            />
                        </div>
                    </div>
                    <SettingsError errorMessage={this.errorMessage} />
                </div>
            </MainView>
        );
    }
}

export { ClientSettingsView };<|MERGE_RESOLUTION|>--- conflicted
+++ resolved
@@ -6,13 +6,8 @@
 import * as mobx from "mobx";
 import { boundMethod } from "autobind-decorator";
 import { If } from "tsx-control-statements/components";
-<<<<<<< HEAD
-import { GlobalModel, GlobalCommandRunner, RemotesModel, getApi } from "@/models";
+import { GlobalModel, GlobalCommandRunner, RemotesModel } from "@/models";
 import { Toggle, InlineSettingsTextEdit, SettingsError, Dropdown, Button } from "@/common/elements";
-=======
-import { GlobalModel, GlobalCommandRunner, RemotesModel } from "@/models";
-import { Toggle, InlineSettingsTextEdit, SettingsError, Dropdown } from "@/common/elements";
->>>>>>> d923de41
 import { commandRtnHandler, isBlank } from "@/util/util";
 import { getTermThemes } from "@/util/themeutil";
 import * as appconst from "@/app/appconst";
