// Copyright 2023, Command Line Inc.
// SPDX-License-Identifier: Apache-2.0

import * as React from "react";
import * as mobxReact from "mobx-react";
import * as mobx from "mobx";
import { boundMethod } from "autobind-decorator";
import { If } from "tsx-control-statements/components";
import { GlobalModel, GlobalCommandRunner, RemotesModel } from "@/models";
import { Toggle, InlineSettingsTextEdit, SettingsError, Dropdown } from "@/common/elements";
import { commandRtnHandler, isBlank } from "@/util/util";
import { getTermThemes } from "@/util/themeutil";
import * as appconst from "@/app/appconst";
import { MainView } from "@/common/elements/mainview";

import "./clientsettings.less";

class ClientSettingsKeybindings extends React.Component<{}, {}> {
    componentDidMount() {
        let clientSettingsViewModel = GlobalModel.clientSettingsViewModel;
        let keybindManager = GlobalModel.keybindManager;
        keybindManager.registerKeybinding("mainview", "clientsettings", "generic:cancel", (waveEvent) => {
            clientSettingsViewModel.closeView();
            return true;
        });
    }

    componentWillUnmount() {
        GlobalModel.keybindManager.unregisterDomain("clientsettings");
    }

    render() {
        return null;
    }
}

@mobxReact.observer
class ClientSettingsView extends React.Component<{ model: RemotesModel }, { hoveredItemId: string }> {
    errorMessage: OV<string> = mobx.observable.box(null, { name: "ClientSettings-errorMessage" });

    @boundMethod
    dismissError(): void {
        mobx.action(() => {
            this.errorMessage.set(null);
        })();
    }

    @boundMethod
    handleChangeFontSize(fontSize: string): void {
        const newFontSize = Number(fontSize);
        if (GlobalModel.getTermFontSize() == newFontSize) {
            return;
        }
        const prtn = GlobalCommandRunner.setTermFontSize(newFontSize, false);
        commandRtnHandler(prtn, this.errorMessage);
    }

    @boundMethod
    handleChangeFontFamily(fontFamily: string): void {
        if (GlobalModel.getTermFontFamily() == fontFamily) {
            return;
        }
        const prtn = GlobalCommandRunner.setTermFontFamily(fontFamily, false);
        commandRtnHandler(prtn, this.errorMessage);
    }

    @boundMethod
    handleChangeThemeSource(themeSource: NativeThemeSource): void {
        if (GlobalModel.getThemeSource() == themeSource) {
            return;
        }
        const prtn = GlobalCommandRunner.setTheme(themeSource, false);
        GlobalModel.getElectronApi().setNativeThemeSource(themeSource);
        commandRtnHandler(prtn, this.errorMessage);
    }

    @boundMethod
    handleChangeTermTheme(theme: string): void {
        // For root terminal theme, the key is root, otherwise it's either
        // sessionId or screenId.
        const currTheme = GlobalModel.getTermThemeSettings()["root"];
        if (currTheme == theme) {
            return;
        }
        const prtn = GlobalCommandRunner.setRootTermTheme(theme, false);
        commandRtnHandler(prtn, this.errorMessage);
    }

    @boundMethod
    handleChangeTelemetry(val: boolean): void {
        let prtn: Promise<CommandRtnType> = null;
        if (val) {
            prtn = GlobalCommandRunner.telemetryOn(false);
        } else {
            prtn = GlobalCommandRunner.telemetryOff(false);
        }
        commandRtnHandler(prtn, this.errorMessage);
    }

    @boundMethod
    handleChangeReleaseCheck(val: boolean): void {
        let prtn: Promise<CommandRtnType> = null;
        if (val) {
            prtn = GlobalCommandRunner.releaseCheckAutoOn(false);
        } else {
            prtn = GlobalCommandRunner.releaseCheckAutoOff(false);
        }
        commandRtnHandler(prtn, this.errorMessage);
        GlobalModel.getElectronApi().changeAutoUpdate(val);
    }

    @boundMethod
    handleChangeAutocompleteEnabled(val: boolean): void {
        const prtn: Promise<CommandRtnType> = GlobalCommandRunner.setAutocompleteEnabled(val);
        commandRtnHandler(prtn, this.errorMessage);
    }

    @boundMethod
    handleChangeAutocompleteDebuggingEnabled(val: boolean): void {
        mobx.action(() => {
            GlobalModel.autocompleteModel.loggingEnabled = val;
        })();
    }

    getFontSizes(): DropdownItem[] {
        const availableFontSizes: DropdownItem[] = [];
        for (let s = appconst.MinFontSize; s <= appconst.MaxFontSize; s++) {
            availableFontSizes.push({ label: s + "px", value: String(s) });
        }
        return availableFontSizes;
    }

    getFontFamilies(): DropdownItem[] {
        const availableFontFamilies: DropdownItem[] = [];
        availableFontFamilies.push({ label: "JetBrains Mono", value: "JetBrains Mono" });
        availableFontFamilies.push({ label: "Hack", value: "Hack" });
        availableFontFamilies.push({ label: "Fira Code", value: "Fira Code" });
        return availableFontFamilies;
    }

    getThemeSources(): DropdownItem[] {
        const themeSources: DropdownItem[] = [];
        themeSources.push({ label: "Dark", value: "dark" });
        themeSources.push({ label: "Light", value: "light" });
        themeSources.push({ label: "System", value: "system" });
        return themeSources;
    }

    @boundMethod
    inlineUpdateOpenAIModel(newModel: string): void {
        const prtn = GlobalCommandRunner.setClientOpenAISettings({ model: newModel });
        commandRtnHandler(prtn, this.errorMessage);
    }

    @boundMethod
    inlineUpdateOpenAIToken(newToken: string): void {
        const prtn = GlobalCommandRunner.setClientOpenAISettings({ apitoken: newToken });
        commandRtnHandler(prtn, this.errorMessage);
    }

    @boundMethod
    inlineUpdateOpenAIMaxTokens(newMaxTokensStr: string): void {
        const prtn = GlobalCommandRunner.setClientOpenAISettings({ maxtokens: newMaxTokensStr });
        commandRtnHandler(prtn, this.errorMessage);
    }

    @boundMethod
    inlineUpdateOpenAIBaseURL(newBaseURL: string): void {
        const prtn = GlobalCommandRunner.setClientOpenAISettings({ baseurl: newBaseURL });
        commandRtnHandler(prtn, this.errorMessage);
    }

    @boundMethod
    inlineUpdateOpenAITimeout(newTimeout: string): void {
        const prtn = GlobalCommandRunner.setClientOpenAISettings({ timeout: newTimeout });
        commandRtnHandler(prtn, this.errorMessage);
    }

    @boundMethod
    setErrorMessage(msg: string): void {
        mobx.action(() => {
            this.errorMessage.set(msg);
        })();
    }

    @boundMethod
    handleChangeShortcut(newShortcut: string): void {
        const prtn = GlobalCommandRunner.setGlobalShortcut(newShortcut);
        commandRtnHandler(prtn, this.errorMessage);
    }

    getFKeys(): DropdownItem[] {
        const opts: DropdownItem[] = [];
        opts.push({ label: "Disabled", value: "" });
        const platform = GlobalModel.getPlatform();
        for (let i = 1; i <= 12; i++) {
            const shortcut = (platform == "darwin" ? "Cmd" : "Alt") + "+F" + String(i);
            opts.push({ label: shortcut, value: shortcut });
        }
        return opts;
    }

    getCurrentShortcut(): string {
        const clientData = GlobalModel.clientData.get();
        return clientData?.clientopts?.globalshortcut ?? "";
    }

    @boundMethod
    handleClose() {
        GlobalModel.clientSettingsViewModel.closeView();
    }

    @boundMethod
    getSudoPwStoreOptions(): DropdownItem[] {
        const sudoCacheSources: DropdownItem[] = [];
        sudoCacheSources.push({ label: "On", value: "on" });
        sudoCacheSources.push({ label: "Off", value: "off" });
        sudoCacheSources.push({ label: "On Without Timeout", value: "notimeout" });
        return sudoCacheSources;
    }

    @boundMethod
    handleChangeSudoPwStoreConfig(store: string) {
        const prtn = GlobalCommandRunner.setSudoPwStore(store);
        commandRtnHandler(prtn, this.errorMessage);
    }

    @boundMethod
    handleChangeSudoPwTimeoutConfig(timeout: string) {
        if (Number(timeout) != 0) {
            const prtn = GlobalCommandRunner.setSudoPwTimeout(timeout);
            commandRtnHandler(prtn, this.errorMessage);
        }
    }

    @boundMethod
    handleChangeSudoPwClearOnSleepConfig(clearOnSleep: boolean) {
        const prtn = GlobalCommandRunner.setSudoPwClearOnSleep(clearOnSleep);
        commandRtnHandler(prtn, this.errorMessage);
    }

    render() {
        const isHidden = GlobalModel.activeMainView.get() != "clientsettings";
        if (isHidden) {
            return null;
        }

        const cdata: ClientDataType = GlobalModel.clientData.get();
        const openAIOpts = cdata.openaiopts ?? {};
        const apiTokenStr = isBlank(openAIOpts.apitoken) ? "(not set)" : "********";
        const maxTokensStr = String(
            openAIOpts.maxtokens == null || openAIOpts.maxtokens == 0 ? 1000 : openAIOpts.maxtokens
        );
        const aiTimeoutStr = String(
            openAIOpts.timeout == null || openAIOpts.timeout == 0 ? 10 : openAIOpts.timeout / 1000
        );
        const curFontSize = GlobalModel.getTermFontSize();
        const curFontFamily = GlobalModel.getTermFontFamily();
        const curTheme = GlobalModel.getThemeSource();
        const termThemes = getTermThemes(GlobalModel.termThemes.get(), "Wave Default");
        const currTermTheme = GlobalModel.getTermThemeSettings()["root"] ?? termThemes[0].label;
        const curSudoPwStore = GlobalModel.getSudoPwStore();
        const curSudoPwTimeout = String(GlobalModel.getSudoPwTimeout());
        const curSudoPwClearOnSleep = GlobalModel.getSudoPwClearOnSleep();

        return (
            <MainView className="clientsettings-view" title="Client Settings" onClose={this.handleClose}>
                <If condition={!isHidden}>
                    <ClientSettingsKeybindings></ClientSettingsKeybindings>
                </If>
                <div className="content">
                    <div className="settings-field">
                        <div className="settings-label">Term Font Size</div>
                        <div className="settings-input">
                            <Dropdown
                                className="font-size-dropdown"
                                options={this.getFontSizes()}
                                defaultValue={`${curFontSize}px`}
                                onChange={this.handleChangeFontSize}
                            />
                        </div>
                    </div>
                    <div className="settings-field">
                        <div className="settings-label">Term Font Family</div>
                        <div className="settings-input">
                            <Dropdown
                                className="font-size-dropdown"
                                options={this.getFontFamilies()}
                                defaultValue={curFontFamily}
                                onChange={this.handleChangeFontFamily}
                            />
                        </div>
                    </div>
                    <div className="settings-field">
                        <div className="settings-label">Theme</div>
                        <div className="settings-input">
                            <Dropdown
                                className="theme-dropdown"
                                options={this.getThemeSources()}
                                defaultValue={curTheme}
                                onChange={this.handleChangeThemeSource}
                            />
                        </div>
                    </div>
                    <If condition={termThemes.length > 0}>
                        <div className="settings-field">
                            <div className="settings-label">Terminal Theme</div>
                            <div className="settings-input">
                                <Dropdown
                                    className="terminal-theme-dropdown"
                                    options={termThemes}
                                    defaultValue={currTermTheme}
                                    onChange={this.handleChangeTermTheme}
                                />
                            </div>
                        </div>
                    </If>
                    <div className="settings-field">
                        <div className="settings-label">Client ID</div>
                        <div className="settings-input">{cdata.clientid}</div>
                    </div>
                    <div className="settings-field">
                        <div className="settings-label">Client Version</div>
                        <div className="settings-input">
                            {appconst.VERSION} {appconst.BUILD}
                        </div>
                    </div>
                    <div className="settings-field">
                        <div className="settings-label">DB Version</div>
                        <div className="settings-input">{cdata.dbversion}</div>
                    </div>
                    <div className="settings-field">
                        <div className="settings-label">Basic Telemetry</div>
                        <div className="settings-input">
                            <Toggle checked={!cdata.clientopts.notelemetry} onChange={this.handleChangeTelemetry} />
                        </div>
                    </div>
                    <div className="settings-field">
                        <div className="settings-label">Check for Updates</div>
                        <div className="settings-input">
                            <Toggle
                                checked={!cdata.clientopts.noreleasecheck}
                                onChange={this.handleChangeReleaseCheck}
                            />
                        </div>
                    </div>
                    <div className="settings-field">
                        <div className="settings-label">AI Token</div>
                        <div className="settings-input">
                            <InlineSettingsTextEdit
                                placeholder=""
                                text={apiTokenStr}
                                value={""}
                                onChange={this.inlineUpdateOpenAIToken}
                                maxLength={100}
                                showIcon={true}
                            />
                        </div>
                    </div>
                    <div className="settings-field">
                        <div className="settings-label">AI Base URL</div>
                        <div className="settings-input">
                            <InlineSettingsTextEdit
                                placeholder=""
                                text={isBlank(openAIOpts.baseurl) ? "openai default" : openAIOpts.baseurl}
                                value={openAIOpts.baseurl ?? ""}
                                onChange={this.inlineUpdateOpenAIBaseURL}
                                maxLength={200}
                                showIcon={true}
                            />
                        </div>
                    </div>
                    <div className="settings-field">
                        <div className="settings-label">AI Model</div>
                        <div className="settings-input">
                            <InlineSettingsTextEdit
                                placeholder="gpt-3.5-turbo"
                                text={isBlank(openAIOpts.model) ? "gpt-3.5-turbo" : openAIOpts.model}
                                value={openAIOpts.model ?? ""}
                                onChange={this.inlineUpdateOpenAIModel}
                                maxLength={100}
                                showIcon={true}
                            />
                        </div>
                    </div>
                    <div className="settings-field">
                        <div className="settings-label">AI MaxTokens</div>
                        <div className="settings-input">
                            <InlineSettingsTextEdit
                                placeholder=""
                                text={maxTokensStr}
                                value={maxTokensStr}
                                onChange={this.inlineUpdateOpenAIMaxTokens}
                                maxLength={10}
                                showIcon={true}
                            />
                        </div>
                    </div>
                    <div className="settings-field">
                        <div className="settings-label">AI Timeout (seconds)</div>
                        <div className="settings-input">
                            <InlineSettingsTextEdit
                                placeholder=""
                                text={aiTimeoutStr}
                                value={aiTimeoutStr}
                                onChange={this.inlineUpdateOpenAITimeout}
                                maxLength={10}
                                showIcon={true}
                            />
                        </div>
                    </div>
                    <div className="settings-field">
                        <div className="settings-label">Global Hotkey</div>
                        <div className="settings-input">
                            <Dropdown
                                className="hotkey-dropdown"
                                options={this.getFKeys()}
                                defaultValue={this.getCurrentShortcut()}
                                onChange={this.handleChangeShortcut}
                            />
                        </div>
                    </div>
                    <div className="settings-field">
<<<<<<< HEAD
                        <div className="settings-label">Command Autocomplete</div>
                        <div className="settings-input">
                            <Toggle
                                checked={cdata.clientopts.autocompleteenabled ?? false}
                                onChange={this.handleChangeAutocompleteEnabled}
=======
                        <div className="settings-label">Remember Sudo Password</div>
                        <div className="settings-input">
                            <Dropdown
                                className="hotkey-dropdown"
                                options={this.getSudoPwStoreOptions()}
                                defaultValue={curSudoPwStore}
                                onChange={this.handleChangeSudoPwStoreConfig}
                            />
                        </div>
                    </div>
                    <div className="settings-field">
                        <div className="settings-label">Sudo Timeout (Minutes)</div>
                        <div className="settings-input">
                            <InlineSettingsTextEdit
                                placeholder=""
                                text={curSudoPwTimeout}
                                value={curSudoPwTimeout}
                                onChange={this.handleChangeSudoPwTimeoutConfig}
                                maxLength={6}
                                showIcon={true}
                                isNumber={true}
>>>>>>> d0867477
                            />
                        </div>
                    </div>
                    <div className="settings-field">
<<<<<<< HEAD
                        <div className="settings-label">Command Autocomplete Debugging</div>
                        <div className="settings-input">
                            <Toggle
                                checked={GlobalModel.autocompleteModel.loggingEnabled}
                                onChange={this.handleChangeAutocompleteDebuggingEnabled}
=======
                        <div className="settings-label">Clear Sudo Password on Sleep</div>
                        <div className="settings-input">
                            <Toggle
                                checked={curSudoPwClearOnSleep}
                                onChange={this.handleChangeSudoPwClearOnSleepConfig}
>>>>>>> d0867477
                            />
                        </div>
                    </div>
                    <SettingsError errorMessage={this.errorMessage} />
                </div>
            </MainView>
        );
    }
}

export { ClientSettingsView };<|MERGE_RESOLUTION|>--- conflicted
+++ resolved
@@ -421,13 +421,6 @@
                         </div>
                     </div>
                     <div className="settings-field">
-<<<<<<< HEAD
-                        <div className="settings-label">Command Autocomplete</div>
-                        <div className="settings-input">
-                            <Toggle
-                                checked={cdata.clientopts.autocompleteenabled ?? false}
-                                onChange={this.handleChangeAutocompleteEnabled}
-=======
                         <div className="settings-label">Remember Sudo Password</div>
                         <div className="settings-input">
                             <Dropdown
@@ -449,24 +442,33 @@
                                 maxLength={6}
                                 showIcon={true}
                                 isNumber={true}
->>>>>>> d0867477
-                            />
-                        </div>
-                    </div>
-                    <div className="settings-field">
-<<<<<<< HEAD
+                            />
+                        </div>
+                    </div>
+                    <div className="settings-field">
+                        <div className="settings-label">Clear Sudo Password on Sleep</div>
+                        <div className="settings-input">
+                            <Toggle
+                                checked={curSudoPwClearOnSleep}
+                                onChange={this.handleChangeSudoPwClearOnSleepConfig}
+                            />
+                        </div>
+                    </div>
+                    <div className="settings-field">
+                        <div className="settings-label">Command Autocomplete</div>
+                        <div className="settings-input">
+                            <Toggle
+                                checked={cdata.clientopts.autocompleteenabled ?? false}
+                                onChange={this.handleChangeAutocompleteEnabled}
+                            />
+                        </div>
+                    </div>
+                    <div className="settings-field">
                         <div className="settings-label">Command Autocomplete Debugging</div>
                         <div className="settings-input">
                             <Toggle
                                 checked={GlobalModel.autocompleteModel.loggingEnabled}
                                 onChange={this.handleChangeAutocompleteDebuggingEnabled}
-=======
-                        <div className="settings-label">Clear Sudo Password on Sleep</div>
-                        <div className="settings-input">
-                            <Toggle
-                                checked={curSudoPwClearOnSleep}
-                                onChange={this.handleChangeSudoPwClearOnSleepConfig}
->>>>>>> d0867477
                             />
                         </div>
                     </div>
