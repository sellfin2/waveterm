// Copyright 2023, Command Line Inc.
// SPDX-License-Identifier: Apache-2.0

import * as React from "react";
import * as mobxReact from "mobx-react";
import * as mobx from "mobx";
import { boundMethod } from "autobind-decorator";
import { If } from "tsx-control-statements/components";
import { GlobalModel, GlobalCommandRunner, RemotesModel } from "@/models";
import { Toggle, InlineSettingsTextEdit, SettingsError, Dropdown } from "@/common/elements";
import { commandRtnHandler, isBlank } from "@/util/util";
import { getTermThemes } from "@/util/themeutil";
import * as appconst from "@/app/appconst";
import { MainView } from "@/common/elements/mainview";

import "./clientsettings.less";
<<<<<<< HEAD
=======
import { MainView } from "../common/elements/mainview";
import { OverlayScrollbarsComponent } from "overlayscrollbars-react";
>>>>>>> 4c0c4f42

class ClientSettingsKeybindings extends React.Component<{}, {}> {
    componentDidMount() {
        let clientSettingsViewModel = GlobalModel.clientSettingsViewModel;
        let keybindManager = GlobalModel.keybindManager;
        keybindManager.registerKeybinding("mainview", "clientsettings", "generic:cancel", (waveEvent) => {
            clientSettingsViewModel.closeView();
            return true;
        });
    }

    componentWillUnmount() {
        GlobalModel.keybindManager.unregisterDomain("clientsettings");
    }

    render() {
        return null;
    }
}

@mobxReact.observer
class ClientSettingsView extends React.Component<{ model: RemotesModel }, { hoveredItemId: string }> {
    errorMessage: OV<string> = mobx.observable.box(null, { name: "ClientSettings-errorMessage" });

    @boundMethod
    dismissError(): void {
        mobx.action(() => {
            this.errorMessage.set(null);
        })();
    }

    @boundMethod
    handleChangeFontSize(fontSize: string): void {
        const newFontSize = Number(fontSize);
        if (GlobalModel.getTermFontSize() == newFontSize) {
            return;
        }
        const prtn = GlobalCommandRunner.setTermFontSize(newFontSize, false);
        commandRtnHandler(prtn, this.errorMessage);
    }

    @boundMethod
    handleChangeFontFamily(fontFamily: string): void {
        if (GlobalModel.getTermFontFamily() == fontFamily) {
            return;
        }
        const prtn = GlobalCommandRunner.setTermFontFamily(fontFamily, false);
        commandRtnHandler(prtn, this.errorMessage);
    }

    @boundMethod
    handleChangeThemeSource(themeSource: NativeThemeSource): void {
        if (GlobalModel.getThemeSource() == themeSource) {
            return;
        }
        const prtn = GlobalCommandRunner.setTheme(themeSource, false);
        GlobalModel.getElectronApi().setNativeThemeSource(themeSource);
        commandRtnHandler(prtn, this.errorMessage);
    }

    @boundMethod
    handleChangeTermTheme(theme: string): void {
        // For root terminal theme, the key is root, otherwise it's either
        // sessionId or screenId.
        const currTheme = GlobalModel.getTermThemeSettings()["root"];
        if (currTheme == theme) {
            return;
        }
        const prtn = GlobalCommandRunner.setRootTermTheme(theme, false);
        commandRtnHandler(prtn, this.errorMessage);
    }

    @boundMethod
    handleChangeTelemetry(val: boolean): void {
        let prtn: Promise<CommandRtnType> = null;
        if (val) {
            prtn = GlobalCommandRunner.telemetryOn(false);
        } else {
            prtn = GlobalCommandRunner.telemetryOff(false);
        }
        commandRtnHandler(prtn, this.errorMessage);
    }

    @boundMethod
    handleChangeReleaseCheck(val: boolean): void {
        let prtn: Promise<CommandRtnType> = null;
        if (val) {
            prtn = GlobalCommandRunner.releaseCheckAutoOn(false);
        } else {
            prtn = GlobalCommandRunner.releaseCheckAutoOff(false);
        }
        commandRtnHandler(prtn, this.errorMessage);
        GlobalModel.getElectronApi().changeAutoUpdate(val);
    }

    @boundMethod
    handleChangeAutocompleteEnabled(val: boolean): void {
        const prtn: Promise<CommandRtnType> = GlobalCommandRunner.setAutocompleteEnabled(val);
        commandRtnHandler(prtn, this.errorMessage);
    }

    @boundMethod
    handleChangeAutocompleteDebuggingEnabled(val: boolean): void {
        mobx.action(() => {
            GlobalModel.autocompleteModel.loggingEnabled = val;
        })();
    }

    getFontSizes(): DropdownItem[] {
        const availableFontSizes: DropdownItem[] = [];
        for (let s = appconst.MinFontSize; s <= appconst.MaxFontSize; s++) {
            availableFontSizes.push({ label: s + "px", value: String(s) });
        }
        return availableFontSizes;
    }

    getFontFamilies(): DropdownItem[] {
        const availableFontFamilies: DropdownItem[] = [];
        availableFontFamilies.push({ label: "JetBrains Mono", value: "JetBrains Mono" });
        availableFontFamilies.push({ label: "Hack", value: "Hack" });
        availableFontFamilies.push({ label: "Fira Code", value: "Fira Code" });
        return availableFontFamilies;
    }

    getThemeSources(): DropdownItem[] {
        const themeSources: DropdownItem[] = [];
        themeSources.push({ label: "Dark", value: "dark" });
        themeSources.push({ label: "Light", value: "light" });
        themeSources.push({ label: "System", value: "system" });
        return themeSources;
    }

    @boundMethod
    inlineUpdateOpenAIModel(newModel: string): void {
        const prtn = GlobalCommandRunner.setClientOpenAISettings({ model: newModel });
        commandRtnHandler(prtn, this.errorMessage);
    }

    @boundMethod
    inlineUpdateOpenAIToken(newToken: string): void {
        const prtn = GlobalCommandRunner.setClientOpenAISettings({ apitoken: newToken });
        commandRtnHandler(prtn, this.errorMessage);
    }

    @boundMethod
    inlineUpdateOpenAIMaxTokens(newMaxTokensStr: string): void {
        const prtn = GlobalCommandRunner.setClientOpenAISettings({ maxtokens: newMaxTokensStr });
        commandRtnHandler(prtn, this.errorMessage);
    }

    @boundMethod
    inlineUpdateOpenAIBaseURL(newBaseURL: string): void {
        const prtn = GlobalCommandRunner.setClientOpenAISettings({ baseurl: newBaseURL });
        commandRtnHandler(prtn, this.errorMessage);
    }

    @boundMethod
    inlineUpdateOpenAITimeout(newTimeout: string): void {
        const prtn = GlobalCommandRunner.setClientOpenAISettings({ timeout: newTimeout });
        commandRtnHandler(prtn, this.errorMessage);
    }

    @boundMethod
    setErrorMessage(msg: string): void {
        mobx.action(() => {
            this.errorMessage.set(msg);
        })();
    }

    @boundMethod
    handleChangeShortcut(newShortcut: string): void {
        const prtn = GlobalCommandRunner.setGlobalShortcut(newShortcut);
        commandRtnHandler(prtn, this.errorMessage);
    }

    getFKeys(): DropdownItem[] {
        const opts: DropdownItem[] = [];
        opts.push({ label: "Disabled", value: "" });
        const platform = GlobalModel.getPlatform();
        for (let i = 1; i <= 12; i++) {
            const shortcut = (platform == "darwin" ? "Cmd" : "Alt") + "+F" + String(i);
            opts.push({ label: shortcut, value: shortcut });
        }
        return opts;
    }

    getCurrentShortcut(): string {
        const clientData = GlobalModel.clientData.get();
        return clientData?.clientopts?.globalshortcut ?? "";
    }

    @boundMethod
    handleClose() {
        GlobalModel.clientSettingsViewModel.closeView();
    }

    @boundMethod
    getSudoPwStoreOptions(): DropdownItem[] {
        const sudoCacheSources: DropdownItem[] = [];
        sudoCacheSources.push({ label: "On", value: "on" });
        sudoCacheSources.push({ label: "Off", value: "off" });
        sudoCacheSources.push({ label: "On Without Timeout", value: "notimeout" });
        return sudoCacheSources;
    }

    @boundMethod
    handleChangeSudoPwStoreConfig(store: string) {
        const prtn = GlobalCommandRunner.setSudoPwStore(store);
        commandRtnHandler(prtn, this.errorMessage);
    }

    @boundMethod
    handleChangeSudoPwTimeoutConfig(timeout: string) {
        if (Number(timeout) != 0) {
            const prtn = GlobalCommandRunner.setSudoPwTimeout(timeout);
            commandRtnHandler(prtn, this.errorMessage);
        }
    }

    @boundMethod
    handleChangeSudoPwClearOnSleepConfig(clearOnSleep: boolean) {
        const prtn = GlobalCommandRunner.setSudoPwClearOnSleep(clearOnSleep);
        commandRtnHandler(prtn, this.errorMessage);
    }

    render() {
        const isHidden = GlobalModel.activeMainView.get() != "clientsettings";
        if (isHidden) {
            return null;
        }

        const cdata: ClientDataType = GlobalModel.clientData.get();
        const openAIOpts = cdata.openaiopts ?? {};
        const apiTokenStr = isBlank(openAIOpts.apitoken) ? "(not set)" : "********";
        const maxTokensStr = String(
            openAIOpts.maxtokens == null || openAIOpts.maxtokens == 0 ? 1000 : openAIOpts.maxtokens
        );
        const aiTimeoutStr = String(
            openAIOpts.timeout == null || openAIOpts.timeout == 0 ? 10 : openAIOpts.timeout / 1000
        );
        const curFontSize = GlobalModel.getTermFontSize();
        const curFontFamily = GlobalModel.getTermFontFamily();
        const curTheme = GlobalModel.getThemeSource();
        const termThemes = getTermThemes(GlobalModel.termThemes.get(), "Wave Default");
        const currTermTheme = GlobalModel.getTermThemeSettings()["root"] ?? termThemes[0].label;
        const curSudoPwStore = GlobalModel.getSudoPwStore();
        const curSudoPwTimeout = String(GlobalModel.getSudoPwTimeout());
        const curSudoPwClearOnSleep = GlobalModel.getSudoPwClearOnSleep();

        return (
            <MainView
                className="clientsettings-view"
                title="Client Settings"
                onClose={this.handleClose}
                scrollable={true}
            >
                <If condition={!isHidden}>
                    <ClientSettingsKeybindings></ClientSettingsKeybindings>
                </If>
                <div className="content">
                    <div className="settings-field">
                        <div className="settings-label">Term Font Size</div>
                        <div className="settings-input">
                            <Dropdown
                                className="font-size-dropdown"
                                options={this.getFontSizes()}
                                defaultValue={`${curFontSize}px`}
                                onChange={this.handleChangeFontSize}
                            />
                        </div>
                    </div>
                    <div className="settings-field">
                        <div className="settings-label">Term Font Family</div>
                        <div className="settings-input">
                            <Dropdown
                                className="font-size-dropdown"
                                options={this.getFontFamilies()}
                                defaultValue={curFontFamily}
                                onChange={this.handleChangeFontFamily}
                            />
                        </div>
                    </div>
                    <div className="settings-field">
                        <div className="settings-label">Theme</div>
                        <div className="settings-input">
                            <Dropdown
                                className="theme-dropdown"
                                options={this.getThemeSources()}
                                defaultValue={curTheme}
                                onChange={this.handleChangeThemeSource}
                            />
                        </div>
                    </div>
                    <If condition={termThemes.length > 0}>
                        <div className="settings-field">
                            <div className="settings-label">Terminal Theme</div>
                            <div className="settings-input">
                                <Dropdown
                                    className="terminal-theme-dropdown"
                                    options={termThemes}
                                    defaultValue={currTermTheme}
                                    onChange={this.handleChangeTermTheme}
                                />
                            </div>
                        </div>
                    </If>
                    <div className="settings-field">
                        <div className="settings-label">Client ID</div>
                        <div className="settings-input">{cdata.clientid}</div>
                    </div>
                    <div className="settings-field">
                        <div className="settings-label">Client Version</div>
                        <div className="settings-input">
                            {appconst.VERSION} {appconst.BUILD}
                        </div>
                    </div>
                    <div className="settings-field">
                        <div className="settings-label">DB Version</div>
                        <div className="settings-input">{cdata.dbversion}</div>
                    </div>
                    <div className="settings-field">
                        <div className="settings-label">Basic Telemetry</div>
                        <div className="settings-input">
                            <Toggle checked={!cdata.clientopts.notelemetry} onChange={this.handleChangeTelemetry} />
                        </div>
                    </div>
                    <div className="settings-field">
                        <div className="settings-label">Check for Updates</div>
                        <div className="settings-input">
                            <Toggle
                                checked={!cdata.clientopts.noreleasecheck}
                                onChange={this.handleChangeReleaseCheck}
                            />
                        </div>
                    </div>
                    <div className="settings-field">
                        <div className="settings-label">AI Token</div>
                        <div className="settings-input">
                            <InlineSettingsTextEdit
                                placeholder=""
                                text={apiTokenStr}
                                value={""}
                                onChange={this.inlineUpdateOpenAIToken}
                                maxLength={100}
                                showIcon={true}
                            />
                        </div>
                    </div>
                    <div className="settings-field">
                        <div className="settings-label">AI Base URL</div>
                        <div className="settings-input">
                            <InlineSettingsTextEdit
                                placeholder=""
                                text={isBlank(openAIOpts.baseurl) ? "openai default" : openAIOpts.baseurl}
                                value={openAIOpts.baseurl ?? ""}
                                onChange={this.inlineUpdateOpenAIBaseURL}
                                maxLength={200}
                                showIcon={true}
                            />
                        </div>
                    </div>
                    <div className="settings-field">
                        <div className="settings-label">AI Model</div>
                        <div className="settings-input">
                            <InlineSettingsTextEdit
                                placeholder="gpt-3.5-turbo"
                                text={isBlank(openAIOpts.model) ? "gpt-3.5-turbo" : openAIOpts.model}
                                value={openAIOpts.model ?? ""}
                                onChange={this.inlineUpdateOpenAIModel}
                                maxLength={100}
                                showIcon={true}
                            />
                        </div>
                    </div>
                    <div className="settings-field">
                        <div className="settings-label">AI MaxTokens</div>
                        <div className="settings-input">
                            <InlineSettingsTextEdit
                                placeholder=""
                                text={maxTokensStr}
                                value={maxTokensStr}
                                onChange={this.inlineUpdateOpenAIMaxTokens}
                                maxLength={10}
                                showIcon={true}
                            />
                        </div>
                    </div>
                    <div className="settings-field">
                        <div className="settings-label">AI Timeout (seconds)</div>
                        <div className="settings-input">
                            <InlineSettingsTextEdit
                                placeholder=""
                                text={aiTimeoutStr}
                                value={aiTimeoutStr}
                                onChange={this.inlineUpdateOpenAITimeout}
                                maxLength={10}
                                showIcon={true}
                            />
                        </div>
                    </div>
                    <div className="settings-field">
                        <div className="settings-label">Global Hotkey</div>
                        <div className="settings-input">
                            <Dropdown
                                className="hotkey-dropdown"
                                options={this.getFKeys()}
                                defaultValue={this.getCurrentShortcut()}
                                onChange={this.handleChangeShortcut}
                            />
                        </div>
                    </div>
                    <div className="settings-field">
                        <div className="settings-label">Remember Sudo Password</div>
                        <div className="settings-input">
                            <Dropdown
                                className="hotkey-dropdown"
                                options={this.getSudoPwStoreOptions()}
                                defaultValue={curSudoPwStore}
                                onChange={this.handleChangeSudoPwStoreConfig}
                            />
                        </div>
                    </div>
                    <div className="settings-field">
                        <div className="settings-label">Sudo Timeout (Minutes)</div>
                        <div className="settings-input">
                            <InlineSettingsTextEdit
                                placeholder=""
                                text={curSudoPwTimeout}
                                value={curSudoPwTimeout}
                                onChange={this.handleChangeSudoPwTimeoutConfig}
                                maxLength={6}
                                showIcon={true}
                                isNumber={true}
                            />
                        </div>
                    </div>
                    <div className="settings-field">
                        <div className="settings-label">Clear Sudo Password on Sleep</div>
                        <div className="settings-input">
                            <Toggle
                                checked={curSudoPwClearOnSleep}
                                onChange={this.handleChangeSudoPwClearOnSleepConfig}
                            />
                        </div>
                    </div>
                    <div className="settings-field">
                        <div className="settings-label">Command Autocomplete</div>
                        <div className="settings-input">
                            <Toggle
                                checked={cdata.clientopts.autocompleteenabled ?? false}
                                onChange={this.handleChangeAutocompleteEnabled}
                            />
                        </div>
                    </div>
                    <div className="settings-field">
                        <div className="settings-label">Command Autocomplete Debugging</div>
                        <div className="settings-input">
                            <Toggle
                                checked={GlobalModel.autocompleteModel.loggingEnabled}
                                onChange={this.handleChangeAutocompleteDebuggingEnabled}
                            />
                        </div>
                    </div>
                    <SettingsError errorMessage={this.errorMessage} />
                </div>
            </MainView>
        );
    }
}

export { ClientSettingsView };<|MERGE_RESOLUTION|>--- conflicted
+++ resolved
@@ -12,13 +12,9 @@
 import { getTermThemes } from "@/util/themeutil";
 import * as appconst from "@/app/appconst";
 import { MainView } from "@/common/elements/mainview";
+import { OverlayScrollbarsComponent } from "overlayscrollbars-react";
 
 import "./clientsettings.less";
-<<<<<<< HEAD
-=======
-import { MainView } from "../common/elements/mainview";
-import { OverlayScrollbarsComponent } from "overlayscrollbars-react";
->>>>>>> 4c0c4f42
 
 class ClientSettingsKeybindings extends React.Component<{}, {}> {
     componentDidMount() {
