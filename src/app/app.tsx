--- conflicted
+++ resolved
@@ -143,21 +143,13 @@
                         </div>
                     </div>
                 </If>
-<<<<<<< HEAD
-                {/* <If condition={rightSidebarCollapsed && activeMainView == "session"}>
-=======
-                <If condition={GlobalModel.isDev && rightSidebarCollapsed && activeMainView == "session"}>
->>>>>>> 318aae18
+                <If condition={rightSidebarCollapsed && activeMainView == "session"}>
                     <div className="right-sidebar-triggers">
                         <Button className="secondary ghost right-sidebar-trigger" onClick={this.openRightSidebar}>
                             <i className="fa-sharp fa-regular fa-lightbulb"></i>
                         </Button>
                     </div>
-<<<<<<< HEAD
-                </If> */}
-=======
                 </If>
->>>>>>> 318aae18
                 <div ref={this.mainContentRef} className="main-content">
                     <MainSideBar parentRef={this.mainContentRef} clientData={clientData} />
                     <ErrorBoundary>
