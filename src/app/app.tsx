// Copyright 2023, Command Line Inc.
// SPDX-License-Identifier: Apache-2.0

import * as React from "react";
import * as mobxReact from "mobx-react";
import * as mobx from "mobx";
import { boundMethod } from "autobind-decorator";
import { If } from "tsx-control-statements/components";
import dayjs from "dayjs";
import type { ContextMenuOpts } from "../types/types";
import localizedFormat from "dayjs/plugin/localizedFormat";
import { GlobalModel } from "../model/model";
import { isBlank } from "../util/util";
import { WorkspaceView } from "./workspace/workspaceview";
import { PluginsView } from "./pluginsview/pluginsview";
import { BookmarksView } from "./bookmarks/bookmarks";
import { HistoryView } from "./history/history";
import {
    ScreenSettingsModal,
    SessionSettingsModal,
    LineSettingsModal,
    ClientSettingsModal,
} from "./common/modals/settings";
import { RemotesModal } from "./connections/connections";
import { TosModal } from "./common/modals/modals";
import { MainSideBar } from "./sidebar/MainSideBar";
import { DisconnectedModal, ClientStopModal, AlertModal, WelcomeModal, AboutModal } from "./common/modals/modals";
import { ErrorBoundary } from "./common/error/errorboundary";
import "./app.less";

dayjs.extend(localizedFormat);

type OV<V> = mobx.IObservableValue<V>;

@mobxReact.observer
class App extends React.Component<{}, {}> {
    dcWait: OV<boolean> = mobx.observable.box(false, { name: "dcWait" });

    constructor(props: any) {
        super(props);
        if (GlobalModel.isDev) document.body.className = "is-dev";
    }

    @boundMethod
    handleContextMenu(e: any) {
        let isInNonTermInput = false;
        let activeElem = document.activeElement;
        if (activeElem != null && activeElem.nodeName == "TEXTAREA") {
            if (!activeElem.classList.contains("xterm-helper-textarea")) {
                isInNonTermInput = true;
            }
        }
        if (activeElem != null && activeElem.nodeName == "INPUT" && activeElem.getAttribute("type") == "text") {
            isInNonTermInput = true;
        }
        let opts: ContextMenuOpts = {};
        if (isInNonTermInput) {
            opts.showCut = true;
        }
        let sel = window.getSelection();
        if (!isBlank(sel.toString())) {
            GlobalModel.contextEditMenu(e, opts);
        } else {
            if (isInNonTermInput) {
                GlobalModel.contextEditMenu(e, opts);
            }
        }
    }

    @boundMethod
    updateDcWait(val: boolean): void {
        mobx.action(() => {
            this.dcWait.set(val);
        })();
    }

    render() {
        let screenSettingsModal = GlobalModel.screenSettingsModal.get();
        let sessionSettingsModal = GlobalModel.sessionSettingsModal.get();
        let lineSettingsModal = GlobalModel.lineSettingsModal.get();
        let clientSettingsModal = GlobalModel.clientSettingsModal.get();
        let remotesModal = GlobalModel.remotesModalModel.isOpen();
        let disconnected = !GlobalModel.ws.open.get() || !GlobalModel.waveSrvRunning.get();
        let hasClientStop = GlobalModel.getHasClientStop();
        let dcWait = this.dcWait.get();
        let platform = GlobalModel.getPlatform();
        if (disconnected || hasClientStop) {
            if (!dcWait) {
                setTimeout(() => this.updateDcWait(true), 1500);
            }
            return (
                <div id="main" className={"platform-" + platform} onContextMenu={this.handleContextMenu}>
                    <div className="main-content">
                        <MainSideBar />
                        <div className="session-view" />
                    </div>
                    <If condition={dcWait}>
                        <If condition={disconnected}>
                            <DisconnectedModal />
                        </If>
                        <If condition={!disconnected && hasClientStop}>
                            <ClientStopModal />
                        </If>
                    </If>
                </div>
            );
        }
        if (dcWait) {
            setTimeout(() => this.updateDcWait(false), 0);
        }
        //console.log(`GlobalModel.activeMainView.get() = ${GlobalModel.activeMainView.get()}`); // @mike - if I remove this, I cant see plugins
        return (
            <div id="main" className={"platform-" + platform} onContextMenu={this.handleContextMenu}>
                <div className="main-content">
                    <MainSideBar />
                    <ErrorBoundary>
                        <PluginsView />
                        <WorkspaceView />
                        <HistoryView />
                        <BookmarksView />
                    </ErrorBoundary>
                </div>
                <AlertModal />
                <If condition={GlobalModel.needsTos()}>
                    <TosModal />
                </If>
<<<<<<< HEAD
=======
                <If condition={GlobalModel.welcomeModalOpen.get()}>
                    <WelcomeModal />
                </If>
                <If condition={GlobalModel.aboutModalOpen.get()}>
                    <AboutModal />
                </If>
>>>>>>> 15a4719b
                <If condition={screenSettingsModal != null}>
                    <ScreenSettingsModal
                        key={screenSettingsModal.sessionId + ":" + screenSettingsModal.screenId}
                        sessionId={screenSettingsModal.sessionId}
                        screenId={screenSettingsModal.screenId}
                    />
                </If>
                <If condition={sessionSettingsModal != null}>
                    <SessionSettingsModal key={sessionSettingsModal} sessionId={sessionSettingsModal} />
                </If>
                <If condition={lineSettingsModal != null}>
                    <LineSettingsModal key={String(lineSettingsModal)} linenum={lineSettingsModal} />
                </If>
                <If condition={clientSettingsModal}>
                    <ClientSettingsModal />
                </If>
                <If condition={remotesModal}>
                    <RemotesModal model={GlobalModel.remotesModalModel} />
                </If>
            </div>
        );
    }
}

export { App };<|MERGE_RESOLUTION|>--- conflicted
+++ resolved
@@ -124,15 +124,9 @@
                 <If condition={GlobalModel.needsTos()}>
                     <TosModal />
                 </If>
-<<<<<<< HEAD
-=======
-                <If condition={GlobalModel.welcomeModalOpen.get()}>
-                    <WelcomeModal />
-                </If>
                 <If condition={GlobalModel.aboutModalOpen.get()}>
                     <AboutModal />
                 </If>
->>>>>>> 15a4719b
                 <If condition={screenSettingsModal != null}>
                     <ScreenSettingsModal
                         key={screenSettingsModal.sessionId + ":" + screenSettingsModal.screenId}
