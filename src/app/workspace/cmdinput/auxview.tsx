--- conflicted
+++ resolved
@@ -24,26 +24,6 @@
 
     return (
         <div className={cn("auxview", className)}>
-<<<<<<< HEAD
-            <div className="auxview-titlebar">
-                <If condition={iconClass != null}>
-                    <div className="title-icon">
-                        <i className={iconClass} />
-                    </div>
-                </If>
-                <div className="title-string">{title}</div>
-
-                <If condition={titleBarContents != null}>{titleBarContents}</If>
-
-                <div className="flex-spacer"></div>
-
-                <If condition={onClose != null}>
-                    <div className="close-button" title="Close (ESC)" onClick={onClose}>
-                        <i className="fa-sharp fa-solid fa-xmark-large" />
-                    </div>
-                </If>
-            </div>
-=======
             <If condition={title || onClose || titleBarContents || iconClass}>
                 <div className="auxview-titlebar">
                     <If condition={iconClass != null}>
@@ -64,7 +44,6 @@
                     </If>
                 </div>
             </If>
->>>>>>> 6bd59310
             <If condition={children != null}>
                 <Choose>
                     <When condition={props.scrollable}>
