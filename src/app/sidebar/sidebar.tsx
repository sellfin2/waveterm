// Copyright 2023, Command Line Inc.
// SPDX-License-Identifier: Apache-2.0

import * as React from "react";
import * as mobxReact from "mobx-react";
import * as mobx from "mobx";
import { boundMethod } from "autobind-decorator";
import cn from "classnames";
import dayjs from "dayjs";
import { If } from "tsx-control-statements/components";
import { compareLoose } from "semver";

import { ReactComponent as LeftChevronIcon } from "@/assets/icons/chevron_left.svg";
import { ReactComponent as AppsIcon } from "@/assets/icons/apps.svg";
import { ReactComponent as WorkspacesIcon } from "@/assets/icons/workspaces.svg";
import { ReactComponent as SettingsIcon } from "@/assets/icons/settings.svg";

import localizedFormat from "dayjs/plugin/localizedFormat";
import { GlobalModel, GlobalCommandRunner, Session } from "@/models";
import { isBlank, openLink } from "@/util/util";
import { ResizableSidebar } from "@/common/elements";
import * as appconst from "@/app/appconst";

import "./sidebar.less";
import { ActionsIcon, CenteredIcon, FrontIcon, StatusIndicator } from "@/common/icons/icons";

dayjs.extend(localizedFormat);

class SideBarItem extends React.Component<{
    frontIcon: React.ReactNode;
    contents: React.ReactNode | string;
    endIcons?: React.ReactNode[];
    className?: string;
    onClick?: React.MouseEventHandler<HTMLDivElement>;
}> {
    render() {
        return (
            <div
                className={cn("item", "unselectable", "hoverEffect", this.props.className)}
                onClick={this.props.onClick}
            >
                <FrontIcon>{this.props.frontIcon}</FrontIcon>
                <div className="item-contents truncate">{this.props.contents}</div>
                <div className="end-icons">{this.props.endIcons}</div>
            </div>
        );
    }
}

class HotKeyIcon extends React.Component<{ hotkey: string }> {
    render() {
        return (
            <CenteredIcon className="hotkey">
                <span>&#x2318;{this.props.hotkey}</span>
            </CenteredIcon>
        );
    }
}

interface MainSideBarProps {
    parentRef: React.RefObject<HTMLElement>;
    clientData: ClientDataType;
}

@mobxReact.observer
class MainSideBar extends React.Component<MainSideBarProps, {}> {
    middleHeightSubtractor = mobx.observable.box(404);

    handleSessionClick(sessionId: string) {
        GlobalCommandRunner.switchSession(sessionId);
    }

    handleNewSession() {
        GlobalCommandRunner.createNewSession();
    }

    handleNewSharedSession() {
        GlobalCommandRunner.openSharedSession();
    }

    clickLinks() {
        mobx.action(() => {
            GlobalModel.showLinks.set(!GlobalModel.showLinks.get());
        })();
    }

    remoteDisplayName(remote: RemoteType): any {
        if (!isBlank(remote.remotealias)) {
            return (
                <>
                    <span>{remote.remotealias}</span>
                    <span className="small-text"> {remote.remotecanonicalname}</span>
                </>
            );
        }
        return <span>{remote.remotecanonicalname}</span>;
    }

    clickRemote(remote: RemoteType) {
        GlobalCommandRunner.showRemote(remote.remoteid);
    }

    @boundMethod
    handlePluginsClick(): void {
        if (GlobalModel.activeMainView.get() == "plugins") {
            GlobalModel.showSessionView();
            return;
        }
        GlobalModel.pluginsModel.showPluginsView();
    }

    @boundMethod
    handleHistoryClick(): void {
        if (GlobalModel.activeMainView.get() == "history") {
            GlobalModel.showSessionView();
            return;
        }
        GlobalModel.historyViewModel.reSearch();
    }

    @boundMethod
    handlePlaybookClick(): void {
        console.log("playbook click");
    }

    @boundMethod
    handleBookmarksClick(): void {
        if (GlobalModel.activeMainView.get() == "bookmarks") {
            GlobalModel.showSessionView();
            return;
        }
        GlobalCommandRunner.bookmarksView();
    }

    @boundMethod
    handleConnectionsClick(): void {
        if (GlobalModel.activeMainView.get() == "connections") {
            GlobalModel.showSessionView();
            return;
        }
        GlobalCommandRunner.connectionsView();
    }

    @boundMethod
    handleWebSharingClick(): void {
        if (GlobalModel.activeMainView.get() == "webshare") {
            GlobalModel.showSessionView();
            return;
        }
        GlobalModel.showWebShareView();
    }

    @boundMethod
    handleSettingsClick(): void {
        if (GlobalModel.activeMainView.get() == "clientsettings") {
            GlobalModel.showSessionView();
            return;
        }
        GlobalCommandRunner.clientSettingsView();
    }

    @boundMethod
    openSessionSettings(e: any, session: Session): void {
        e.preventDefault();
        e.stopPropagation();
        mobx.action(() => {
            GlobalModel.sessionSettingsModal.set(session.sessionId);
        })();
        GlobalModel.modalsModel.pushModal(appconst.SESSION_SETTINGS);
    }

    /**
     * Get the update banner for the app, if we need to show it.
     * @returns Either a banner to install the ready update, a link to the download page, or null if no update is available.
     */
    @boundMethod
    getUpdateAppBanner(): React.ReactNode {
        if (GlobalModel.platform == "darwin") {
            const status = GlobalModel.appUpdateStatus.get();
            if (status == "ready") {
                return (
                    <SideBarItem
                        key="update-ready"
                        className="update-banner"
                        frontIcon={<i className="fa-sharp fa-regular fa-circle-up icon" />}
                        contents="Click to Install Update"
                        onClick={() => GlobalModel.installAppUpdate()}
                    />
                );
            }
        } else {
            const clientData = this.props.clientData;
            if (!clientData?.clientopts.noreleasecheck && !isBlank(clientData?.releaseinfo?.latestversion)) {
                if (compareLoose(appconst.VERSION, clientData.releaseinfo.latestversion) < 0) {
                    return (
                        <SideBarItem
                            key="update-available"
                            className="update-banner"
                            frontIcon={<i className="fa-sharp fa-regular fa-circle-up icon" />}
                            contents="Update Available"
                            onClick={() => openLink("https://www.waveterm.dev/download?ref=upgrade")}
                        />
                    );
                }
            }
        }
        return null;
    }

    getSessions() {
        if (!GlobalModel.sessionListLoaded.get()) return <div className="item">loading ...</div>;
        const sessionList: Session[] = [];
        const activeSessionId = GlobalModel.activeSessionId.get();
        for (const session of GlobalModel.sessionList) {
            if (!session.archived.get() || session.sessionId == activeSessionId) {
                sessionList.push(session);
            }
        }
        return sessionList.map((session, index) => {
            const isActive = GlobalModel.activeMainView.get() == "session" && activeSessionId == session.sessionId;
            const sessionScreens = GlobalModel.getSessionScreens(session.sessionId);
            const sessionIndicator = Math.max(...sessionScreens.map((screen) => screen.statusIndicator.get()));
            const sessionRunningCommands = sessionScreens.some((screen) => screen.numRunningCmds.get() > 0);
            return (
                <SideBarItem
                    key={session.sessionId}
                    className={`${isActive ? "active" : ""}`}
                    frontIcon={<span className="index">{index + 1}</span>}
                    contents={session.name.get()}
                    endIcons={[
                        <StatusIndicator
                            key="statusindicator"
                            level={sessionIndicator}
                            runningCommands={sessionRunningCommands}
                        />,
                        <ActionsIcon key="actions" onClick={(e) => this.openSessionSettings(e, session)} />,
                    ]}
                    onClick={() => this.handleSessionClick(session.sessionId)}
                />
            );
        });
    }

    /**
     * Calculate the subtractor portion for the middle div's height calculation, which should be `100vh - subtractor`.
     */
    setMiddleHeightSubtractor() {
        const windowHeight = window.innerHeight;
        const bottomHeight = windowHeight - window.document.getElementById("sidebar-bottom")?.offsetTop;
        const middleTop = document.getElementById("sidebar-middle")?.offsetTop;
        const newMiddleHeightSubtractor = bottomHeight + middleTop;
        if (!Number.isNaN(newMiddleHeightSubtractor)) {
            mobx.action(() => {
                this.middleHeightSubtractor.set(newMiddleHeightSubtractor);
            })();
        }
    }

    componentDidMount() {
        this.setMiddleHeightSubtractor();
    }

    componentDidUpdate() {
        this.setMiddleHeightSubtractor();
    }

    render() {
<<<<<<< HEAD
        const clientData = this.props.clientData;
        let needsUpdate = false;
        if (!clientData?.clientopts.noreleasecheck && !isBlank(clientData?.releaseinfo?.latestversion)) {
            needsUpdate = compareLoose(appconst.VERSION, clientData.releaseinfo.latestversion) < 0;
        }
        const sidebarWidth = GlobalModel.mainSidebarModel.getWidth();
=======
        const mainSidebar = GlobalModel.mainSidebarModel;
        const isCollapsed = mainSidebar.getCollapsed();
>>>>>>> 3fa64944
        return (
            <ResizableSidebar
                className="main-sidebar"
                position="left"
                enableSnap={true}
                parentRef={this.props.parentRef}
            >
                {(toggleCollapse) => (
                    <React.Fragment>
                        <div className="title-bar-drag">
                            <div className="logo">
                                <If condition={sidebarWidth > 215}>
                                    <img src="public/logos/wave-dark.png" alt="logo" />
                                </If>
                                <If condition={sidebarWidth <= 215}>
                                    <img src="public/logos/wave-logo.png" alt="logo" />
                                </If>
                            </div>
                            <div className="close-button">
                                <i className="fa-sharp fa-solid fa-xmark-large" onClick={toggleCollapse} />
                            </div>
                        </div>
                        <div className="contents">
                            <div className="top">
                                <SideBarItem
                                    key="history"
                                    frontIcon={<i className="fa-sharp fa-regular fa-clock-rotate-left icon" />}
                                    contents="History"
                                    endIcons={[<HotKeyIcon key="hotkey" hotkey="H" />]}
                                    onClick={this.handleHistoryClick}
                                />
                                {/* <SideBarItem className="hoverEffect unselectable" frontIcon={<FavoritesIcon className="icon" />} contents="Favorites" endIcon={<span className="hotkey">&#x2318;B</span>} onClick={this.handleBookmarksClick}/> */}
                                <SideBarItem
                                    key="connections"
                                    frontIcon={<i className="fa-sharp fa-regular fa-globe icon " />}
                                    contents="Connections"
                                    onClick={this.handleConnectionsClick}
                                />
                            </div>
                            <div className="separator" />
                            <SideBarItem
                                key="workspaces"
                                className="workspaces"
                                frontIcon={<WorkspacesIcon className="icon" />}
                                contents="Workspaces"
                                endIcons={[
                                    <CenteredIcon
                                        key="add-workspace"
                                        className="add-workspace hoverEffect"
                                        onClick={this.handleNewSession}
                                    >
                                        <i className="fa-sharp fa-solid fa-plus"></i>
                                    </CenteredIcon>,
                                ]}
                            />
                            <div
                                className="middle hideScrollbarUntillHover"
                                id="sidebar-middle"
                                style={{
                                    maxHeight: `calc(100vh - ${this.middleHeightSubtractor.get()}px)`,
                                }}
                            >
                                {this.getSessions()}
                            </div>
                            <div className="bottom" id="sidebar-bottom">
                                {this.getUpdateAppBanner()}
                                <If condition={GlobalModel.isDev}>
                                    <SideBarItem
                                        key="apps"
                                        frontIcon={<AppsIcon className="icon" />}
                                        contents="Apps"
                                        onClick={this.handlePluginsClick}
                                        endIcons={[<HotKeyIcon key="hotkey" hotkey="A" />]}
                                    />
                                </If>
                                <SideBarItem
                                    key="settings"
                                    frontIcon={<SettingsIcon className="icon" />}
                                    contents="Settings"
                                    onClick={this.handleSettingsClick}
                                />
                                <SideBarItem
                                    key="documentation"
                                    frontIcon={<i className="fa-sharp fa-regular fa-circle-question icon" />}
                                    contents="Documentation"
                                    onClick={() => openLink("https://docs.waveterm.dev")}
                                />
                                <SideBarItem
                                    key="discord"
                                    frontIcon={<i className="fa-brands fa-discord icon" />}
                                    contents="Discord"
                                    onClick={() => openLink("https://discord.gg/XfvZ334gwU")}
                                />
                            </div>
                        </div>
                    </React.Fragment>
                )}
            </ResizableSidebar>
        );
    }
}

export { MainSideBar };<|MERGE_RESOLUTION|>--- conflicted
+++ resolved
@@ -265,17 +265,8 @@
     }
 
     render() {
-<<<<<<< HEAD
-        const clientData = this.props.clientData;
-        let needsUpdate = false;
-        if (!clientData?.clientopts.noreleasecheck && !isBlank(clientData?.releaseinfo?.latestversion)) {
-            needsUpdate = compareLoose(appconst.VERSION, clientData.releaseinfo.latestversion) < 0;
-        }
         const sidebarWidth = GlobalModel.mainSidebarModel.getWidth();
-=======
-        const mainSidebar = GlobalModel.mainSidebarModel;
-        const isCollapsed = mainSidebar.getCollapsed();
->>>>>>> 3fa64944
+
         return (
             <ResizableSidebar
                 className="main-sidebar"
