--- conflicted
+++ resolved
@@ -246,14 +246,10 @@
         let bookmarks = GlobalModel.bookmarksModel.bookmarks;
         let bookmark: BookmarkType = null;
         return (
-<<<<<<< HEAD
-            <MainView viewName="bookmarks" title="Bookmarks" onClose={this.handleClose}>
+            <MainView className="bookmarks-view" title="Bookmarks" onClose={this.handleClose}>
                 <If condition={!isHidden}>
                     <BookmarkKeybindings></BookmarkKeybindings>
                 </If>
-=======
-            <MainView className="bookmarks-view" title="Bookmarks" onClose={this.handleClose}>
->>>>>>> bfafb9e4
                 <div className="bookmarks-list">
                     <For index="idx" each="bookmark" of={bookmarks}>
                         <Bookmark key={bookmark.bookmarkid} bookmark={bookmark} />
