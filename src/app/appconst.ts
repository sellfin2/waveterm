export const ABOUT = "about";
export const CREATE_REMOTE = "createRemote";
export const VIEW_REMOTE = "viewRemote";
export const EDIT_REMOTE = "editRemote";
export const ALERT = "alert";
export const SCREEN_SETTINGS = "screenSettings";
export const SESSION_SETTINGS = "sessionSettings";
export const LINE_SETTINGS = "lineSettings";
export const CLIENT_SETTINGS = "clientSettings";
export const TAB_SWITCHER = "tabSwitcher";
export const USER_INPUT = "userInput";

export const LineContainer_Main = "main";
export const LineContainer_History = "history";
export const LineContainer_Sidebar = "sidebar";

export const ConfirmKey_HideShellPrompt = "hideshellprompt";

export const NoStrPos = -1;

export const RemotePtyRows = 8;
export const RemotePtyTotalRows = 25;
export const RemotePtyCols = 80;
export const ProdServerEndpoint = "http://127.0.0.1:1619";
export const ProdServerWsEndpoint = "ws://127.0.0.1:1623";
export const DevServerEndpoint = "http://127.0.0.1:8090";
export const DevServerWsEndpoint = "ws://127.0.0.1:8091";
export const DefaultTermFontSize = 13;
export const DefaultTermFontFamily = "Hack";
export const DefaultTheme = "dark";
export const MinFontSize = 8;
export const MaxFontSize = 24;
export const InputChunkSize = 500;
export const RemoteColors = ["red", "green", "yellow", "blue", "magenta", "cyan", "white", "orange"];
export const TabColors = ["red", "orange", "yellow", "green", "mint", "cyan", "blue", "violet", "pink", "white"];
export const TabIcons = [
    "square",
    "sparkle",
    "fire",
    "ghost",
    "cloud",
    "compass",
    "crown",
    "droplet",
    "graduation-cap",
    "heart",
    "file",
];
export const DefaultSudoPwStore = "on";
export const DefaultSudoPwTimeoutMs = 5 * 60 * 1000;

export const MaxWebSocketSendSize = 64 * 1024 - 100;

// @ts-ignore
export const VERSION = __WAVETERM_VERSION__;
// @ts-ignore
export const BUILD = __WAVETERM_BUILD__;

/**
 * Levels for the screen status indicator
 */
export enum StatusIndicatorLevel {
    None = 0,
    Output = 1,
    Success = 2,
    Error = 3,
}

// matches packet.go
export const ErrorCode_InvalidCwd = "ERRCWD";

export const InputAuxView_History = "history";
export const InputAuxView_Info = "info";
export const InputAuxView_AIChat = "aichat";
<<<<<<< HEAD
export const InputAuxView_AICmdInfo = "aicmdinfo";
=======
export const InputAuxView_Suggestions = "suggestions";
>>>>>>> 13f42034
<|MERGE_RESOLUTION|>--- conflicted
+++ resolved
@@ -72,8 +72,4 @@
 export const InputAuxView_History = "history";
 export const InputAuxView_Info = "info";
 export const InputAuxView_AIChat = "aichat";
-<<<<<<< HEAD
-export const InputAuxView_AICmdInfo = "aicmdinfo";
-=======
-export const InputAuxView_Suggestions = "suggestions";
->>>>>>> 13f42034
+export const InputAuxView_Suggestions = "suggestions";