--- conflicted
+++ resolved
@@ -82,7 +82,6 @@
 @main-content-bottom-background: #333;
 
 :root {
-<<<<<<< HEAD
     --app-accent-color: rgb(88, 193, 66);
     --app-error-color: rgb(204, 0, 0);
     --app-warning-color: rgb(255, 165, 0);
@@ -91,18 +90,15 @@
     --app-text-color: rgb(236, 238, 236);
 
     --app-border-color: #333;
-=======
     --primary-text-color: #eceeec;
 
     --primary-border-color: #333;
->>>>>>> 1eb89e19
 
     --sidebar-dev-bg-color: #151730;
     --sidebar-separator-color: rgba(241, 246, 243, 0.08);
     --sidebar-workspace-active-color: rgba(241, 246, 243, 0.08);
     --sidebar-separator-color: rgba(241, 246, 243, 0.08);
     --sidebar-settings-color: #ffffff;
-<<<<<<< HEAD
 
     --line-text-color: #d3d7cf;
     --line-selected-bg-color: rgba(255, 255, 255, 0.1);
@@ -120,6 +116,4 @@
     --line-sidebar-message-color: rgb(196, 160, 0);
 
     --term-error-color: rgb(204, 0, 0);
-=======
->>>>>>> 1eb89e19
 }