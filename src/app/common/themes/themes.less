--- conflicted
+++ resolved
@@ -83,43 +83,28 @@
 @main-content-bottom-background: #333;
 
 :root {
-<<<<<<< HEAD
-    // previously base-color
+    // primary
     --primary-text-color: #eceeec;
     --primary-icon-color: var(--primary-text-color);
-
+    --primary-border-color: #333;
     --primary-background-color: rgba(21, 23, 21, 1);
-
-    // semantic vars based on  --base-color
-    // line colors
-    --line-avatar-color: #eceeec;
-    --line-text-color: #f2f4f2;
-    --line-svg-fill-color: rgb(150, 152, 150);
-    --line-svg-hover-fill-color: #eceeec;
-    --line-selected-border-color: rgb(193, 195, 193);
-    --line-separator-color: rgb(126, 126, 126);
-    --line-meta-line1-color: rgb(150, 152, 150);
-
     --primary-background: rgba(21, 23, 21, 1);
-
-    // semantic vars based on  --base-background
-    --line-background: rgba(21, 23, 21, 1);
+    --primary-accent-color: rgb(88, 193, 66);
+    --wave-green: rgb(88, 193, 66);
+    --wave-green-faded: rgba(88, 193, 66, 0.4);
+    --success-green: rgb(38, 97, 26);
+    --error-red: #cc0000;
+    --warning-yellow: #ffa500;
+
+    --text-primary: #fff;
+    --text-secondary: #c3c8c2;
+    --text-caption: #8b918a;
 
     --base-background-transparent: rgba(21, 23, 21, 0.7);
     --base-background-dev: rgba(21, 23, 48, 0.7);
-    --app-border: rgba(241, 246, 243, 0.08);
     --background-session: rgba(13, 13, 13, 0.85);
     --background-session-components: rgba(48, 49, 48, 0.6);
     --background-session-components-solid: rgb(33, 34, 33);
-    --wave-green: rgb(88, 193, 66);
-
-    // semantic vars based on  --wave-green
-    --primary-accent-color: rgb(88, 193, 66);
-
-    // semantic vars based on  --wave-green
-    --line-status-success-fill: rgb(88, 193, 66);
-
-    --wave-green-faded: rgba(88, 193, 66, 0.4);
 
     --cmd-input-border-color: rgba(88, 193, 66, 0.8);
 
@@ -130,60 +115,26 @@
     --scrollbar-thumb-background: rgb(134, 134, 134);
     --button-background: rgb(38, 38, 38);
     --button-disabled-background: rgb(30, 29, 29);
-    --success-green: rgb(38, 97, 26);
-    --error-red: #cc0000;
-
-    // semantic vars based on  --error-red
-    --line-error-color: #cc0000;
-
-    // semantic vars based on  --error-red
-    --line-status-error-fill: #cc0000;
-
-    --warning-yellow: #ffa500;
-
-    // semantic vars based on  --warning-yellow
-    --line-status-warning-fill: #ffa500;
-    --line-warning-color: #ffa500;
 
     --textarea-background: #2a2a2a;
-
-    --text-primary: #fff;
-    --text-secondary: #c3c8c2;
-    --text-caption: #8b918a;
 
     --status-connected: #46a758;
     --status-connecting: #f5d90a;
     --status-error: #e54d2e;
     --status-disconnected: #c3c8c2;
 
+    --term-text-error: #cc0000;
+    --term-error-color: rgb(204, 0, 0);
+    --term-text-yellow: #c4a000;
     --term-black: #000000;
     --term-text-red: #cc0000;
-
-    // semantic vars based on  --term-red
-    --term-text-error: #cc0000;
-
     --term-green: #4e9a06;
-
-    // semantic vars based on  --term-green
-    --line-active-border-color: rgb(97, 158, 72);
-
-    --term-text-yellow: #c4a000;
-
-    // semantic vars based on --term-yellow
-    --term-text-yellow: #fce94f;
-
-    // semantic vars based on  --term-yellow
-    --line-sidebar-message-text: #c4a000;
-
     --term-blue: #3465a4;
     --term-cyan: #06989a;
     --term-text-white: #d3d7cf;
-
     --term-bright-red: #ef2929;
-
     --term-bright-green: #58c142;
     --term-bright-yellow: #fce94f;
-
     --term-bright-blue: #32afff;
     --term-bright-magenta: #ad7fa8;
     --term-bright-cyan: #34e2e2;
@@ -193,7 +144,6 @@
     --button-bg-red: #d06c68;
 
     --history-error-red: #d06c68;
-
     --history-selected-error-red: #f79494;
 
     --tab-red: #e54d2e;
@@ -208,24 +158,15 @@
     --tab-white: #ffffff;
 
     --soft-blue: #729fcf;
-
-    // semantic vars based on  --soft-blue
-    --line-base-soft-blue-color: #729fcf;
-    --line-meta-user-color: #89afd7;
-
     --active-menu-color: rgb(0, 71, 171);
-=======
+
     --app-accent-color: rgb(88, 193, 66);
     --app-error-color: rgb(204, 0, 0);
     --app-warning-color: rgb(255, 165, 0);
     --app-scrollbar-thumb-color: rgb(134, 134, 134);
-
     --app-text-color: rgb(236, 238, 236);
-
     --app-border-color: #333;
-    --primary-text-color: #eceeec;
-
-    --primary-border-color: #333;
+    --app-border: rgba(241, 246, 243, 0.08);
 
     --sidebar-dev-bg-color: #151730;
     --sidebar-separator-color: rgba(241, 246, 243, 0.08);
@@ -233,9 +174,22 @@
     --sidebar-separator-color: rgba(241, 246, 243, 0.08);
     --sidebar-settings-color: #ffffff;
 
-    --line-text-color: #d3d7cf;
+    --line-sidebar-message-text: #c4a000;
+    --line-sidebar-message-color: rgb(196, 160, 0);
+
+    --line-background: rgba(21, 23, 21, 1);
+    --line-avatar-color: #eceeec;
+    --line-text-color: #f2f4f2;
+    --line-svg-fill-color: rgb(150, 152, 150);
+    --line-svg-hover-fill-color: #eceeec;
+    --line-selected-border-color: rgb(193, 195, 193);
+    --line-separator-color: rgb(126, 126, 126);
+    --line-meta-line1-color: rgb(150, 152, 150);
+    --line-error-color: #cc0000;
+    --line-warning-color: #ffa500;
+    --line-base-soft-blue-color: #729fcf;
+    --line-active-border-color: rgb(97, 158, 72);
     --line-selected-bg-color: rgba(255, 255, 255, 0.1);
-    --line-active-border-color: rgba(88, 193, 66, 0.8);
     --line-selected-border-left-color: #ccc;
     --line-selected-error-border-color: rgba(204, 0, 0, 0.8);
     --line-selected-error-bg-color: rgb(19, 4, 3);
@@ -246,8 +200,7 @@
     --line-meta-user-color: rgba(140, 184, 232);
     --line-svg-color: rgba(236, 238, 236, 0.6);
     --line-svg-hover-color: rgba(236, 238, 236, 1);
-    --line-sidebar-message-color: rgb(196, 160, 0);
-
-    --term-error-color: rgb(204, 0, 0);
->>>>>>> 19654930
+    --line-status-success-fill: rgb(88, 193, 66);
+    --line-status-error-fill: #cc0000;
+    --line-status-warning-fill: #ffa500;
 }