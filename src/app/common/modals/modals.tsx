// Copyright 2023, Command Line Inc.
// SPDX-License-Identifier: Apache-2.0

import * as React from "react";
import * as mobxReact from "mobx-react";
import * as mobx from "mobx";
import { boundMethod } from "autobind-decorator";
import { If, For } from "tsx-control-statements/components";
import cn from "classnames";
import dayjs from "dayjs";
import localizedFormat from "dayjs/plugin/localizedFormat";
import { GlobalModel, GlobalCommandRunner, RemotesModel } from "../../../model/model";
import * as T from "../../../types/types";
import {
    Markdown,
    Toggle,
    Modal,
    TextField,
    NumberField,
    InputDecoration,
    Dropdown,
    PasswordField,
    Tooltip,
    Button,
    Status,
} from "../common";
import * as util from "../../../util/util";
import * as textmeasure from "../../../util/textmeasure";
import { ClientDataType } from "../../../types/types";
import { Session, Screen } from "../../../model/model";
import { ReactComponent as SquareIcon } from "../../assets/icons/tab/square.svg";

import { ReactComponent as WarningIcon } from "../../assets/icons/line/triangle-exclamation.svg";
import shield from "../../assets/icons/shield_check.svg";
import help from "../../assets/icons/help_filled.svg";
import github from "../../assets/icons/github.svg";
import logo from "../../assets/waveterm-logo-with-bg.svg";

dayjs.extend(localizedFormat);

// @ts-ignore
const VERSION = __WAVETERM_VERSION__;
// @ts-ignore
let BUILD = __WAVETERM_BUILD__;

type OV<V> = mobx.IObservableValue<V>;
type OArr<V> = mobx.IObservableArray<V>;

const RemotePtyRows = 9;
const RemotePtyCols = 80;
const PasswordUnchangedSentinel = "--unchanged--";

@mobxReact.observer
class ModalsProvider extends React.Component {
    render() {
        let store = GlobalModel.modalsModel.store.slice();
        if (GlobalModel.needsTos()) {
            return <TosModal />;
        }
        let rtn: JSX.Element[] = [];
        for (let i = 0; i < store.length; i++) {
            let entry = store[i];
            let Comp = entry.component;
            rtn.push(<Comp key={entry.uniqueKey} />);
        }
        return <>{rtn}</>;
    }
}

@mobxReact.observer
class DisconnectedModal extends React.Component<{}, {}> {
    logRef: any = React.createRef();
    showLog: mobx.IObservableValue<boolean> = mobx.observable.box(false);

    @boundMethod
    restartServer() {
        GlobalModel.restartWaveSrv();
    }

    @boundMethod
    tryReconnect() {
        GlobalModel.ws.connectNow("manual");
    }

    componentDidMount() {
        if (this.logRef.current != null) {
            this.logRef.current.scrollTop = this.logRef.current.scrollHeight;
        }
    }

    componentDidUpdate() {
        if (this.logRef.current != null) {
            this.logRef.current.scrollTop = this.logRef.current.scrollHeight;
        }
    }

    @boundMethod
    handleShowLog(): void {
        mobx.action(() => {
            this.showLog.set(!this.showLog.get());
        })();
    }

    render() {
        let model = GlobalModel;
        let logLine: string = null;
        let idx: number = 0;
        return (
            <div className="prompt-modal disconnected-modal modal is-active">
                <div className="modal-background"></div>
                <div className="modal-content">
                    <div className="message-header">
                        <div className="modal-title">Wave Client Disconnected</div>
                    </div>
                    <If condition={this.showLog.get()}>
                        <div className="inner-content">
                            <div className="ws-log" ref={this.logRef}>
                                <For each="logLine" index="idx" of={GlobalModel.ws.wsLog}>
                                    <div key={idx} className="ws-logline">
                                        {logLine}
                                    </div>
                                </For>
                            </div>
                        </div>
                    </If>
                    <footer>
                        <div className="footer-text-link" style={{ marginLeft: 10 }} onClick={this.handleShowLog}>
                            <If condition={!this.showLog.get()}>
                                <i className="fa-sharp fa-solid fa-plus" /> Show Log
                            </If>
                            <If condition={this.showLog.get()}>
                                <i className="fa-sharp fa-solid fa-minus" /> Hide Log
                            </If>
                        </div>
                        <div className="flex-spacer" />
                        <button onClick={this.tryReconnect} className="button">
                            <span className="icon">
                                <i className="fa-sharp fa-solid fa-rotate" />
                            </span>
                            <span>Try Reconnect</span>
                        </button>
                        <button onClick={this.restartServer} className="button is-danger" style={{ marginLeft: 10 }}>
                            <WarningIcon className="icon" />
                            <span>Restart Server</span>
                        </button>
                    </footer>
                </div>
            </div>
        );
    }
}

@mobxReact.observer
class ClientStopModal extends React.Component<{}, {}> {
    @boundMethod
    refreshClient() {
        GlobalModel.refreshClient();
    }

    render() {
        let model = GlobalModel;
        let cdata = model.clientData.get();
        let title = "Client Not Ready";
        return (
            <div className="prompt-modal client-stop-modal modal is-active">
                <div className="modal-background"></div>
                <div className="modal-content">
                    <div className="message-header">
                        <div className="modal-title">{title}</div>
                    </div>
                    <div className="inner-content">
                        <If condition={cdata == null}>
                            <div>Cannot get client data.</div>
                        </If>
                    </div>
                    <footer>
                        <button onClick={this.refreshClient} className="button">
                            <span className="icon">
                                <i className="fa-sharp fa-solid fa-rotate" />
                            </span>
                            <span>Hard Refresh Client</span>
                        </button>
                    </footer>
                </div>
            </div>
        );
    }
}

@mobxReact.observer
class LoadingSpinner extends React.Component<{}, {}> {
    render() {
        return (
            <div className="loading-spinner">
                <div></div>
                <div></div>
                <div></div>
                <div></div>
            </div>
        );
    }
}

@mobxReact.observer
class AlertModal extends React.Component<{}, {}> {
    @boundMethod
    closeModal(): void {
        GlobalModel.cancelAlert();
    }

    @boundMethod
    handleOK(): void {
        GlobalModel.confirmAlert();
    }

    render() {
        let message = GlobalModel.alertMessage.get();
        let title = message?.title ?? (message?.confirm ? "Confirm" : "Alert");
        let isConfirm = message?.confirm ?? false;

        return (
            <Modal className="alert-modal">
                <Modal.Header onClose={this.closeModal} title={title} />
                <div className="wave-modal-body">
                    <If condition={message?.markdown}>
                        <Markdown text={message?.message ?? ""} />
                    </If>
                    <If condition={!message?.markdown}>{message?.message}</If>
                </div>
                <div className="wave-modal-footer">
                    <If condition={isConfirm}>
                        <Button theme="secondary" onClick={this.closeModal}>
                            Cancel
                        </Button>
                        <Button onClick={this.handleOK}>Ok</Button>
                    </If>
                    <If condition={!isConfirm}>
                        <Button onClick={this.handleOK}>Ok</Button>
                    </If>
                </div>
            </Modal>
        );
    }
}

@mobxReact.observer
class TosModal extends React.Component<{}, {}> {
    @boundMethod
    acceptTos(): void {
        GlobalCommandRunner.clientAcceptTos();
        GlobalModel.modalsModel.popModal();
    }

    @boundMethod
    handleChangeTelemetry(val: boolean): void {
        if (val) {
            GlobalCommandRunner.telemetryOn(false);
        } else {
            GlobalCommandRunner.telemetryOff(false);
        }
    }

    render() {
        let cdata: ClientDataType = GlobalModel.clientData.get();

        return (
            <Modal className="tos-modal">
                <div className="wave-modal-body">
                    <div className="wave-modal-body-inner">
                        <header className="tos-header unselectable">
                            <div className="modal-title">Welcome to Wave Terminal!</div>
                            <div className="modal-subtitle">Lets set everything for you</div>
                        </header>
                        <div className="content tos-content unselectable">
                            <div className="item">
                                <img src={shield} alt="Privacy" />
                                <div className="item-inner">
                                    <div className="item-title">Telemetry</div>
                                    <div className="item-text">
                                        We only collect minimal <i>anonymous</i> telemetry data to help us understand
                                        how many people are using Wave.
                                    </div>
                                    <div className="item-field" style={{ marginTop: 2 }}>
                                        <Toggle
                                            checked={!cdata.clientopts.notelemetry}
                                            onChange={this.handleChangeTelemetry}
                                        />
                                        <div className="item-label">
                                            Telemetry {cdata.clientopts.notelemetry ? "Disabled" : "Enabled"}
                                        </div>
                                    </div>
                                </div>
                            </div>
                            <div className="item">
                                <a
                                    target="_blank"
                                    href={util.makeExternLink("https://discord.gg/XfvZ334gwU")}
                                    rel={"noopener"}
                                >
                                    <img src={help} alt="Help" />
                                </a>
                                <div className="item-inner">
                                    <div className="item-title">Join our Community</div>
                                    <div className="item-text">
                                        Get help, submit feature requests, report bugs, or just chat with fellow
                                        terminal enthusiasts.
                                        <br />
                                        <a
                                            target="_blank"
                                            href={util.makeExternLink("https://discord.gg/XfvZ334gwU")}
                                            rel={"noopener"}
                                        >
                                            Join the Wave&nbsp;Discord&nbsp;Channel
                                        </a>
                                    </div>
                                </div>
                            </div>
                            <div className="item">
                                <a
                                    target="_blank"
                                    href={util.makeExternLink("https://github.com/wavetermdev/waveterm")}
                                    rel={"noopener"}
                                >
                                    <img src={github} alt="Github" />
                                </a>
                                <div className="item-inner">
                                    <div className="item-title">Support us on GitHub</div>
                                    <div className="item-text">
                                        We're <i>open source</i> and committed to providing a free terminal for
                                        individual users. Please show your support us by giving us a star on{" "}
                                        <a
                                            target="_blank"
                                            href={util.makeExternLink("https://github.com/wavetermdev/waveterm")}
                                            rel={"noopener"}
                                        >
                                            Github&nbsp;(wavetermdev/waveterm)
                                        </a>
                                    </div>
                                </div>
                            </div>
                        </div>
                        <footer className="unselectable">
                            <div className="item-text">
                                By continuing, I accept the&nbsp;
                                <a href="https://www.waveterm.dev/tos">Terms of Service</a>
                            </div>
                            <div className="button-wrapper">
                                <Button onClick={this.acceptTos}>Continue</Button>
                            </div>
                        </footer>
                    </div>
                </div>
            </Modal>
        );
    }
}

@mobxReact.observer
class AboutModal extends React.Component<{}, {}> {
    @boundMethod
    closeModal(): void {
        mobx.action(() => {
            GlobalModel.modalsModel.popModal();
        })();
    }

    @boundMethod
    isUpToDate(): boolean {
        return true;
    }

    @boundMethod
    updateApp(): void {
        // GlobalCommandRunner.updateApp();
    }

    @boundMethod
    getStatus(isUpToDate: boolean): JSX.Element {
        // TODO no up-to-date status reporting
        return (
            <div className="status updated">
                <div className="text-selectable">
                    Client Version {VERSION} ({BUILD})
                </div>
            </div>
        );

        if (isUpToDate) {
            return (
                <div className="status updated">
                    <div>
                        <i className="fa-sharp fa-solid fa-circle-check" />
                        <span>Up to Date</span>
                    </div>
                    <div className="selectable">
                        Client Version {VERSION} ({BUILD})
                    </div>
                </div>
            );
        }
        return (
            <div className="status outdated">
                <div>
                    <i className="fa-sharp fa-solid fa-triangle-exclamation" />
                    <span>Outdated Version</span>
                </div>
                <div className="selectable">
                    Client Version {VERSION} ({BUILD})
                </div>
                <div>
                    <button onClick={this.updateApp} className="button color-green text-secondary">
                        Update
                    </button>
                </div>
            </div>
        );
    }

    render() {
        return (
            <Modal className="about-modal">
                <Modal.Header onClose={this.closeModal} title="About" />
                <div className="wave-modal-body">
                    <div className="about-section">
                        <div className="logo-wrapper">
                            <img src={logo} alt="logo" />
                        </div>
                        <div className="text-wrapper">
                            <div>Wave Terminal</div>
                            <div className="text-standard">
                                Modern Terminal for
                                <br />
                                Seamless Workflow
                            </div>
                        </div>
                    </div>
                    <div className="about-section text-standard">{this.getStatus(this.isUpToDate())}</div>
                    <div className="about-section">
                        <a
                            className="wave-button wave-button-link color-standard"
                            href={util.makeExternLink("https://github.com/wavetermdev/waveterm")}
                            rel={"noopener"}
                            target="_blank"
                        >
                            <i className="fa-brands fa-github"></i>
                            Github
                        </a>
                        <a
                            className="wave-button wave-button-link color-standard"
                            href={util.makeExternLink("https://www.waveterm.dev/")}
                            rel={"noopener"}
                            target="_blank"
                        >
                            <i className="fa-sharp fa-light fa-globe"></i>
                            Website
                        </a>
                        <a
                            className="wave-button wave-button-link color-standard"
                            href={util.makeExternLink(
                                "https://github.com/wavetermdev/waveterm/blob/main/acknowledgements/README.md"
                            )}
                            rel={"noopener"}
                            target="_blank"
                        >
                            <i className="fa-sharp fa-light fa-heart"></i>
                            Acknowledgements
                        </a>
                    </div>
                    <div className="about-section text-standard">&copy; 2023 Command Line Inc.</div>
                </div>
            </Modal>
        );
    }
}

@mobxReact.observer
class CreateRemoteConnModal extends React.Component<{}, {}> {
    tempAlias: OV<string>;
    tempHostName: OV<string>;
    tempPort: OV<string>;
    tempAuthMode: OV<string>;
    tempConnectMode: OV<string>;
    tempPassword: OV<string>;
    tempKeyFile: OV<string>;
    errorStr: OV<string>;
    remoteEdit: T.RemoteEditType;
    model: RemotesModel;

    constructor(props: { remotesModel?: RemotesModel }) {
        super(props);
        this.model = GlobalModel.remotesModel;
        this.remoteEdit = this.model.remoteEdit.get();
        this.tempAlias = mobx.observable.box("", { name: "CreateRemote-alias" });
        this.tempHostName = mobx.observable.box("", { name: "CreateRemote-hostName" });
        this.tempPort = mobx.observable.box("", { name: "CreateRemote-port" });
        this.tempAuthMode = mobx.observable.box("none", { name: "CreateRemote-authMode" });
        this.tempConnectMode = mobx.observable.box("auto", { name: "CreateRemote-connectMode" });
        this.tempKeyFile = mobx.observable.box("", { name: "CreateRemote-keystr" });
        this.tempPassword = mobx.observable.box("", { name: "CreateRemote-password" });
        this.errorStr = mobx.observable.box(this.remoteEdit?.errorstr ?? null, { name: "CreateRemote-errorStr" });
    }

    remoteCName(): string {
        let hostName = this.tempHostName.get();
        if (hostName == "") {
            return "[no host]";
        }
        if (hostName.indexOf("@") == -1) {
            hostName = "[no user]@" + hostName;
        }
        return hostName;
    }

    getErrorStr(): string {
        if (this.errorStr.get() != null) {
            return this.errorStr.get();
        }
        return this.remoteEdit?.errorstr ?? null;
    }

    @boundMethod
    submitRemote(): void {
        mobx.action(() => {
            this.errorStr.set(null);
        })();
        let authMode = this.tempAuthMode.get();
        let cname = this.tempHostName.get();
        if (cname == "") {
            this.errorStr.set("You must specify a 'user@host' value to create a new connection");
            return;
        }
        let kwargs: Record<string, string> = {};
        kwargs["alias"] = this.tempAlias.get();
        if (this.tempPort.get() != "" && this.tempPort.get() != "22") {
            kwargs["port"] = this.tempPort.get();
        }
        if (authMode == "key" || authMode == "key+password") {
            if (this.tempKeyFile.get() == "") {
                this.errorStr.set("When AuthMode is set to 'key', you must supply a valid key file name.");
                return;
            }
            kwargs["key"] = this.tempKeyFile.get();
        } else {
            kwargs["key"] = "";
        }
        if (authMode == "password" || authMode == "key+password") {
            if (this.tempPassword.get() == "") {
                this.errorStr.set("When AuthMode is set to 'password', you must supply a password.");
                return;
            }
            kwargs["password"] = this.tempPassword.get();
        } else {
            kwargs["password"] = "";
        }
        kwargs["connectmode"] = this.tempConnectMode.get();
        kwargs["visual"] = "1";
        kwargs["submit"] = "1";
        let model = this.model;
        let prtn = GlobalCommandRunner.createRemote(cname, kwargs, false);
        prtn.then((crtn) => {
            if (crtn.success) {
                let crRtn = GlobalCommandRunner.screenSetRemote(cname, true, false);
                crRtn.then((crcrtn) => {
                    if (crcrtn.success) {
                        return;
                    }
                    mobx.action(() => {
                        this.errorStr.set(crcrtn.error ?? null);
                    })();
                });
                return;
            }
            mobx.action(() => {
                this.errorStr.set(crtn.error ?? null);
            })();
        });
        model.seRecentConnAdded(true);
    }

    @boundMethod
    handleChangeKeyFile(value: string): void {
        mobx.action(() => {
            this.tempKeyFile.set(value);
        })();
    }

    @boundMethod
    handleChangePassword(value: string): void {
        mobx.action(() => {
            this.tempPassword.set(value);
        })();
    }

    @boundMethod
    handleChangeAlias(value: string): void {
        mobx.action(() => {
            this.tempAlias.set(value);
        })();
    }

    @boundMethod
    handleChangeAuthMode(value: string): void {
        mobx.action(() => {
            this.tempAuthMode.set(value);
        })();
    }

    @boundMethod
    handleChangePort(value: string): void {
        mobx.action(() => {
            this.tempPort.set(value);
        })();
    }

    @boundMethod
    handleChangeHostName(value: string): void {
        mobx.action(() => {
            this.tempHostName.set(value);
        })();
    }

    @boundMethod
    handleChangeConnectMode(value: string): void {
        mobx.action(() => {
            this.tempConnectMode.set(value);
        })();
    }

    render() {
        let authMode = this.tempAuthMode.get();

        if (this.remoteEdit == null) {
            return null;
        }

        return (
            <Modal className="crconn-modal">
                <Modal.Header title="Add Connection" onClose={this.model.closeModal} />
                <div className="wave-modal-body">
                    <div className="user-section">
                        <TextField
                            label="user@host"
                            autoFocus={true}
                            value={this.tempHostName.get()}
                            onChange={this.handleChangeHostName}
                            required={true}
                            decoration={{
                                endDecoration: (
                                    <InputDecoration>
                                        <Tooltip
                                            message={`(Required) The user and host that you want to connect with. This is in the same format as
													you would pass to ssh, e.g. "ubuntu@test.mydomain.com".`}
                                            icon={<i className="fa-sharp fa-regular fa-circle-question" />}
                                        >
                                            <i className="fa-sharp fa-regular fa-circle-question" />
                                        </Tooltip>
                                    </InputDecoration>
                                ),
                            }}
                        />
                    </div>
                    <div className="alias-section">
                        <TextField
                            label="Alias"
                            onChange={this.handleChangeAlias}
                            value={this.tempAlias.get()}
                            maxLength={100}
                            decoration={{
                                endDecoration: (
                                    <InputDecoration>
                                        <Tooltip
                                            message={`(Optional) A short alias to use when selecting or displaying this connection.`}
                                            icon={<i className="fa-sharp fa-regular fa-circle-question" />}
                                        >
                                            <i className="fa-sharp fa-regular fa-circle-question" />
                                        </Tooltip>
                                    </InputDecoration>
                                ),
                            }}
                        />
                    </div>
                    <div className="port-section">
                        <NumberField
                            label="Port"
                            placeholder="22"
                            value={this.tempPort.get()}
                            onChange={this.handleChangePort}
                            decoration={{
                                endDecoration: (
                                    <InputDecoration>
                                        <Tooltip
                                            message={`(Optional) Defaults to 22. Set if the server you are connecting to listens to a non-standard
													SSH port.`}
                                            icon={<i className="fa-sharp fa-regular fa-circle-question" />}
                                        >
                                            <i className="fa-sharp fa-regular fa-circle-question" />
                                        </Tooltip>
                                    </InputDecoration>
                                ),
                            }}
                        />
                    </div>
                    <div className="authmode-section">
                        <Dropdown
                            label="Auth Mode"
                            options={[
                                { value: "none", label: "none" },
                                { value: "key", label: "key" },
                                { value: "password", label: "password" },
                                { value: "key+password", label: "key+password" },
                            ]}
                            value={this.tempAuthMode.get()}
                            onChange={(val: string) => {
                                this.tempAuthMode.set(val);
                            }}
                            decoration={{
                                endDecoration: (
                                    <InputDecoration>
                                        <Tooltip
                                            message={
                                                <ul>
                                                    <li>
                                                        <b>none</b> - no authentication, or authentication is already
                                                        configured in your ssh config.
                                                    </li>
                                                    <li>
                                                        <b>key</b> - use a private key.
                                                    </li>
                                                    <li>
                                                        <b>password</b> - use a password.
                                                    </li>
                                                    <li>
                                                        <b>key+password</b> - use a key with a passphrase.
                                                    </li>
                                                </ul>
                                            }
                                            icon={<i className="fa-sharp fa-regular fa-circle-question" />}
                                        >
                                            <i className="fa-sharp fa-regular fa-circle-question" />
                                        </Tooltip>
                                    </InputDecoration>
                                ),
                            }}
                        />
                    </div>
                    <If condition={authMode == "key" || authMode == "key+password"}>
                        <TextField
                            label="SSH Keyfile"
                            placeholder="keyfile path"
                            onChange={this.handleChangeKeyFile}
                            value={this.tempKeyFile.get()}
                            maxLength={400}
                            required={true}
                            decoration={{
                                endDecoration: (
                                    <InputDecoration>
                                        <Tooltip
                                            message={`(Required) The path to your ssh key file.`}
                                            icon={<i className="fa-sharp fa-regular fa-circle-question" />}
                                        >
                                            <i className="fa-sharp fa-regular fa-circle-question" />
                                        </Tooltip>
                                    </InputDecoration>
                                ),
                            }}
                        />
                    </If>
                    <If condition={authMode == "password" || authMode == "key+password"}>
                        <PasswordField
                            label={authMode == "password" ? "SSH Password" : "Key Passphrase"}
                            placeholder="password"
                            onChange={this.handleChangePassword}
                            value={this.tempPassword.get()}
                            maxLength={400}
                        />
                    </If>
                    <div className="connectmode-section">
                        <Dropdown
                            label="Connect Mode"
                            options={[
                                { value: "startup", label: "startup" },
                                { value: "auto", label: "auto" },
                                { value: "manual", label: "manual" },
                            ]}
                            value={this.tempConnectMode.get()}
                            onChange={(val: string) => {
                                this.tempConnectMode.set(val);
                            }}
                        />
                    </div>
                    <If condition={!util.isBlank(this.getErrorStr() as string)}>
                        <div className="settings-field settings-error">Error: {this.getErrorStr()}</div>
                    </If>
                </div>
                <Modal.Footer onCancel={this.model.closeModal} onOk={this.submitRemote} okLabel="Connect" />
            </Modal>
        );
    }
}

@mobxReact.observer
class ViewRemoteConnDetailModal extends React.Component<{}, {}> {
    termRef: React.RefObject<any> = React.createRef();
    model: RemotesModel;

    constructor(props: { remotesModel?: RemotesModel }) {
        super(props);
        this.model = GlobalModel.remotesModel;
    }

    @mobx.computed
    get selectedRemote(): T.RemoteType {
        const selectedRemoteId = this.model.selectedRemoteId.get();
        return GlobalModel.getRemote(selectedRemoteId);
    }

    componentDidMount() {
        let elem = this.termRef.current;
        if (elem == null) {
            console.log("ERROR null term-remote element");
            return;
        }
        this.model.createTermWrap(elem);
    }

    componentDidUpdate() {
        if (this.selectedRemote == null || this.selectedRemote.archived) {
            this.model.deSelectRemote();
        }
    }

    componentWillUnmount() {
        this.model.disposeTerm();
    }

    @boundMethod
    clickTermBlock(): void {
        if (this.model.remoteTermWrap != null) {
            this.model.remoteTermWrap.giveFocus();
        }
    }

    getRemoteTypeStr(remote: T.RemoteType): string {
        if (!util.isBlank(remote.uname)) {
            let unameStr = remote.uname;
            unameStr = unameStr.replace("|", ", ");
            return remote.remotetype + " (" + unameStr + ")";
        }
        return remote.remotetype;
    }

    @boundMethod
    connectRemote(remoteId: string) {
        GlobalCommandRunner.connectRemote(remoteId);
    }

    @boundMethod
    disconnectRemote(remoteId: string) {
        GlobalCommandRunner.disconnectRemote(remoteId);
    }

    @boundMethod
    installRemote(remoteId: string) {
        GlobalCommandRunner.installRemote(remoteId);
    }

    @boundMethod
    cancelInstall(remoteId: string) {
        GlobalCommandRunner.installCancelRemote(remoteId);
    }

    @boundMethod
    openEditModal(): void {
        GlobalModel.remotesModel.startEditAuth();
    }

    @boundMethod
    getStatus(status: string) {
        switch (status) {
            case "connected":
                return "green";
            case "disconnected":
                return "gray";
            default:
                return "red";
        }
    }

    @boundMethod
    clickArchive(): void {
        if (this.selectedRemote && this.selectedRemote.status == "connected") {
            GlobalModel.showAlert({ message: "Cannot delete when connected.  Disconnect and try again." });
            return;
        }
        let prtn = GlobalModel.showAlert({
            message: "Are you sure you want to delete this connection?",
            confirm: true,
        });
        prtn.then((confirm) => {
            if (!confirm) {
                return;
            }
            if (this.selectedRemote) {
                GlobalCommandRunner.archiveRemote(this.selectedRemote.remoteid);
            }
        });
    }

    @boundMethod
    clickReinstall(): void {
        GlobalCommandRunner.installRemote(this.selectedRemote?.remoteid);
    }

    @boundMethod
    handleClose(): void {
        this.model.closeModal();
        this.model.seRecentConnAdded(false);
    }

    renderInstallStatus(remote: T.RemoteType): any {
        let statusStr: string = null;
        if (remote.installstatus == "disconnected") {
            if (remote.needsmshellupgrade) {
                statusStr = "mshell " + remote.mshellversion + " - needs upgrade";
            } else if (util.isBlank(remote.mshellversion)) {
                statusStr = "mshell unknown";
            } else {
                statusStr = "mshell " + remote.mshellversion + " - current";
            }
        } else {
            statusStr = remote.installstatus;
        }
        if (statusStr == null) {
            return null;
        }
        return (
            <div key="install-status" className="settings-field">
                <div className="settings-label"> Install Status</div>
                <div className="settings-input">{statusStr}</div>
            </div>
        );
    }

    renderHeaderBtns(remote: T.RemoteType): React.ReactNode {
        let buttons: React.ReactNode[] = [];
        const disconnectButton = (
            <Button theme="secondary" onClick={() => this.disconnectRemote(remote.remoteid)}>
                Disconnect Now
            </Button>
        );
        const connectButton = (
            <Button theme="secondary" onClick={() => this.connectRemote(remote.remoteid)}>
                Connect Now
            </Button>
        );
        const tryReconnectButton = (
            <Button theme="secondary" onClick={() => this.connectRemote(remote.remoteid)}>
                Try Reconnect
            </Button>
        );
        let updateAuthButton = (
            <Button theme="secondary" onClick={() => this.openEditModal()}>
                Edit
            </Button>
        );
        let cancelInstallButton = (
            <Button theme="secondary" onClick={() => this.cancelInstall(remote.remoteid)}>
                Cancel Install
            </Button>
        );
        let installNowButton = (
            <Button theme="secondary" onClick={() => this.installRemote(remote.remoteid)}>
                Install Now
            </Button>
        );
        let archiveButton = (
            <Button theme="secondary" onClick={() => this.clickArchive()}>
                Delete
            </Button>
        );
        const reinstallButton = (
            <Button theme="secondary" onClick={this.clickReinstall}>
                Reinstall
            </Button>
        );
        if (remote.local) {
            installNowButton = <></>;
            updateAuthButton = <></>;
            cancelInstallButton = <></>;
        }
        if (remote.sshconfigsrc == "sshconfig-import") {
            updateAuthButton = (
                <Button theme="secondary" disabled={true}>
                    Edit
                    <Tooltip
                        message={`Remotes imported from an ssh config file cannot be edited inside waveterm. To edit these, you must edit the config file and import it again.`}
                        icon={<i className="fa-sharp fa-regular fa-fw fa-ban" />}
                    >
                        <i className="fa-sharp fa-regular fa-fw fa-ban" />
                    </Tooltip>
                </Button>
            );
            archiveButton = (
                <Button theme="secondary" onClick={() => this.clickArchive()}>
                    Delete
                    <Tooltip
                        message={
                            <span>
                                Remotes imported from an ssh config file can be deleted, but will come back upon
                                importing again. They will stay removed if you follow{" "}
                                <a href="https://docs.waveterm.dev/features/sshconfig-imports">this procedure</a>.
                            </span>
                        }
                        icon={<i className="fa-sharp fa-regular fa-fw fa-triangle-exclamation" />}
                    >
                        <i className="fa-sharp fa-regular fa-fw fa-triangle-exclamation" />
                    </Tooltip>
                </Button>
            );
        }
        if (remote.status == "connected" || remote.status == "connecting") {
            buttons.push(disconnectButton);
        } else if (remote.status == "disconnected") {
            buttons.push(connectButton);
        } else if (remote.status == "error") {
            if (remote.needsmshellupgrade) {
                if (remote.installstatus == "connecting") {
                    buttons.push(cancelInstallButton);
                } else {
                    buttons.push(installNowButton);
                }
            } else {
                buttons.push(tryReconnectButton);
            }
        }
        buttons.push(reinstallButton);
        buttons.push(updateAuthButton);
        buttons.push(archiveButton);

        let i = 0;
        let button: React.ReactNode = null;

        return (
            <For each="button" of={buttons} index="i">
                <div key={i}>{button}</div>
            </For>
        );
    }

    getMessage(remote: T.RemoteType): string {
        let message = "";
        if (remote.status == "connected") {
            message = "Connected and ready to run commands.";
        } else if (remote.status == "connecting") {
            message = remote.waitingforpassword ? "Connecting, waiting for user-input..." : "Connecting...";
            let connectTimeout = remote.connecttimeout ?? 0;
            message = message + " (" + connectTimeout + "s)";
        } else if (remote.status == "disconnected") {
            message = "Disconnected";
        } else if (remote.status == "error") {
            if (remote.noinitpk) {
                message = "Error, could not connect.";
            } else if (remote.needsmshellupgrade) {
                if (remote.installstatus == "connecting") {
                    message = "Installing...";
                } else {
                    message = "Error, needs install.";
                }
            } else {
                message = "Error";
            }
        }

        return message;
    }

    render() {
        let remote = this.selectedRemote;

        if (remote == null) {
            return null;
        }

        let model = this.model;
        let isTermFocused = this.model.remoteTermWrapFocus.get();
        let termFontSize = GlobalModel.termFontSize.get();
        let termWidth = textmeasure.termWidthFromCols(RemotePtyCols, termFontSize);
        let remoteAliasText = util.isBlank(remote.remotealias) ? "(none)" : remote.remotealias;

        return (
            <Modal className="rconndetail-modal">
                <Modal.Header title="Connection" onClose={this.model.closeModal} />
                <div className="wave-modal-body">
                    <div className="name-header-actions-wrapper">
<<<<<<< HEAD
                        <div className="name text-primary">{util.getRemoteName(remote)}</div>
=======
                        <div className="name text-primary name-wrapper">
                            {getName(remote)}&nbsp; {getImportTooltip(remote)}
                        </div>
>>>>>>> 8d88e2cf
                        <div className="header-actions">{this.renderHeaderBtns(remote)}</div>
                    </div>
                    <div className="remote-detail" style={{ overflow: "hidden" }}>
                        <div className="settings-field">
                            <div className="settings-label">Conn Id</div>
                            <div className="settings-input">{remote.remoteid}</div>
                        </div>
                        <div className="settings-field">
                            <div className="settings-label">Type</div>
                            <div className="settings-input">{this.getRemoteTypeStr(remote)}</div>
                        </div>
                        <div className="settings-field">
                            <div className="settings-label">Canonical Name</div>
                            <div className="settings-input">
                                {remote.remotecanonicalname}
                                <If condition={!util.isBlank(remote.remotevars.port) && remote.remotevars.port != "22"}>
                                    <span style={{ marginLeft: 5 }}>(port {remote.remotevars.port})</span>
                                </If>
                            </div>
                        </div>
                        <div className="settings-field" style={{ minHeight: 24 }}>
                            <div className="settings-label">Alias</div>
                            <div className="settings-input">{remoteAliasText}</div>
                        </div>
                        <div className="settings-field">
                            <div className="settings-label">Auth Type</div>
                            <div className="settings-input">
                                <If condition={!remote.local}>{remote.authtype}</If>
                                <If condition={remote.local}>local</If>
                            </div>
                        </div>
                        <div className="settings-field">
                            <div className="settings-label">Connect Mode</div>
                            <div className="settings-input">{remote.connectmode}</div>
                        </div>
                        {this.renderInstallStatus(remote)}
                        <div className="flex-spacer" style={{ minHeight: 20 }} />
                        <div className="status">
                            <Status status={this.getStatus(remote.status)} text={this.getMessage(remote)} />
                        </div>
                        <div
                            key="term"
                            className={cn(
                                "terminal-wrapper",
                                { focus: isTermFocused },
                                remote != null ? "status-" + remote.status : null
                            )}
                        >
                            <If condition={!isTermFocused}>
                                <div key="termblock" className="term-block" onClick={this.clickTermBlock}></div>
                            </If>
                            <If condition={model.showNoInputMsg.get()}>
                                <div key="termtag" className="term-tag">
                                    input is only allowed while status is 'connecting'
                                </div>
                            </If>
                            <div
                                key="terminal"
                                className="terminal-connectelem"
                                ref={this.termRef}
                                data-remoteid={remote.remoteid}
                                style={{
                                    height: textmeasure.termHeightFromRows(RemotePtyRows, termFontSize),
                                    width: termWidth,
                                }}
                            ></div>
                        </div>
                    </div>
                </div>
                <Modal.Footer onOk={this.model.closeModal} onCancel={this.model.closeModal} okLabel="Done" />
            </Modal>
        );
    }
}

@mobxReact.observer
class EditRemoteConnModal extends React.Component<{}, {}> {
    tempAlias: OV<string>;
    tempKeyFile: OV<string>;
    tempPassword: OV<string>;
    tempConnectMode: OV<string>;
    tempAuthMode: OV<string>;
    model: RemotesModel;

    constructor(props: { remotesModel?: RemotesModel }) {
        super(props);
        this.model = GlobalModel.remotesModel;
        this.tempAlias = mobx.observable.box(null, { name: "EditRemoteSettings-tempAlias" });
        this.tempAuthMode = mobx.observable.box(null, { name: "EditRemoteSettings-tempAuthMode" });
        this.tempKeyFile = mobx.observable.box(null, { name: "EditRemoteSettings-tempKeyFile" });
        this.tempPassword = mobx.observable.box(null, { name: "EditRemoteSettings-tempPassword" });
        this.tempConnectMode = mobx.observable.box(null, { name: "EditRemoteSettings-tempConnectMode" });
    }

    get selectedRemoteId() {
        return this.model.selectedRemoteId.get();
    }

    get selectedRemote(): T.RemoteType {
        return GlobalModel.getRemote(this.selectedRemoteId);
    }

    get remoteEdit(): T.RemoteEditType {
        return this.model.remoteEdit.get();
    }

    get isAuthEditMode(): boolean {
        return this.model.isAuthEditMode();
    }

    componentDidMount(): void {
        mobx.action(() => {
            this.tempAlias.set(this.selectedRemote?.remotealias);
            this.tempKeyFile.set(this.remoteEdit?.keystr);
            this.tempPassword.set(this.remoteEdit?.haspassword ? PasswordUnchangedSentinel : "");
            this.tempConnectMode.set(this.selectedRemote?.connectmode);
            this.tempAuthMode.set(this.selectedRemote?.authtype);
        })();
    }

    componentDidUpdate() {
        if (this.selectedRemote == null || this.selectedRemote.archived) {
            this.model.deSelectRemote();
        }
    }

    @boundMethod
    handleChangeKeyFile(value: string): void {
        mobx.action(() => {
            this.tempKeyFile.set(value);
        })();
    }

    @boundMethod
    handleChangePassword(value: string): void {
        mobx.action(() => {
            this.tempPassword.set(value);
        })();
    }

    @boundMethod
    handleChangeAlias(value: string): void {
        mobx.action(() => {
            this.tempAlias.set(value);
        })();
    }

    @boundMethod
    handleChangeAuthMode(value: string): void {
        mobx.action(() => {
            this.tempAuthMode.set(value);
        })();
    }

    @boundMethod
    handleChangeConnectMode(value: string): void {
        mobx.action(() => {
            this.tempConnectMode.set(value);
        })();
    }

    @boundMethod
    canResetPw(): boolean {
        if (this.remoteEdit == null) {
            return false;
        }
        return Boolean(this.remoteEdit.haspassword) && this.tempPassword.get() != PasswordUnchangedSentinel;
    }

    @boundMethod
    resetPw(): void {
        mobx.action(() => {
            this.tempPassword.set(PasswordUnchangedSentinel);
        })();
    }

    @boundMethod
    onFocusPassword(e: any) {
        if (this.tempPassword.get() == PasswordUnchangedSentinel) {
            e.target.select();
        }
    }

    @boundMethod
    submitRemote(): void {
        let authMode = this.tempAuthMode.get();
        let kwargs: Record<string, string> = {};
        if (authMode == "key" || authMode == "key+password") {
            let keyStrEq = util.isStrEq(this.tempKeyFile.get(), this.remoteEdit?.keystr);
            if (!keyStrEq) {
                kwargs["key"] = this.tempKeyFile.get();
            }
        } else {
            if (!util.isBlank(this.tempKeyFile.get())) {
                kwargs["key"] = "";
            }
        }
        if (authMode == "password" || authMode == "key+password") {
            if (this.tempPassword.get() != PasswordUnchangedSentinel) {
                kwargs["password"] = this.tempPassword.get();
            }
        } else {
            if (this.remoteEdit?.haspassword) {
                kwargs["password"] = "";
            }
        }
        if (!util.isStrEq(this.tempAlias.get(), this.selectedRemote?.remotealias)) {
            kwargs["alias"] = this.tempAlias.get();
        }
        if (!util.isStrEq(this.tempConnectMode.get(), this.selectedRemote?.connectmode)) {
            kwargs["connectmode"] = this.tempConnectMode.get();
        }
        kwargs["visual"] = "1";
        kwargs["submit"] = "1";
        GlobalCommandRunner.editRemote(this.selectedRemote?.remoteid, kwargs);
        this.model.closeModal();
    }

    renderAuthModeMessage(): any {
        let authMode = this.tempAuthMode.get();
        if (authMode == "none") {
            return (
                <span>
                    This connection requires no authentication.
                    <br />
                    Or authentication is already configured in ssh_config.
                </span>
            );
        }
        if (authMode == "key") {
            return <span>Use a public/private keypair.</span>;
        }
        if (authMode == "password") {
            return <span>Use a password.</span>;
        }
        if (authMode == "key+password") {
            return <span>Use a public/private keypair with a passphrase.</span>;
        }
        return null;
    }

    render() {
        let authMode = this.tempAuthMode.get();
        if (this.remoteEdit === null || !this.isAuthEditMode) {
            return null;
        }
        return (
            <Modal className="erconn-modal">
                <Modal.Header title="Edit Connection" onClose={this.model.closeModal} />
                <div className="wave-modal-body">
                    <div className="name-actions-section">
                        <div className="name text-primary">{util.getRemoteName(this.selectedRemote)}</div>
                    </div>
                    <div className="alias-section">
                        <TextField
                            label="Alias"
                            onChange={this.handleChangeAlias}
                            value={this.tempAlias.get()}
                            maxLength={100}
                            decoration={{
                                endDecoration: (
                                    <InputDecoration>
                                        <Tooltip
                                            message={`(Optional) A short alias to use when selecting or displaying this connection.`}
                                            icon={<i className="fa-sharp fa-regular fa-circle-question" />}
                                        >
                                            <i className="fa-sharp fa-regular fa-circle-question" />
                                        </Tooltip>
                                    </InputDecoration>
                                ),
                            }}
                        />
                    </div>
                    <div className="authmode-section">
                        <Dropdown
                            label="Auth Mode"
                            options={[
                                { value: "none", label: "none" },
                                { value: "key", label: "key" },
                                { value: "password", label: "password" },
                                { value: "key+password", label: "key+password" },
                            ]}
                            value={this.tempAuthMode.get()}
                            onChange={this.handleChangeAuthMode}
                            decoration={{
                                endDecoration: (
                                    <InputDecoration>
                                        <Tooltip
                                            message={
                                                <ul>
                                                    <li>
                                                        <b>none</b> - no authentication, or authentication is already
                                                        configured in your ssh config.
                                                    </li>
                                                    <li>
                                                        <b>key</b> - use a private key.
                                                    </li>
                                                    <li>
                                                        <b>password</b> - use a password.
                                                    </li>
                                                    <li>
                                                        <b>key+password</b> - use a key with a passphrase.
                                                    </li>
                                                </ul>
                                            }
                                            icon={<i className="fa-sharp fa-regular fa-circle-question" />}
                                        >
                                            <i className="fa-sharp fa-regular fa-circle-question" />
                                        </Tooltip>
                                    </InputDecoration>
                                ),
                            }}
                        />
                    </div>
                    <If condition={authMode == "key" || authMode == "key+password"}>
                        <TextField
                            label="SSH Keyfile"
                            placeholder="keyfile path"
                            onChange={this.handleChangeKeyFile}
                            value={this.tempKeyFile.get()}
                            maxLength={400}
                            required={true}
                            decoration={{
                                endDecoration: (
                                    <InputDecoration>
                                        <Tooltip
                                            message={`(Required) The path to your ssh key file.`}
                                            icon={<i className="fa-sharp fa-regular fa-circle-question" />}
                                        >
                                            <i className="fa-sharp fa-regular fa-circle-question" />
                                        </Tooltip>
                                    </InputDecoration>
                                ),
                            }}
                        />
                    </If>
                    <If condition={authMode == "password" || authMode == "key+password"}>
                        <PasswordField
                            label={authMode == "password" ? "SSH Password" : "Key Passphrase"}
                            placeholder="password"
                            onChange={this.handleChangePassword}
                            value={this.tempPassword.get()}
                            maxLength={400}
                        />
                    </If>
                    <div className="connectmode-section">
                        <Dropdown
                            label="Connect Mode"
                            options={[
                                { value: "startup", label: "startup" },
                                { value: "auto", label: "auto" },
                                { value: "manual", label: "manual" },
                            ]}
                            value={this.tempConnectMode.get()}
                            onChange={this.handleChangeConnectMode}
                        />
                    </div>
                    <If condition={!util.isBlank(this.remoteEdit?.errorstr)}>
                        <div className="settings-field settings-error">Error: {this.remoteEdit?.errorstr}</div>
                    </If>
                </div>
                <Modal.Footer onOk={this.submitRemote} onCancel={this.model.closeModal} okLabel="Save" />
            </Modal>
        );
    }
}

type SwitcherDataType = {
    sessionId: string;
    sessionName: string;
    sessionIdx: number;
    screenId: string;
    screenIdx: number;
    screenName: string;
    icon: string;
    color: string;
};

<<<<<<< HEAD
@mobxReact.observer
class TabSwitcherModal extends React.Component<{}, {}> {
    screens: Map<string, OV<string>>[];
    sessions: Map<string, OV<string>>[];
    options: SwitcherDataType[] = [];
    sOptions: OArr<SwitcherDataType> = mobx.observable.array(null, {
        name: "TabSwitcherModal-sOptions",
    });
    focusedIdx: OV<number> = mobx.observable.box(0, { name: "TabSwitcherModal-selectedIdx" });
    activeSessionIdx: number;
    optionRefs = [];
    listWrapperRef = React.createRef<HTMLDivElement>();
    prevFocusedIdx = 0;
    isKeyboardNav = false;

    componentDidMount() {
        this.activeSessionIdx = GlobalModel.getActiveSession().sessionIdx.get();
        let oSessions = GlobalModel.sessionList;
        let oScreens = GlobalModel.screenMap;
        oScreens.forEach((oScreen) => {
            // Find the matching session in the observable array
            let foundSession = oSessions.find((s) => {
                if (s.sessionId === oScreen.sessionId && s.archived.get() == false) {
                    return true;
                }
                return false;
            });

            if (foundSession) {
                let data: SwitcherDataType = {
                    sessionName: foundSession.name.get(),
                    sessionId: foundSession.sessionId,
                    sessionIdx: foundSession.sessionIdx.get(),
                    screenName: oScreen.name.get(),
                    screenId: oScreen.screenId,
                    screenIdx: oScreen.screenIdx.get(),
                    icon: this.getTabIcon(oScreen),
                    color: this.getTabColor(oScreen),
                };
                this.options.push(data);
            }
        });

        mobx.action(() => {
            this.sOptions.replace(this.sortOptions(this.options).slice(0, 10));
        })();

        document.addEventListener("keydown", this.handleKeyDown);
    }

    componentWillUnmount() {
        document.removeEventListener("keydown", this.handleKeyDown);
    }

    componentDidUpdate() {
        let currFocusedIdx = this.focusedIdx.get();

        // Check if selectedIdx has changed
        if (currFocusedIdx !== this.prevFocusedIdx) {
            let optionElement = this.optionRefs[currFocusedIdx]?.current;

            if (optionElement) {
                optionElement.scrollIntoView({ block: "nearest" });
            }

            // Update prevFocusedIdx for the next update cycle
            this.prevFocusedIdx = currFocusedIdx;
        }
    }

    @boundMethod
    getTabIcon(screen: Screen): string {
        let tabIcon = "default";
        let screenOpts = screen.opts.get();
        if (screenOpts != null && !util.isBlank(screenOpts.tabicon)) {
            tabIcon = screenOpts.tabicon;
        }
        return tabIcon;
    }

    @boundMethod
    getTabColor(screen: Screen): string {
        let tabColor = "default";
        let screenOpts = screen.opts.get();
        if (screenOpts != null && !util.isBlank(screenOpts.tabcolor)) {
            tabColor = screenOpts.tabcolor;
        }
        return tabColor;
    }

    @boundMethod
    handleKeyDown(e) {
        let newIndex;
        if (e.key === "Escape") {
            this.closeModal();
        } else if (e.key === "ArrowUp" || e.key === "ArrowDown") {
            e.preventDefault();
            this.isKeyboardNav = true;
            newIndex = this.calculateNewIndex(e.key === "ArrowUp");
            this.setFocusedIndex(newIndex);
        } else if (e.key === "Enter") {
            e.preventDefault();
            this.handleSelect(this.focusedIdx.get());
        }
    }

    @boundMethod
    calculateNewIndex(isUpKey) {
        let currentIndex = this.focusedIdx.get();
        if (isUpKey) {
            return Math.max(currentIndex - 1, 0);
        } else {
            return Math.min(currentIndex + 1, this.sOptions.length - 1);
        }
    }

    @boundMethod
    handleMouseEnter(index) {
        console.log("got here");
        if (!this.isKeyboardNav) {
            this.setFocusedIndex(index);
        }
    }

    @boundMethod
    handleMouseMove() {
        this.isKeyboardNav = false;
    }

    @boundMethod
    setFocusedIndex(index) {
        mobx.action(() => {
            this.focusedIdx.set(index);
        })();
    }

    @boundMethod
    closeModal(): void {
        GlobalModel.modalsModel.popModal();
    }

    @boundMethod
    handleSelect(index: number): void {
        const selectedOption = this.sOptions[index];
        if (selectedOption) {
            GlobalCommandRunner.switchScreen(selectedOption.screenId, selectedOption.sessionId);
            this.closeModal();
        }
    }

    @boundMethod
    handleSearch(val: string): void {
        let sOptions: SwitcherDataType[];
        if (val == "") {
            sOptions = this.sortOptions(this.options).slice(0, 10);
        } else {
            sOptions = this.filterOptions(val);
            sOptions = this.sortOptions(sOptions);
        }

        mobx.action(() => {
            this.sOptions.replace(sOptions);
        })();
    }

    @mobx.computed
    @boundMethod
    filterOptions(searchInput: string): SwitcherDataType[] {
        let filteredScreens = [];

        for (let i = 0; i < this.options.length; i++) {
            let tab = this.options[i];
            let match = false;

            if (searchInput.includes("/")) {
                let [sessionFilter, screenFilter] = searchInput.split("/").map((s) => s.trim().toLowerCase());
                match =
                    tab.sessionName.toLowerCase().includes(sessionFilter) &&
                    tab.screenName.toLowerCase().includes(screenFilter);
            } else {
                match =
                    tab.sessionName.toLowerCase().includes(searchInput) ||
                    tab.screenName.toLowerCase().includes(searchInput);
            }

            // Add tab to filtered list if it matches the criteria
            if (match) {
                filteredScreens.push(tab);
            }
        }

        return filteredScreens;
    }

    @mobx.computed
    @boundMethod
    sortOptions(options: SwitcherDataType[]): SwitcherDataType[] {
        return options.sort((a, b) => {
            let aInCurrentSession = a.sessionIdx === this.activeSessionIdx;
            let bInCurrentSession = b.sessionIdx === this.activeSessionIdx;

            // Tabs in the current session are sorted by screenIdx
            if (aInCurrentSession && bInCurrentSession) {
                return a.screenIdx - b.screenIdx;
            }
            // a is in the current session and b is not, so a comes first
            else if (aInCurrentSession) {
                return -1;
            }
            // b is in the current session and a is not, so b comes first
            else if (bInCurrentSession) {
                return 1;
            }
            // Both are in different, non-current sessions - sort by sessionIdx and then by screenIdx
            else {
                if (a.sessionIdx === b.sessionIdx) {
                    return a.screenIdx - b.screenIdx;
                } else {
                    return a.sessionIdx - b.sessionIdx;
                }
            }
        });
    }

    @boundMethod
    renderIcon(option: SwitcherDataType): React.ReactNode {
        let tabIcon = option.icon;
        if (tabIcon === "default" || tabIcon === "square") {
            return <SquareIcon className="left-icon" />;
        }
        return <i className={`fa-sharp fa-solid fa-${tabIcon}`}></i>;
    }

    render() {
        return (
            <Modal className="tabswitcher-modal">
                <div className="wave-modal-body">
                    <div className="textfield-wrapper">
                        <TextField
                            onChange={this.handleSearch}
                            maxLength={400}
                            autoFocus={true}
                            decoration={{
                                startDecoration: (
                                    <InputDecoration position="start">
                                        <div className="tabswitcher-search-prefix">Switch to Tab:</div>
                                    </InputDecoration>
                                ),
                                endDecoration: (
                                    <InputDecoration>
                                        <Tooltip
                                            message={`Type to filter workspaces and tabs.`}
                                            icon={<i className="fa-sharp fa-regular fa-circle-question" />}
                                        >
                                            <i className="fa-sharp fa-regular fa-circle-question" />
                                        </Tooltip>
                                    </InputDecoration>
                                ),
                            }}
                        />
                    </div>
                    <div className="list-container">
                        <div ref={this.listWrapperRef} className="list-container-inner">
                            <div className="options-list">
                                {this.sOptions.map((option, index) => {
                                    if (!this.optionRefs[index]) {
                                        this.optionRefs[index] = React.createRef();
                                    }

                                    return (
                                        <div
                                            key={index}
                                            ref={this.optionRefs[index]}
                                            className={cn(
                                                "search-option unselectable",
                                                { "focused-option": this.focusedIdx.get() === index },
                                                "color-" + option.color
                                            )}
                                            onClick={() => this.handleSelect(index)}
                                            onMouseEnter={() => this.handleMouseEnter(index)}
                                            onMouseMove={() => this.handleMouseMove()}
                                        >
                                            <span>{this.renderIcon(option)}</span>
                                            <span>
                                                #{option.sessionName} / {option.screenName}
                                            </span>
                                        </div>
                                    );
                                })}
                            </div>
                        </div>
                    </div>
                </div>
            </Modal>
        );
    }
}
=======
const getImportTooltip = (remote: T.RemoteType): React.ReactElement<any, any> => {
    if (remote.sshconfigsrc == "sshconfig-import") {
        return (
            <Tooltip
                message={`This remote was imported from an SSH config file.`}
                icon={<i className="fa-sharp fa-solid fa-file-import" />}
            >
                <i className="fa-sharp fa-solid fa-file-import" />
            </Tooltip>
        );
    } else {
        return <></>;
    }
};
>>>>>>> 8d88e2cf

export {
    LoadingSpinner,
    ClientStopModal,
    AlertModal,
    DisconnectedModal,
    TosModal,
    AboutModal,
    CreateRemoteConnModal,
    ViewRemoteConnDetailModal,
    EditRemoteConnModal,
    ModalsProvider,
    TabSwitcherModal,
};<|MERGE_RESOLUTION|>--- conflicted
+++ resolved
@@ -1092,13 +1092,9 @@
                 <Modal.Header title="Connection" onClose={this.model.closeModal} />
                 <div className="wave-modal-body">
                     <div className="name-header-actions-wrapper">
-<<<<<<< HEAD
-                        <div className="name text-primary">{util.getRemoteName(remote)}</div>
-=======
                         <div className="name text-primary name-wrapper">
                             {getName(remote)}&nbsp; {getImportTooltip(remote)}
                         </div>
->>>>>>> 8d88e2cf
                         <div className="header-actions">{this.renderHeaderBtns(remote)}</div>
                     </div>
                     <div className="remote-detail" style={{ overflow: "hidden" }}>
@@ -1477,7 +1473,6 @@
     color: string;
 };
 
-<<<<<<< HEAD
 @mobxReact.observer
 class TabSwitcherModal extends React.Component<{}, {}> {
     screens: Map<string, OV<string>>[];
@@ -1775,7 +1770,7 @@
         );
     }
 }
-=======
+
 const getImportTooltip = (remote: T.RemoteType): React.ReactElement<any, any> => {
     if (remote.sshconfigsrc == "sshconfig-import") {
         return (
@@ -1790,7 +1785,6 @@
         return <></>;
     }
 };
->>>>>>> 8d88e2cf
 
 export {
     LoadingSpinner,
