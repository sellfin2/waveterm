// Copyright 2023, Command Line Inc.
// SPDX-License-Identifier: Apache-2.0

import * as React from "react";
import * as mobxReact from "mobx-react";
import * as mobx from "mobx";
import { boundMethod } from "autobind-decorator";
import { If, For } from "tsx-control-statements/components";
import cn from "classnames";
import dayjs from "dayjs";
import localizedFormat from "dayjs/plugin/localizedFormat";
import { GlobalModel, GlobalCommandRunner } from "../../../model/model";
import { Markdown } from "../common";
import * as util from "../../../util/util";
import { Toggle, Checkbox } from "../common";
import { ClientDataType } from "../../../types/types";

import close from "../../assets/icons/close.svg";
import { ReactComponent as WarningIcon } from "../../assets/icons/line/triangle-exclamation.svg";
import shield from "../../assets/icons/shield_check.svg";
import help from "../../assets/icons/help_filled.svg";
import github from "../../assets/icons/github.svg";
import logo from "../../assets/waveterm-logo-with-bg.svg";

dayjs.extend(localizedFormat);

// @ts-ignore
const VERSION = __PROMPT_VERSION__;

type OV<V> = mobx.IObservableValue<V>;

@mobxReact.observer
class DisconnectedModal extends React.Component<{}, {}> {
    logRef: any = React.createRef();
    showLog: mobx.IObservableValue<boolean> = mobx.observable.box(false);

    @boundMethod
    restartServer() {
        GlobalModel.restartWaveSrv();
    }

    @boundMethod
    tryReconnect() {
        GlobalModel.ws.connectNow("manual");
    }

    componentDidMount() {
        if (this.logRef.current != null) {
            this.logRef.current.scrollTop = this.logRef.current.scrollHeight;
        }
    }

    componentDidUpdate() {
        if (this.logRef.current != null) {
            this.logRef.current.scrollTop = this.logRef.current.scrollHeight;
        }
    }

    @boundMethod
    handleShowLog(): void {
        mobx.action(() => {
            this.showLog.set(!this.showLog.get());
        })();
    }

    render() {
        let model = GlobalModel;
        let logLine: string = null;
        let idx: number = 0;
        return (
            <div className="prompt-modal disconnected-modal modal is-active">
                <div className="modal-background"></div>
                <div className="modal-content">
                    <div className="message-header">
                        <div className="modal-title">Wave Client Disconnected</div>
                    </div>
                    <If condition={this.showLog.get()}>
                        <div className="inner-content">
                            <div className="ws-log" ref={this.logRef}>
                                <For each="logLine" index="idx" of={GlobalModel.ws.wsLog}>
                                    <div key={idx} className="ws-logline">
                                        {logLine}
                                    </div>
                                </For>
                            </div>
                        </div>
                    </If>
                    <footer>
                        <div className="footer-text-link" style={{ marginLeft: 10 }} onClick={this.handleShowLog}>
                            <If condition={!this.showLog.get()}>
                                <i className="fa-sharp fa-solid fa-plus" /> Show Log
                            </If>
                            <If condition={this.showLog.get()}>
                                <i className="fa-sharp fa-solid fa-minus" /> Hide Log
                            </If>
                        </div>
                        <div className="flex-spacer" />
                        <button onClick={this.tryReconnect} className="button">
                            <span className="icon">
                                <i className="fa-sharp fa-solid fa-rotate" />
                            </span>
                            <span>Try Reconnect</span>
                        </button>
                        <button onClick={this.restartServer} className="button is-danger" style={{ marginLeft: 10 }}>
                            <WarningIcon className="icon" />
                            <span>Restart Server</span>
                        </button>
                    </footer>
                </div>
            </div>
        );
    }
}

@mobxReact.observer
class ClientStopModal extends React.Component<{}, {}> {
    @boundMethod
    refreshClient() {
        GlobalModel.refreshClient();
    }

    render() {
        let model = GlobalModel;
        let cdata = model.clientData.get();
        let title = "Client Not Ready";
        return (
            <div className="prompt-modal client-stop-modal modal is-active">
                <div className="modal-background"></div>
                <div className="modal-content">
                    <div className="message-header">
                        <div className="modal-title">{title}</div>
                    </div>
                    <div className="inner-content">
                        <If condition={cdata == null}>
                            <div>Cannot get client data.</div>
                        </If>
                    </div>
                    <footer>
                        <button onClick={this.refreshClient} className="button">
                            <span className="icon">
                                <i className="fa-sharp fa-solid fa-rotate" />
                            </span>
                            <span>Hard Refresh Client</span>
                        </button>
                    </footer>
                </div>
            </div>
        );
    }
}

@mobxReact.observer
class LoadingSpinner extends React.Component<{}, {}> {
    render() {
        return (
            <div className="loading-spinner">
                <div></div>
                <div></div>
                <div></div>
                <div></div>
            </div>
        );
    }
}

@mobxReact.observer
class AlertModal extends React.Component<{}, {}> {
    @boundMethod
    closeModal(): void {
        GlobalModel.cancelAlert();
    }

    @boundMethod
    handleOK(): void {
        GlobalModel.confirmAlert();
    }

    render() {
        let message = GlobalModel.alertMessage.get();
        if (message == null) {
            return null;
        }
        let title = message.title ?? (message.confirm ? "Confirm" : "Alert");
        let isConfirm = message.confirm;
        return (
            <div className="modal prompt-modal is-active alert-modal">
                <div className="modal-background" />
                <div className="modal-content">
                    <header>
                        <p className="modal-title">
                            <WarningIcon className="icon" />
                            {title}
                        </p>
                        <div className="close-icon hoverEffect" title="Close (Escape)" onClick={this.closeModal}>
                            <XmarkIcon />
                        </div>
                    </header>
                    <If condition={message.markdown}>
                        <Markdown text={message.message} extraClassName="inner-content" />
                    </If>
                    <If condition={!message.markdown}>
                        <div className="inner-content content">
                            <p>{message.message}</p>
                        </div>
                    </If>
                    <footer>
                        <If condition={isConfirm}>
                            <div onClick={this.closeModal} className="button is-prompt-cancel is-outlined is-small">
                                Cancel
                            </div>
                            <div onClick={this.handleOK} className="button is-prompt-green is-outlined is-small">
                                OK
                            </div>
                        </If>
                        <If condition={!isConfirm}>
                            <div onClick={this.handleOK} className="button is-prompt-green is-small">
                                OK
                            </div>
                        </If>
                    </footer>
                </div>
            </div>
        );
    }
}

@mobxReact.observer
<<<<<<< HEAD
=======
class WelcomeModal extends React.Component<{}, {}> {
    totalPages: number = 3;
    pageNum: OV<number> = mobx.observable.box(1, { name: "welcome-pagenum" });

    @boundMethod
    closeModal(): void {
        mobx.action(() => {
            GlobalModel.welcomeModalOpen.set(false);
        })();
    }

    @boundMethod
    goNext(): void {
        mobx.action(() => {
            this.pageNum.set(this.pageNum.get() + 1);
        })();
    }

    @boundMethod
    goPrev(): void {
        mobx.action(() => {
            this.pageNum.set(this.pageNum.get() - 1);
        })();
    }

    renderDot(num: number): any {
        if (num == this.pageNum.get()) {
            return <i key={String(num)} className="fa-sharp fa-solid fa-circle" />;
        }
        return <i key={String(num)} className="fa-sharp fa-regular fa-circle" />;
    }

    renderDots(): any {
        let elems: any = [];
        for (let i = 1; i <= this.totalPages; i++) {
            let elem = this.renderDot(i);
            elems.push(elem);
        }
        return elems;
    }

    render() {
        let pageNum = this.pageNum.get();
        return (
            <div className={cn("modal welcome-modal prompt-modal is-active")}>
                <div className="modal-background" onClick={this.closeModal} />
                <div className="modal-content">
                    <header>
                        <div className="modal-title">About</div>
                        <div className="close-icon hoverEffect" title="Close (Escape)" onClick={this.closeModal}>
                            <XmarkIcon />
                        </div>
                    </header>
                    <div className={cn("inner-content content", { "is-hidden": pageNum != 1 })}>
                        <p>
                            Prompt is a new terminal to help save you time and keep your command-line life organized.
                            Here's a couple quick tips to get your started!
                        </p>
                    </div>
                    <footer>
                        <If condition={pageNum > 1}>
                            <button className={cn("button is-dark prev-button is-small")} onClick={this.goPrev}>
                                <span className="icon is-small">
                                    <i className="fa-sharp fa-regular fa-angle-left" />
                                </span>
                                <span>Prev</span>
                            </button>
                        </If>
                        <If condition={pageNum == 1}>
                            <div className="prev-spacer" />
                        </If>
                        <div className="flex-spacer" />
                        <div className="dots">{this.renderDots()}</div>
                        <div className="flex-spacer" />
                        <If condition={pageNum < this.totalPages}>
                            <button className="button is-dark next-button is-small" onClick={this.goNext}>
                                <span>Next</span>
                                <span className="icon is-small">
                                    <i className="fa-sharp fa-regular fa-angle-right" />
                                </span>
                            </button>
                        </If>
                        <If condition={pageNum == this.totalPages}>
                            <button className="button is-dark next-button is-small" onClick={this.closeModal}>
                                <span>Done</span>
                            </button>
                        </If>
                    </footer>
                </div>
            </div>
        );
    }
}

@mobxReact.observer
>>>>>>> 15a4719b
class TosModal extends React.Component<{}, {}> {
    state = {
        isChecked: false,
    };

    @boundMethod
    handleCheckboxChange(checked: boolean): void {
        this.setState({ isChecked: checked });
    }

    @boundMethod
    acceptTos(): void {
        GlobalCommandRunner.clientAcceptTos();
    }

    @boundMethod
    handleChangeTelemetry(val: boolean): void {
        if (val) {
            GlobalCommandRunner.telemetryOn(false);
        } else {
            GlobalCommandRunner.telemetryOff(false);
        }
    }

    render() {
        let cdata: ClientDataType = GlobalModel.clientData.get();

        return (
            <div className={cn("modal tos-modal wave-modal is-active")}>
                <div className="modal-background" />
                <div className="modal-content tos-modal-content">
                    <div className="modal-content-wrapper">
                        <header className="tos-header">
                            <div className="modal-title">Welcome to Wave Terminal!</div>
                            <div className="modal-subtitle">Lets set everything for you</div>
                        </header>
                        <div className="content tos-content">
                            <div className="item">
                                <img src={shield} alt="Privacy" />
                                <div className="item-inner">
                                    <div className="item-title">Telemetry</div>
                                    <div className="item-text">
                                        We don’t collect any personal info, only crash logs and IP address to make Wave
                                        better. If you like, you can disable telemetry now or late.
                                    </div>
                                    <div className="item-field">
                                        <Toggle
                                            checked={!cdata.clientopts.notelemetry}
                                            onChange={this.handleChangeTelemetry}
                                        />
                                        <div className="item-label">Basic Telemetry</div>
                                    </div>
                                </div>
                            </div>
                            <div className="item">
                                <img src={help} alt="Help" />
                                <div className="item-inner">
                                    <div className="item-title">Help</div>
                                    <div className="item-text">
                                        If you need any help or you have feature request, you can join{" "}
                                        <a target="_blank" href={util.makeExternLink("https://discord.gg/XfvZ334gwU")}>
                                            our Discord
                                        </a>
                                        .
                                    </div>
                                </div>
                            </div>
                            <div className="item">
                                <img src={github} alt="Github" />
                                <div className="item-inner">
                                    <div className="item-title">Like Wave? Give us a star</div>
                                    <div className="item-text">
                                        Rankings are very important for small startups like us, it helps other people to
                                        know about us. If you like Wave, please consider giving us a star on our{" "}
                                        <a
                                            target="_blank"
                                            href={util.makeExternLink("https://github.com/wavetermdev/waveterm")}
                                        >
                                            Github Repository
                                        </a>
                                        .
                                    </div>
                                </div>
                            </div>
                        </div>
                        <footer>
                            <div>
                                <Checkbox
                                    checked={this.state.isChecked}
                                    label="I accept the Terms of Service"
                                    id="accept-tos"
                                    onChange={this.handleCheckboxChange}
                                />
                            </div>
                            <div className="button-wrapper">
                                <button
                                    onClick={this.acceptTos}
                                    className={cn("button is-wave-green is-outlined is-small", {
                                        "disabled-button": !this.state.isChecked,
                                    })}
                                    disabled={!this.state.isChecked}
                                >
                                    Continue
                                </button>
                            </div>
                        </footer>
                    </div>
                </div>
            </div>
        );
    }
}

@mobxReact.observer
class AboutModal extends React.Component<{}, {}> {
    @boundMethod
    closeModal(): void {
        mobx.action(() => {
            GlobalModel.aboutModalOpen.set(false);
        })();
    }

    @boundMethod
    isUpToDate(): boolean {
        return true;
    }

    @boundMethod
    updateApp(): void {
        // GlobalCommandRunner.updateApp();
    }

    @boundMethod
    getStatus(isUpToDate: boolean): JSX.Element {
        if (isUpToDate) {
            return (
                <div className="status updated">
                    <div>
                        <i className="fa-sharp fa-solid fa-circle-check" />
                        <span>Up to Date</span>
                    </div>
                    <div>Client Version v0.4.0 20231016-110014</div>
                </div>
            );
        }
        return (
            <div className="status outdated">
                <div>
                    <i className="fa-sharp fa-solid fa-triangle-exclamation" />
                    <span>Outdated Version</span>
                </div>
                <div>Client Version v0.4.0 20231016-110014</div>
                <div>
                    <button onClick={this.updateApp} className="button color-green text-secondary">
                        Update
                    </button>
                </div>
            </div>
        );
    }

    render() {
        return (
            <div className={cn("modal about-modal wave-modal is-active")}>
                <div className="modal-background" />
                <div className="modal-content about-modal-content">
                    <div className="modal-content-wrapper">
                        <header className="common-header">
                            <div className="modal-title">About</div>
                            <div className="close-icon-wrapper" onClick={this.closeModal}>
                                <img src={close} alt="Close (Escape)" />
                            </div>
                        </header>
                        <div className="content about-content">
                            <section>
                                <div className="logo-wrapper">
                                    <img src={logo} alt="logo" />
                                </div>
                                <div className="text-wrapper">
                                    <div>Wave Terminal</div>
                                    <div className="text-standard">Modern Terminal for Seamless Workflow</div>
                                </div>
                            </section>
                            <section className="text-standard">{this.getStatus(this.isUpToDate())}</section>
                            <section>
                                <a
                                    className="button button-link color-standard"
                                    href={util.makeExternLink("https://github.com/wavetermdev/waveterm")}
                                    target="_blank"
                                >
                                    <i className="fa-brands fa-github"></i>
                                    Github
                                </a>
                                <a
                                    className="button button-link color-standard"
                                    href={util.makeExternLink("https://www.commandline.dev/")}
                                    target="_blank"
                                >
                                    <i className="fa-sharp fa-light fa-globe"></i>
                                    Website
                                </a>
                                <a
                                    className="button button-link color-standard"
                                    href={util.makeExternLink(
                                        "https://github.com/wavetermdev/waveterm/blob/main/LICENSE"
                                    )}
                                    target="_blank"
                                >
                                    <i className="fa-sharp fa-light fa-book-blank"></i>
                                    License
                                </a>
                            </section>
                            <section className="text-standard">Copyright © 2023 Command Line Inc.</section>
                        </div>
                    </div>
                </div>
            </div>
        );
    }
}

export { WelcomeModal, LoadingSpinner, ClientStopModal, AlertModal, DisconnectedModal, TosModal, AboutModal };<|MERGE_RESOLUTION|>--- conflicted
+++ resolved
@@ -225,8 +225,6 @@
 }
 
 @mobxReact.observer
-<<<<<<< HEAD
-=======
 class WelcomeModal extends React.Component<{}, {}> {
     totalPages: number = 3;
     pageNum: OV<number> = mobx.observable.box(1, { name: "welcome-pagenum" });
@@ -322,7 +320,6 @@
 }
 
 @mobxReact.observer
->>>>>>> 15a4719b
 class TosModal extends React.Component<{}, {}> {
     state = {
         isChecked: false,
