--- conflicted
+++ resolved
@@ -269,13 +269,9 @@
                 <Comp
                     cwd={festate.cwd}
                     cmdstr={cmdstr}
-<<<<<<< HEAD
                     exitcode={exitcode}
-                    data={dataBlob}
-=======
                     data={simpleModel.dataBlob}
                     lineState={simpleModel.lineState}
->>>>>>> 2e18c564
                     context={simpleModel.context}
                     opts={simpleModel.opts}
                     savedHeight={simpleModel.savedHeight}
