--- conflicted
+++ resolved
@@ -127,12 +127,8 @@
         }
         let rtnp = GlobalModel.readRemoteFile(this.context.screenId, this.context.lineId, path);
         rtnp.then((file) => {
-<<<<<<< HEAD
-            this.readOnly = file.readOnly;
-            this.notFound = file.notFound;
-=======
+            this.notFound = (file as any).notFound;
             this.readOnly = (file as any).readOnly;
->>>>>>> 7376ed28
             this.dataBlob = file;
             mobx.action(() => {
                 this.loading.set(false);
