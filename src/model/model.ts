--- conflicted
+++ resolved
@@ -94,7 +94,6 @@
 const MaxFontSize = 15;
 const InputChunkSize = 500;
 const RemoteColors = ["red", "green", "yellow", "blue", "magenta", "cyan", "white", "orange"];
-<<<<<<< HEAD
 const TabColors = ["green", "blue", "yellow", "pink", "magenta", "cyan", "violet", "orange", "red", "white"];
 const TabIcons = [
     "sparkle",
@@ -108,9 +107,6 @@
     "heart",
     "file",
 ];
-=======
-const TabColors = ["red", "orange", "yellow", "green", "mint", "cyan", "blue", "violet", "pink", "white"];
->>>>>>> a69e8441
 
 // @ts-ignore
 const VERSION = __WAVETERM_VERSION__;
