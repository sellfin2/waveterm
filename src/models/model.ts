// Copyright 2023, Command Line Inc.
// SPDX-License-Identifier: Apache-2.0

import * as mobx from "mobx";
import { sprintf } from "sprintf-js";
import {
    handleJsonFetchResponse,
    base64ToString,
    base64ToArray,
    genMergeData,
    genMergeDataMap,
    genMergeSimpleData,
    isModKeyPress,
    isBlank,
} from "@/util/util";
import { WSControl } from "./ws";
import { cmdStatusIsRunning } from "@/app/line/lineutil";
import * as appconst from "@/app/appconst";
import { remotePtrToString, cmdPacketString } from "@/util/modelutil";
import { KeybindManager, adaptFromReactOrNativeKeyEvent, setKeyUtilPlatform } from "@/util/keyutil";
import { Session } from "./session";
import { ScreenLines } from "./screenlines";
import { InputModel } from "./input";
import { SidebarChatModel } from "./sidebarchat";
import { PluginsModel } from "./plugins";
import { BookmarksModel } from "./bookmarks";
import { HistoryViewModel } from "./historyview";
import { ConnectionsViewModel } from "./connectionsview";
import { ClientSettingsViewModel } from "./clientsettingsview";
import { RemotesModel } from "./remotes";
import { ModalsModel } from "./modals";
import { MainSidebarModel } from "./mainsidebar";
import { RightSidebarModel } from "./rightsidebar";
import { Screen } from "./screen";
import { Cmd } from "./cmd";
import { ContextMenuModel } from "./contextmenu";
import { GlobalCommandRunner } from "./global";
import { clearMonoFontCache, getMonoFontSize } from "@/util/textmeasure";
import type { TermWrap } from "@/plugins/terminal/term";
import * as util from "@/util/util";
import { AutocompleteModel } from "./autocomplete";

type SWLinePtr = {
    line: LineType;
    slines: ScreenLines;
    screen: Screen;
};

function getApi(): ElectronApi {
    return (window as any).api;
}

class Model {
    clientId: string;
    activeSessionId: OV<string> = mobx.observable.box(null, {
        name: "activeSessionId",
    });
    sessionListLoaded: OV<boolean> = mobx.observable.box(false, {
        name: "sessionListLoaded",
    });
    sessionList: OArr<Session> = mobx.observable.array([], {
        name: "SessionList",
        deep: false,
    });
    screenMap: OMap<string, Screen> = mobx.observable.map({}, { name: "ScreenMap", deep: false });
    ws: WSControl;
    remotes: OArr<RemoteType> = mobx.observable.array([], {
        name: "remotes",
        deep: false,
    });
    remotesLoaded: OV<boolean> = mobx.observable.box(false, {
        name: "remotesLoaded",
    });
    screenLines: OMap<string, ScreenLines> = mobx.observable.map({}, { name: "screenLines", deep: false }); // key = "sessionid/screenid" (screenlines)
    termUsedRowsCache: Record<string, number> = {}; // key = "screenid/lineid"
    debugCmds: number = 0;
    debugScreen: OV<boolean> = mobx.observable.box(false);
    waveSrvRunning: OV<boolean>;
    authKey: string;
    isDev: boolean;
    platform: string;
    activeMainView: OV<
        "plugins" | "session" | "history" | "bookmarks" | "webshare" | "connections" | "clientsettings"
    > = mobx.observable.box("session", {
        name: "activeMainView",
    });
    termFontSize: CV<number>;
    alertMessage: OV<AlertMessageType> = mobx.observable.box(null, {
        name: "alertMessage",
    });
    alertPromiseResolver: (result: boolean) => void;
    aboutModalOpen: OV<boolean> = mobx.observable.box(false, {
        name: "aboutModalOpen",
    });
    screenSettingsModal: OV<{ sessionId: string; screenId: string }> = mobx.observable.box(null, {
        name: "screenSettingsModal",
    });
    sessionSettingsModal: OV<string> = mobx.observable.box(null, {
        name: "sessionSettingsModal",
    });
    clientSettingsModal: OV<boolean> = mobx.observable.box(false, {
        name: "clientSettingsModal",
    });
    lineSettingsModal: OV<number> = mobx.observable.box(null, {
        name: "lineSettingsModal",
    });
    devicePixelRatio: OV<number> = mobx.observable.box(window.devicePixelRatio, {
        name: "devicePixelRatio",
    });
    tabSettingsOpen: OV<boolean> = mobx.observable.box(false, {
        name: "tabSettingsOpen",
    });
    remotesModel: RemotesModel;
    lineHeightEnv: LineHeightEnv;

    keybindManager: KeybindManager;
    inputModel: InputModel;
<<<<<<< HEAD
    sidebarchatModel: SidebarChatModel;
=======
    autocompleteModel: AutocompleteModel;
>>>>>>> 13f42034
    pluginsModel: PluginsModel;
    bookmarksModel: BookmarksModel;
    historyViewModel: HistoryViewModel;
    connectionViewModel: ConnectionsViewModel;
    clientSettingsViewModel: ClientSettingsViewModel;
    modalsModel: ModalsModel;
    mainSidebarModel: MainSidebarModel;
    rightSidebarModel: RightSidebarModel;
    contextMenuModel: ContextMenuModel;
    isDarkTheme: OV<boolean> = mobx.observable.box(getApi().getShouldUseDarkColors(), {
        name: "isDarkTheme",
    });
    clientData: OV<ClientDataType> = mobx.observable.box(null, {
        name: "clientData",
    });
    showLinks: OV<boolean> = mobx.observable.box(true, {
        name: "model-showLinks",
    });
    packetSeqNum: number = 0;

    renderVersion: OV<number> = mobx.observable.box(0, {
        name: "renderVersion",
    });
    appUpdateStatus = mobx.observable.box(getApi().getAppUpdateStatus(), {
        name: "appUpdateStatus",
    });
    termThemes: OV<TermThemesType> = mobx.observable.box(null, {
        name: "terminalThemes",
        deep: false,
    });
    termRenderVersion: OV<number> = mobx.observable.box(0, {
        name: "termRenderVersion",
    });

    private constructor() {
        this.clientId = getApi().getId();
        this.isDev = getApi().getIsDev();
        this.authKey = getApi().getAuthKey();
        getApi().onToggleDevUI(this.toggleDevUI.bind(this));
        this.ws = new WSControl(this.getBaseWsHostPort(), this.clientId, this.authKey, (message: any) => {
            const interactive = message?.interactive ?? false;
            this.runUpdate(message, interactive);
        });
        this.ws.reconnect();
        this.keybindManager = new KeybindManager(this);
        this.readConfigKeybindings();
        this.initSystemKeybindings();
        this.initAppKeybindings();
        this.inputModel = new InputModel(this);
<<<<<<< HEAD
        this.sidebarchatModel = new SidebarChatModel(this);
=======
        this.autocompleteModel = new AutocompleteModel(this);
>>>>>>> 13f42034
        this.pluginsModel = new PluginsModel(this);
        this.bookmarksModel = new BookmarksModel(this);
        this.historyViewModel = new HistoryViewModel(this);
        this.connectionViewModel = new ConnectionsViewModel(this);
        this.clientSettingsViewModel = new ClientSettingsViewModel(this);
        this.remotesModel = new RemotesModel(this);
        this.modalsModel = new ModalsModel();
        this.mainSidebarModel = new MainSidebarModel(this);
        this.rightSidebarModel = new RightSidebarModel(this);
        this.contextMenuModel = new ContextMenuModel(this);
        const isWaveSrvRunning = getApi().getWaveSrvStatus();
        this.waveSrvRunning = mobx.observable.box(isWaveSrvRunning, {
            name: "model-wavesrv-running",
        });
        this.platform = this.getPlatform();
        this.termFontSize = mobx.computed(() => {
            const cdata = this.clientData.get();
            if (cdata?.feopts?.termfontsize == null) {
                return appconst.DefaultTermFontSize;
            }
            const fontSize = Math.ceil(cdata.feopts.termfontsize);
            if (fontSize < appconst.MinFontSize) {
                return appconst.MinFontSize;
            }
            if (fontSize > appconst.MaxFontSize) {
                return appconst.MaxFontSize;
            }
            return fontSize;
        });
        getApi().onZoomChanged(this.onZoomChanged.bind(this));
        getApi().onMenuItemAbout(this.onMenuItemAbout.bind(this));
        getApi().onWaveSrvStatusChange(this.onWaveSrvStatusChange.bind(this));
        getApi().onAppUpdateStatus(this.onAppUpdateStatus.bind(this));
        getApi().onNativeThemeUpdated(this.onNativeThemeUpdated.bind(this));
        document.addEventListener("keydown", this.docKeyDownHandler.bind(this));
        document.addEventListener("selectionchange", this.docSelectionChangeHandler.bind(this));
        window.addEventListener("focus", this.windowFocus.bind(this));
        setTimeout(() => this.getClientDataLoop(1), 10);
        this.lineHeightEnv = {
            // defaults
            fontSize: 12,
            fontSizeSm: 10,
            lineHeight: 15,
            lineHeightSm: 13,
            pad: 7,
        };
    }

    readConfigKeybindings() {
        const url = new URL(this.getBaseHostPort() + "/config/keybindings.json");
        let prtn = fetch(url, { method: "get", body: null, headers: this.getFetchHeaders() });
        prtn.then((resp) => {
            if (resp.status == 404) {
                return [];
            } else if (!resp.ok) {
                util.handleNotOkResp(resp, url);
            }
            return resp.json();
        }).then((userKeybindings) => {
            this.keybindManager.setUserKeybindings(userKeybindings);
        });
    }

    windowFocus(): void {
        if (this.activeMainView.get() == "session" && !this.modalsModel.hasOpenModals()) {
            this.refocus();
        }
    }

    bumpTermRenderVersion() {
        mobx.action(() => {
            this.termRenderVersion.set(this.termRenderVersion.get() + 1);
        })();
    }

    initSystemKeybindings() {
        this.keybindManager.registerKeybinding("system", "electron", "system:toggleDeveloperTools", (waveEvent) => {
            getApi().toggleDeveloperTools();
            return true;
        });
        this.keybindManager.registerKeybinding("system", "electron", "system:minimizeWindow", (waveEvent) => {
            getApi().hideWindow();
            return true;
        });
    }

    initAppKeybindings() {
        for (let index = 1; index <= 9; index++) {
            this.keybindManager.registerKeybinding("app", "model", "app:selectWorkspace-" + index, (waveEvent) => {
                this.onSwitchSessionCmd(index);
                return true;
            });
        }
        this.keybindManager.registerKeybinding("app", "model", "app:focusCmdInput", (waveEvent) => {
            this.onFocusCmdInputPressed();
            return true;
        });
        this.keybindManager.registerKeybinding("app", "model", "app:openBookmarksView", null);
        this.keybindManager.registerKeybinding("app", "model", "app:openHistoryView", (waveEvent) => {
            this.onOpenHistoryPressed();
            return true;
        });
        this.keybindManager.registerKeybinding("app", "model", "app:openTabSearchModal", (waveEvent) => {
            this.onOpenTabSearchModalPressed();
            return true;
        });
        this.keybindManager.registerKeybinding("app", "model", "app:openConnectionsView", null);
        this.keybindManager.registerKeybinding("app", "model", "app:openSettingsView", null);
    }

    static getInstance(): Model {
        if (!(window as any).GlobalModel) {
            (window as any).GlobalModel = new Model();
        }
        return (window as any).GlobalModel;
    }

    closeTabSettings() {
        if (this.tabSettingsOpen.get()) {
            mobx.action(() => {
                this.tabSettingsOpen.set(false);
            })();
        }
    }

    toggleDevUI(): void {
        document.body.classList.toggle("is-dev");
    }

    bumpRenderVersion() {
        mobx.action(() => {
            this.renderVersion.set(this.renderVersion.get() + 1);
        })();
    }

    getNextPacketSeqNum(): number {
        this.packetSeqNum++;
        return this.packetSeqNum;
    }

    getPlatform(): string {
        if (this.platform != null) {
            return this.platform;
        }
        this.platform = getApi().getPlatform();
        setKeyUtilPlatform(this.platform);
        return this.platform;
    }

    testGlobalModel() {
        return "";
    }

    needsTos(): boolean {
        const cdata = this.clientData.get();
        if (cdata == null) {
            return false;
        }
        return !cdata.clientopts?.acceptedtos;
    }

    refreshClient(): void {
        getApi().reloadWindow();
    }

    /**
     * Opens a new default browser window to the given url
     * @param {string} url The url to open
     */
    openExternalLink(url: string): void {
        console.log("opening external link: " + url);
        getApi().openExternalLink(url);
        console.log("finished opening external link");
    }

    refocus() {
        // givefocus() give back focus to cmd or input
        const activeScreen = this.getActiveScreen();
        if (activeScreen == null) {
            return;
        }
        activeScreen.giveFocus();
    }

    getWebSharedScreens(): Screen[] {
        const rtn: Screen[] = [];
        for (const screen of this.screenMap.values()) {
            if (screen.shareMode.get() == "web") {
                rtn.push(screen);
            }
        }
        return rtn;
    }

    getHasClientStop(): boolean {
        if (this.clientData.get() == null) {
            return true;
        }
        const cdata = this.clientData.get();
        if (cdata.cmdstoretype == "session") {
            return true;
        }
        return false;
    }

    showAlert(alertMessage: AlertMessageType): Promise<boolean> {
        if (alertMessage.confirmflag != null) {
            const cdata = this.clientData.get();
            const noConfirm = cdata.clientopts?.confirmflags?.[alertMessage.confirmflag];
            if (noConfirm) {
                return Promise.resolve(true);
            }
        }
        mobx.action(() => {
            this.alertMessage.set(alertMessage);
            this.modalsModel.pushModal(appconst.ALERT);
        })();
        const prtn = new Promise<boolean>((resolve, reject) => {
            this.alertPromiseResolver = resolve;
        });
        return prtn;
    }

    cancelAlert(): void {
        mobx.action(() => {
            this.alertMessage.set(null);
        })();
        if (this.alertPromiseResolver != null) {
            this.alertPromiseResolver(false);
            this.alertPromiseResolver = null;
        }
    }

    confirmAlert(): void {
        mobx.action(() => {
            this.alertMessage.set(null);
            this.modalsModel.popModal();
        })();
        if (this.alertPromiseResolver != null) {
            this.alertPromiseResolver(true);
            this.alertPromiseResolver = null;
        }
    }

    showSessionView(): void {
        mobx.action(() => {
            this.activeMainView.set("session");
        })();
    }

    getBaseHostPort(): string {
        if (this.isDev) {
            return appconst.DevServerEndpoint;
        }
        return appconst.ProdServerEndpoint;
    }

    getTermFontFamily(): string {
        let cdata = this.clientData.get();
        let ff = cdata?.feopts?.termfontfamily;
        if (ff == null) {
            ff = appconst.DefaultTermFontFamily;
        }
        return ff;
    }

    getThemeSource(): NativeThemeSource {
        return getApi().getNativeThemeSource();
    }

    onNativeThemeUpdated(): void {
        const isDark = getApi().getShouldUseDarkColors();
        if (isDark != this.isDarkTheme.get()) {
            mobx.action(() => {
                this.isDarkTheme.set(isDark);
                this.bumpRenderVersion();
            })();
        }
    }

    getTermThemeSettings(): TermThemeSettingsType {
        let cdata = this.clientData.get();
        if (cdata?.feopts?.termthemesettings) {
            return mobx.toJS(cdata.feopts.termthemesettings);
        }
        return {};
    }

    getTermFontSize(): number {
        return this.termFontSize.get();
    }

    getSudoPwStore(): string {
        let cdata = this.clientData.get();
        return cdata?.feopts?.sudopwstore ?? appconst.DefaultSudoPwStore;
    }

    getSudoPwTimeout(): number {
        let cdata = this.clientData.get();
        const sudoPwTimeoutMs = cdata?.feopts?.sudopwtimeoutms ?? appconst.DefaultSudoPwTimeoutMs;
        return sudoPwTimeoutMs / 1000 / 60;
    }

    getSudoPwClearOnSleep(): boolean {
        let cdata = this.clientData.get();
        return !cdata?.feopts?.nosudopwclearonsleep;
    }

    updateTermFontSizeVars() {
        let lhe = this.recomputeLineHeightEnv();
        mobx.action(() => {
            this.bumpRenderVersion();
            this.setStyleVar(document.documentElement, "--termfontsize", lhe.fontSize + "px");
            this.setStyleVar(document.documentElement, "--termlineheight", lhe.lineHeight + "px");
            this.setStyleVar(document.documentElement, "--termpad", lhe.pad + "px");
            this.setStyleVar(document.documentElement, "--termfontsize-sm", lhe.fontSizeSm + "px");
            this.setStyleVar(document.documentElement, "--termlineheight-sm", lhe.lineHeightSm + "px");
        })();
    }

    recomputeLineHeightEnv(): LineHeightEnv {
        const fontSize = this.getTermFontSize();
        const fontSizeSm = fontSize - 2;
        const monoFontSize = getMonoFontSize(fontSize);
        const monoFontSizeSm = getMonoFontSize(fontSizeSm);
        this.lineHeightEnv = {
            fontSize: fontSize,
            fontSizeSm: fontSizeSm,
            lineHeight: monoFontSize.height,
            lineHeightSm: monoFontSizeSm.height,
            pad: monoFontSize.pad,
        };
        return this.lineHeightEnv;
    }

    setStyleVar(element: HTMLElement, name: string, value: string): void {
        element.style.setProperty(name, value);
    }

    resetStyleVar(element: HTMLElement, name: string): void {
        element.style.removeProperty(name);
    }

    getBaseWsHostPort(): string {
        if (this.isDev) {
            return appconst.DevServerWsEndpoint;
        }
        return appconst.ProdServerWsEndpoint;
    }

    getFetchHeaders(): Record<string, string> {
        return {
            "x-authkey": this.authKey,
        };
    }

    docSelectionChangeHandler(e: any) {
        // nothing for now
    }

    handleToggleSidebar() {
        const activeScreen = this.getActiveScreen();
        if (activeScreen != null) {
            const isSidebarOpen = activeScreen.isSidebarOpen();
            if (isSidebarOpen) {
                GlobalCommandRunner.screenSidebarClose();
            } else {
                GlobalCommandRunner.screenSidebarOpen();
            }
        }
    }

    handleDeleteActiveLine(): boolean {
        return this.deleteActiveLine();
    }

    docKeyDownHandler(e: KeyboardEvent) {
        const waveEvent = adaptFromReactOrNativeKeyEvent(e);
        if (isModKeyPress(e)) {
            return;
        }
        if (this.keybindManager.processKeyEvent(e, waveEvent)) {
            return;
        }
    }

    deleteActiveLine(): boolean {
        const activeScreen = this.getActiveScreen();
        if (activeScreen == null || activeScreen.getFocusType() != "cmd") {
            return false;
        }
        const selectedLine = activeScreen.selectedLine.get();
        if (selectedLine == null || selectedLine <= 0) {
            return false;
        }
        const line = activeScreen.getLineByNum(selectedLine);
        if (line == null) {
            return false;
        }
        const cmd = activeScreen.getCmd(line);
        if (cmd != null) {
            if (cmd.isRunning()) {
                const info: InfoType = { infomsg: "Cannot delete a running command" };
                this.inputModel.flashInfoMsg(info, 2000);
                return false;
            }
        }
        GlobalCommandRunner.lineDelete(String(selectedLine), true);
        return true;
    }

    onCloseCurrentTab() {
        if (this.activeMainView.get() != "session") {
            return;
        }
        const activeScreen = this.getActiveScreen();
        if (activeScreen == null) {
            return;
        }
        let numLines = activeScreen.getScreenLines().lines.length;
        if (numLines < 10) {
            GlobalCommandRunner.screenDelete(activeScreen.screenId, false);
            return;
        }
        const rtnp = this.showAlert({
            message: "Are you sure you want to delete this tab?",
            confirm: true,
        });
        rtnp.then((result) => {
            if (!result) {
                return;
            }
            GlobalCommandRunner.screenDelete(activeScreen.screenId, false);
        });
    }

    onRestartLastCommand() {
        if (this.activeMainView.get() != "session") {
            return;
        }
        const activeScreen = this.getActiveScreen();
        if (activeScreen == null) {
            return;
        }
        GlobalCommandRunner.lineRestart("E", true);
    }

    onRestartCommand() {
        if (this.activeMainView.get() != "session") {
            return;
        }
        const activeScreen = this.getActiveScreen();
        if (activeScreen == null) {
            return;
        }
        const selectedLine = activeScreen.selectedLine.get();
        if (selectedLine == null || selectedLine == 0) {
            return;
        }
        GlobalCommandRunner.lineRestart(String(selectedLine), true);
    }

    onZoomChanged(): void {
        mobx.action(() => {
            this.devicePixelRatio.set(window.devicePixelRatio);
            clearMonoFontCache();
        })();
    }

    // for debuggin
    getSelectedTermWrap(): TermWrap {
        let screen = this.getActiveScreen();
        if (screen == null) {
            return null;
        }
        let lineNum = screen.selectedLine.get();
        if (lineNum == null) {
            return null;
        }
        let line = screen.getLineByNum(lineNum);
        if (line == null) {
            return null;
        }
        return screen.getTermWrap(line.lineid);
    }

    restartWaveSrv(): void {
        getApi().restartWaveSrv();
    }

    getLocalRemote(): RemoteType {
        for (const remote of this.remotes) {
            if (remote.local && !remote.issudo) {
                return remote;
            }
        }
        return null;
    }

    getCurRemoteInstance(): RemoteInstanceType {
        const screen = this.getActiveScreen();
        if (screen == null) {
            return null;
        }
        return screen.getCurRemoteInstance();
    }

    onWaveSrvStatusChange(status: boolean): void {
        mobx.action(() => {
            this.waveSrvRunning.set(status);
        })();
    }

    getLastLogs(numbOfLines: number, cb: (logs: any) => void): void {
        getApi().getLastLogs(numbOfLines, cb);
    }

    getContentHeight(context: RendererContext): number {
        const key = context.screenId + "/" + context.lineId;
        return this.termUsedRowsCache[key];
    }

    setContentHeight(context: RendererContext, height: number): void {
        const key = context.screenId + "/" + context.lineId;
        this.termUsedRowsCache[key] = height;
        GlobalCommandRunner.setTermUsedRows(context, height);
    }

    contextEditMenu(e: any, opts: ContextMenuOpts) {
        getApi().contextEditMenu({ x: e.x, y: e.y }, opts);
    }

    getUIContext(): UIContextType {
        const rtn: UIContextType = {
            sessionid: null,
            screenid: null,
            remote: null,
            winsize: null,
            linenum: null,
            build: appconst.VERSION + " " + appconst.BUILD,
        };
        const session = this.getActiveSession();
        if (session != null) {
            rtn.sessionid = session.sessionId;
            const screen = session.getActiveScreen();
            if (screen != null) {
                rtn.screenid = screen.screenId;
                rtn.remote = screen.curRemote.get();
                rtn.winsize = { rows: screen.lastRows, cols: screen.lastCols };
                rtn.linenum = screen.selectedLine.get();
            }
        }
        return rtn;
    }

    onNewTab() {
        GlobalCommandRunner.createNewScreen();
    }

    onBookmarkViewPressed() {
        GlobalCommandRunner.bookmarksView();
    }

    onFocusCmdInputPressed() {
        if (this.activeMainView.get() != "session") {
            mobx.action(() => {
                this.activeMainView.set("session");
                setTimeout(() => {
                    // allows for the session view to load
                    this.inputModel.setAuxViewFocus(false);
                }, 100);
            })();
        } else {
            this.inputModel.setAuxViewFocus(false);
        }
    }

    onFocusSelectedLine() {
        const screen = this.getActiveScreen();
        if (screen != null) {
            GlobalCommandRunner.screenSetFocus("cmd");
        }
    }

    onOpenHistoryPressed() {
        this.historyViewModel.reSearch();
    }

    onOpenTabSearchModalPressed() {
        this.modalsModel.pushModal(appconst.TAB_SWITCHER);
    }

    onOpenConnectionsViewPressed() {
        this.activeMainView.set("connections");
    }

    onOpenSettingsViewPressed() {
        this.activeMainView.set("clientsettings");
    }

    getFocusedLine(): LineFocusType {
        if (this.inputModel.hasFocus()) {
            return { cmdInputFocus: true };
        }
        const lineElem: any = document.activeElement.closest(".line[data-lineid]");
        if (lineElem == null) {
            return { cmdInputFocus: false };
        }
        const lineNum = parseInt(lineElem.dataset.linenum);
        return {
            cmdInputFocus: false,
            lineid: lineElem.dataset.lineid,
            linenum: isNaN(lineNum) ? null : lineNum,
            screenid: lineElem.dataset.screenid,
        };
    }

    cmdStatusUpdate(screenId: string, lineId: string, origStatus: string, newStatus: string) {
        const wasRunning = cmdStatusIsRunning(origStatus);
        const isRunning = cmdStatusIsRunning(newStatus);
        if (wasRunning && !isRunning) {
            const ptr = this.getActiveLine(screenId, lineId);
            if (ptr != null) {
                const screen = ptr.screen;
                const renderer = screen.getRenderer(lineId);
                if (renderer != null) {
                    renderer.setIsDone();
                }
                const term = screen.getTermWrap(lineId);
                if (term != null) {
                    term.cmdDone();
                }
            }
        }
    }

    onMenuItemAbout(): void {
        mobx.action(() => {
            this.modalsModel.pushModal(appconst.ABOUT);
        })();
    }

    onMetaArrowUp(): void {
        GlobalCommandRunner.screenSelectLine("-1");
    }

    onMetaArrowDown(): void {
        GlobalCommandRunner.screenSelectLine("+1");
    }

    onBracketCmd(relative: number) {
        if (relative == 1) {
            GlobalCommandRunner.switchScreen("+");
        } else if (relative == -1) {
            GlobalCommandRunner.switchScreen("-");
        }
    }

    onSwitchScreenCmd(digit: number) {
        GlobalCommandRunner.switchScreen(String(digit));
    }

    onSwitchSessionCmd(digit: number) {
        GlobalCommandRunner.switchSession(String(digit));
    }

    onDigitCmd(e: any, arg: { digit: number }, mods: KeyModsType) {
        GlobalCommandRunner.switchScreen(String(arg.digit));
    }

    isConnected(): boolean {
        return this.ws.open.get();
    }

    runUpdate(genUpdate: UpdatePacket, interactive: boolean) {
        mobx.action(() => {
            const oldContext = this.getUIContext();
            try {
                this.runUpdate_internal(genUpdate, oldContext, interactive);
            } catch (e) {
                console.warn("error running update", e, genUpdate);
                throw e;
            }
            const newContext = this.getUIContext();
            if (oldContext.sessionid != newContext.sessionid || oldContext.screenid != newContext.screenid) {
                this.inputModel.resetInput();
                if (genUpdate.type == "model") {
                    const reversedGenUpdate = genUpdate.data.slice().reverse();
                    const lastCmdLine = reversedGenUpdate.find((update) => "cmdline" in update);
                    if (lastCmdLine) {
                        // TODO a bit of a hack since this update gets applied in runUpdate_internal.
                        //   we then undo that update with the resetInput, and then redo it with the line below
                        //   not sure how else to handle this for now though
                        this.inputModel.updateCmdLine(lastCmdLine.cmdline);
                    }
                }
            } else if (remotePtrToString(oldContext.remote) != remotePtrToString(newContext.remote)) {
                this.inputModel.resetHistory();
            }
        })();
    }

    updateScreens(screens: ScreenDataType[]): void {
        const mods = genMergeDataMap(
            this.screenMap,
            screens,
            (s: Screen) => s.screenId,
            (sdata: ScreenDataType) => sdata.screenid,
            (sdata: ScreenDataType) => new Screen(sdata, this)
        );
        for (const screenId of mods.removed) {
            this.removeScreenLinesByScreenId(screenId);
        }
    }

    markScreensAsNotNew(): void {
        for (const screen of this.screenMap.values()) {
            screen.isNew = false;
        }
    }

    updateSessions(sessions: SessionDataType[]): void {
        genMergeData(
            this.sessionList,
            sessions,
            (s: Session) => s.sessionId,
            (sdata: SessionDataType) => sdata.sessionid,
            (sdata: SessionDataType) => new Session(sdata, this),
            (s: Session) => s.sessionIdx.get()
        );
    }

    updateActiveSession(sessionId: string): void {
        if (sessionId != null) {
            const newSessionId = sessionId;
            if (this.activeSessionId.get() != newSessionId) {
                this.activeSessionId.set(newSessionId);
            }
        }
    }

    updateScreenNumRunningCommands(numRunningCommandUpdates: ScreenNumRunningCommandsUpdateType[]) {
        for (const update of numRunningCommandUpdates) {
            this.getScreenById_single(update.screenid)?.setNumRunningCmds(update.num);
        }
    }

    mergeTermThemes(termThemes: TermThemesType) {
        mobx.action(() => {
            if (this.termThemes.get() == null) {
                this.termThemes.set(termThemes);
                return;
            }
            for (const [themeName, theme] of Object.entries(termThemes)) {
                if (theme == null) {
                    delete this.termThemes.get()[themeName];
                    continue;
                }
                this.termThemes.get()[themeName] = theme;
            }
        })();
        this.bumpTermRenderVersion();
    }

    getTermThemes(): TermThemesType {
        return this.termThemes.get();
    }

    updateScreenStatusIndicators(screenStatusIndicators: ScreenStatusIndicatorUpdateType[]) {
        for (const update of screenStatusIndicators) {
            this.getScreenById_single(update.screenid)?.setStatusIndicator(update.status);
        }
    }

    runUpdate_internal(genUpdate: UpdatePacket, uiContext: UIContextType, interactive: boolean) {
        if (genUpdate.type == "pty") {
            const ptyMsg = genUpdate.data;
            if (isBlank(ptyMsg.remoteid)) {
                // regular update
                this.updatePtyData(ptyMsg);
            } else {
                // remote update
                const ptyData = base64ToArray(ptyMsg.ptydata64);
                this.remotesModel.receiveData(ptyMsg.remoteid, ptyMsg.ptypos, ptyData);
            }
        } else if (genUpdate.type == "model") {
            const modelUpdateItems = genUpdate.data;

            let showedRemotesModal = false;
            const [oldActiveSessionId, oldActiveScreenId] = this.getActiveIds();
            modelUpdateItems.forEach((update) => {
                if (update.connect != null) {
                    if (update.connect.screens != null) {
                        this.screenMap.clear();
                        this.updateScreens(update.connect.screens);
                        this.markScreensAsNotNew();
                    }
                    if (update.connect.sessions != null) {
                        this.sessionList.clear();
                        this.updateSessions(update.connect.sessions);
                    }
                    if (update.connect.remotes != null) {
                        this.remotes.clear();
                        this.updateRemotes(update.connect.remotes);
                    }
                    if (update.connect.activesessionid != null) {
                        this.updateActiveSession(update.connect.activesessionid);
                    }
                    if (update.connect.screennumrunningcommands != null) {
                        this.updateScreenNumRunningCommands(update.connect.screennumrunningcommands);
                    }
                    if (update.connect.screenstatusindicators != null) {
                        this.updateScreenStatusIndicators(update.connect.screenstatusindicators);
                    }
                    this.mergeTermThemes(update.connect.termthemes ?? {});
                    this.sessionListLoaded.set(true);
                    this.remotesLoaded.set(true);
                } else if (update.screen != null) {
                    this.updateScreens([update.screen]);
                } else if (update.session != null) {
                    this.updateSessions([update.session]);
                } else if (update.activesessionid != null) {
                    this.updateActiveSession(update.activesessionid);
                } else if (update.line != null) {
                    this.addLineCmd(update.line.line, update.line.cmd, interactive);
                } else if (update.cmd != null) {
                    this.updateCmd(update.cmd);
                } else if (update.screenlines != null) {
                    this.updateScreenLines(update.screenlines, false);
                } else if (update.remote != null) {
                    this.updateRemotes([update.remote]);
                    // This code's purpose is to show view remote connection modal when a new connection is added
                    if (!showedRemotesModal && this.remotesModel.recentConnAddedState.get()) {
                        showedRemotesModal = true;
                        this.remotesModel.openReadModal(update.remote.remoteid);
                    }
                } else if (update.mainview != null) {
                    switch (update.mainview.mainview) {
                        case "session":
                            this.activeMainView.set("session");
                            break;
                        case "history":
                            if (update.mainview.historyview != null) {
                                this.historyViewModel.showHistoryView(update.mainview.historyview);
                            } else {
                                console.warn("invalid historyview in update:", update.mainview);
                            }
                            break;
                        case "bookmarks":
                            if (update.mainview.bookmarksview != null) {
                                this.bookmarksModel.showBookmarksView(
                                    update.mainview.bookmarksview?.bookmarks ?? [],
                                    update.mainview.bookmarksview?.selectedbookmark
                                );
                            } else {
                                console.warn("invalid bookmarksview in update:", update.mainview);
                            }
                            break;
                        case "clientsettings":
                            this.activeMainView.set("clientsettings");
                            break;
                        case "connections":
                            this.activeMainView.set("connections");
                            break;
                        case "plugins":
                            this.pluginsModel.showPluginsView();
                            break;
                        default:
                            console.warn("invalid mainview in update:", update.mainview);
                    }
                } else if (update.bookmarks != null) {
                    if (update.bookmarks.bookmarks != null) {
                        this.bookmarksModel.mergeBookmarks(update.bookmarks.bookmarks);
                    }
                } else if (update.clientdata != null) {
                    this.setClientData(update.clientdata);
                } else if (update.cmdline != null) {
                    this.inputModel.updateCmdLine(update.cmdline);
                } else if (update.openaicmdinfochat != null) {
                    this.inputModel.setOpenAICmdInfoChat(update.openaicmdinfochat);
                } else if (update.screenstatusindicator != null) {
                    this.updateScreenStatusIndicators([update.screenstatusindicator]);
                } else if (update.screennumrunningcommands != null) {
                    this.updateScreenNumRunningCommands([update.screennumrunningcommands]);
                } else if (update.userinputrequest != null) {
                    const userInputRequest: UserInputRequest = update.userinputrequest;
                    this.modalsModel.pushModal(appconst.USER_INPUT, userInputRequest);
                } else if (update.termthemes != null) {
                    this.mergeTermThemes(update.termthemes);
                } else if (update.sessiontombstone != null || update.screentombstone != null) {
                    // nothing (ignore)
                } else {
                    // interactive-only updates follow below
                    // we check interactive *inside* of the conditions because of isDev console.log message
                    if (update.info != null) {
                        const info: InfoType = update.info;
                        if (interactive) {
                            this.inputModel.flashInfoMsg(info, info.timeoutms);
                        }
                    } else if (update.remoteview != null) {
                        const rview: RemoteViewType = update.remoteview;
                        if (interactive && rview.remoteedit != null) {
                            this.remotesModel.openEditModal({ ...rview.remoteedit });
                        }
                    } else if (update.alertmessage != null) {
                        const alertMessage: AlertMessageType = update.alertmessage;
                        if (interactive) {
                            this.showAlert(alertMessage);
                        }
                    } else if (update.history != null) {
                        if (
                            interactive &&
                            uiContext.sessionid == update.history.sessionid &&
                            uiContext.screenid == update.history.screenid
                        ) {
                            this.inputModel.setHistoryInfo(update.history);
                        }
                    } else if (update.interactive) {
                        // nothing (ignore)
                    } else if (this.isDev) {
                        console.log("did not match update", update);
                    }
                }
            });

            // Check if the active session or screen has changed, and if so, watch the new screen
            const [newActiveSessionId, newActiveScreenId] = this.getActiveIds();
            if (oldActiveSessionId != newActiveSessionId || oldActiveScreenId != newActiveScreenId) {
                this.activeMainView.set("session");
                this.deactivateScreenLines();
                this.ws.watchScreen(newActiveSessionId, newActiveScreenId);
                this.closeTabSettings();
                const activeScreen = this.getActiveScreen();
                if (activeScreen?.getCurRemoteInstance() != null) {
                    setTimeout(() => {
                        GlobalCommandRunner.syncShellState();
                    }, 100);
                }
            }
        } else {
            console.warn("unknown update", genUpdate);
        }
    }

    updateRemotes(remotes: RemoteType[]): void {
        genMergeSimpleData(this.remotes, remotes, (r) => r.remoteid, null);
    }

    getActiveSession(): Session {
        return this.getSessionById(this.activeSessionId.get());
    }

    getSessionNames(): Record<string, string> {
        const rtn: Record<string, string> = {};
        for (const session of this.sessionList) {
            rtn[session.sessionId] = session.name.get();
        }
        return rtn;
    }

    getScreenNames(): Record<string, string> {
        const rtn: Record<string, string> = {};
        for (const screen of this.screenMap.values()) {
            rtn[screen.screenId] = screen.name.get();
        }
        return rtn;
    }

    getSessionById(sessionId: string): Session {
        if (sessionId == null) {
            return null;
        }
        for (const session of this.sessionList) {
            if (session.sessionId == sessionId) {
                return session;
            }
        }
        return null;
    }

    deactivateScreenLines() {
        mobx.action(() => {
            this.screenLines.clear();
        })();
    }

    getScreenLinesById(screenId: string): ScreenLines {
        return this.screenLines.get(screenId);
    }

    updateScreenLines(slines: ScreenLinesType, load: boolean) {
        mobx.action(() => {
            const existingWin = this.screenLines.get(slines.screenid);
            if (existingWin == null) {
                if (!load) {
                    console.log("cannot update screen-lines that does not exist", slines.screenid);
                    return;
                }
                const newWindow = new ScreenLines(slines.screenid);
                this.screenLines.set(slines.screenid, newWindow);
                newWindow.updateData(slines, load);
            } else {
                existingWin.updateData(slines, load);
                existingWin.loaded.set(true);
            }
        })();
    }

    removeScreenLinesByScreenId(screenId: string) {
        mobx.action(() => {
            this.screenLines.delete(screenId);
        })();
    }

    getScreenById(sessionId: string, screenId: string): Screen {
        return this.screenMap.get(screenId);
    }

    getScreenById_single(screenId: string): Screen {
        return this.screenMap.get(screenId);
    }

    getSessionScreens(sessionId: string): Screen[] {
        const rtn: Screen[] = [];
        for (const screen of this.screenMap.values()) {
            if (screen.sessionId == sessionId) {
                rtn.push(screen);
            }
        }
        return rtn;
    }

    getScreenLinesForActiveScreen(): ScreenLines {
        const screen = this.getActiveScreen();
        if (screen == null) {
            return null;
        }
        return this.screenLines.get(screen.screenId);
    }

    getActiveScreen(): Screen {
        const session = this.getActiveSession();
        if (session == null) {
            return null;
        }
        return session.getActiveScreen();
    }

    handleCmdRestart(cmd: CmdDataType) {
        if (cmd == null || !cmd.restarted) {
            return;
        }
        const screen = this.screenMap.get(cmd.screenid);
        if (screen == null) {
            return;
        }
        const termWrap = screen.getTermWrap(cmd.lineid);
        if (termWrap == null) {
            return;
        }
        termWrap.reload(0);
    }

    addLineCmd(line: LineType, cmd: CmdDataType, interactive: boolean) {
        const slines = this.getScreenLinesById(line.screenid);
        if (slines == null) {
            return;
        }
        slines.addLineCmd(line, cmd, interactive);
        this.handleCmdRestart(cmd);
    }

    updateCmd(cmd: CmdDataType) {
        const slines = this.screenLines.get(cmd.screenid);
        if (slines != null) {
            slines.updateCmd(cmd);
        }
        this.handleCmdRestart(cmd);
    }

    isInfoUpdate(update: UpdatePacket): boolean {
        if (update == null) {
            return false;
        }
        if (update.type == "model") {
            return update.data.some((u) => u.info != null || u.history != null);
        } else {
            return false;
        }
    }

    getClientDataLoop(loopNum: number): void {
        this.getClientData();
        const clientStop = this.getHasClientStop();
        if (this.clientData.get() != null && !clientStop) {
            return;
        }
        let timeoutMs = 1000;
        if (!clientStop && loopNum > 5) {
            timeoutMs = 3000;
        }
        if (!clientStop && loopNum > 10) {
            timeoutMs = 10000;
        }
        if (!clientStop && loopNum > 15) {
            timeoutMs = 30000;
        }
        setTimeout(() => this.getClientDataLoop(loopNum + 1), timeoutMs);
    }

    getClientData(): void {
        const url = new URL(this.getBaseHostPort() + "/api/get-client-data");
        const fetchHeaders = this.getFetchHeaders();
        fetch(url, { method: "post", body: null, headers: fetchHeaders })
            .then((resp) => handleJsonFetchResponse(url, resp))
            .then((data) => {
                const clientData: ClientDataType = data.data;
                this.setClientData(clientData);
            })
            .catch((err) => {
                this.errorHandler("calling get-client-data", err, true);
            });
    }

    setClientData(clientData: ClientDataType) {
        let curClientDataIsNull = this.clientData.get() == null;
        let newFontFamily = clientData?.feopts?.termfontfamily;
        if (newFontFamily == null) {
            newFontFamily = appconst.DefaultTermFontFamily;
        }
        let newFontSize = clientData?.feopts?.termfontsize;
        if (newFontSize == null) {
            newFontSize = appconst.DefaultTermFontSize;
        }
        const ffUpdated = curClientDataIsNull || newFontFamily != this.getTermFontFamily();
        const fsUpdated = newFontSize != this.getTermFontSize();

        let newTheme = clientData?.feopts?.theme;
        if (newTheme == null) {
            newTheme = appconst.DefaultTheme;
        }
        const themeUpdated = newTheme != this.getThemeSource();
        mobx.action(() => {
            this.clientData.set(clientData);
        })();
        let shortcut = null;
        if (clientData?.clientopts?.globalshortcutenabled) {
            shortcut = clientData?.clientopts?.globalshortcut;
        }
        getApi().reregisterGlobalShortcut(shortcut);
        if (ffUpdated) {
            document.documentElement.style.setProperty("--termfontfamily", '"' + newFontFamily + '"');
            clearMonoFontCache();
            this.updateTermFontSizeVars(); // forces an update of css vars
            this.bumpRenderVersion();
        } else if (fsUpdated) {
            this.updateTermFontSizeVars();
        }
        if (themeUpdated) {
            getApi().setNativeThemeSource(newTheme);
            this.bumpRenderVersion();
        }
    }

    /**
     * Submits a command packet to the server and processes the response.
     * @param cmdPk The command packet to submit.
     * @param interactive Whether the command is interactive.
     * @param runUpdate Whether to run the update after the command is submitted. If true, the update will be processed and the frontend will be updated. If false, the update will be returned in the promise.
     * @returns A promise that resolves to a CommandRtnType.
     * @throws An error if the command fails.
     * @see CommandRtnType
     * @see FeCmdPacketType
     **/
    submitCommandPacket(
        cmdPk: FeCmdPacketType,
        interactive: boolean,
        runUpdate: boolean = true
    ): Promise<CommandRtnType> {
        if (this.debugCmds > 0) {
            console.log("[cmd]", cmdPacketString(cmdPk));
            if (this.debugCmds > 1) {
                console.trace();
            }
        }
        // adding cmdStr for debugging only (easily filter run-command calls in the network tab of debugger)
        const cmdStr = cmdPk.metacmd + (cmdPk.metasubcmd ? ":" + cmdPk.metasubcmd : "");
        const url = new URL(this.getBaseHostPort() + "/api/run-command?cmd=" + cmdStr);
        const fetchHeaders = this.getFetchHeaders();
        const prtn = fetch(url, {
            method: "post",
            body: JSON.stringify(cmdPk),
            headers: fetchHeaders,
        })
            .then((resp) => handleJsonFetchResponse(url, resp))
            .then((data) => {
                return mobx.action(() => {
                    const update = data.data;
                    if (update != null) {
                        if (runUpdate) {
                            this.runUpdate(update, interactive);
                        } else {
                            return { success: true, update: update };
                        }
                    }
                    if (interactive && !this.isInfoUpdate(update)) {
                        this.inputModel.clearInfoMsg(true);
                    }
                    return { success: true };
                })();
            })
            .catch((err) => {
                this.errorHandler("calling run-command", err, interactive);
                let errMessage = "error running command";
                if (err != null && !isBlank(err.message)) {
                    errMessage = err.message;
                }
                return { success: false, error: errMessage };
            });
        return prtn;
    }

    /**
     * Submits a command to the server and processes the response.
     * @param metaCmd The meta command to run.
     * @param metaSubCmd The meta subcommand to run.
     * @param args The arguments to pass to the command.
     * @param kwargs The keyword arguments to pass to the command.
     * @param interactive Whether the command is interactive.
     * @param runUpdate Whether to run the update after the command is submitted. If true, the update will be processed and the frontend will be updated. If false, the update will be returned in the promise.
     * @returns A promise that resolves to a CommandRtnType.
     */
    submitCommand(
        metaCmd: string,
        metaSubCmd: string,
        args: string[],
        kwargs: Record<string, string>,
        interactive: boolean,
        runUpdate: boolean = true
    ): Promise<CommandRtnType> {
        const pk: FeCmdPacketType = {
            type: "fecmd",
            metacmd: metaCmd,
            metasubcmd: metaSubCmd,
            args: args,
            kwargs: { ...kwargs },
            uicontext: this.getUIContext(),
            interactive: interactive,
            ephemeralopts: null,
        };
        /** 
        console.log(
            "CMD"
            pk.metacmd + (pk.metasubcmd != null ? ":" + pk.metasubcmd : ""),
            pk.args,
            pk.kwargs,
            pk.interactive
        );
		 */
        return this.submitCommandPacket(pk, interactive, runUpdate);
    }

    getSingleEphemeralCommandOutput(url: URL): Promise<string> {
        return fetch(url, { method: "get", headers: this.getFetchHeaders() })
            .then((resp) => resp.text())
            .catch((err) => {
                this.errorHandler("getting ephemeral command output", err, true);
                return "";
            });
    }

    async getEphemeralCommandOutput(
        ephemeralCommandResponse: EphemeralCommandResponsePacketType
    ): Promise<EphemeralCommandOutputType> {
        let stdout = "";
        let stderr = "";
        if (ephemeralCommandResponse.stdouturl) {
            const url = new URL(this.getBaseHostPort() + ephemeralCommandResponse.stdouturl);
            stdout = await this.getSingleEphemeralCommandOutput(url);
        }
        if (ephemeralCommandResponse.stderrurl) {
            const url = new URL(this.getBaseHostPort() + ephemeralCommandResponse.stderrurl);
            stderr = await this.getSingleEphemeralCommandOutput(url);
        }
        return { stdout: stdout, stderr: stderr };
    }

    submitEphemeralCommandPacket(
        cmdPk: FeCmdPacketType,
        interactive: boolean
    ): Promise<EphemeralCommandResponsePacketType> {
        if (this.debugCmds > 0) {
            console.log("[cmd]", cmdPacketString(cmdPk));
            if (this.debugCmds > 1) {
                console.trace();
            }
        }
        // adding cmdStr for debugging only (easily filter run-command calls in the network tab of debugger)
        const cmdStr = cmdPk.metacmd + (cmdPk.metasubcmd ? ":" + cmdPk.metasubcmd : "");
        const url = new URL(this.getBaseHostPort() + "/api/run-ephemeral-command?cmd=" + cmdStr);
        const fetchHeaders = this.getFetchHeaders();
        const prtn = fetch(url, {
            method: "post",
            body: JSON.stringify(cmdPk),
            headers: fetchHeaders,
        })
            .then(async (resp) => {
                const data = await handleJsonFetchResponse(url, resp);
                if (data.success) {
                    return data.data as EphemeralCommandResponsePacketType;
                } else {
                    console.log("error running ephemeral command", data);
                    return {};
                }
            })
            .catch((err) => {
                this.errorHandler("calling run-ephemeral-command", err, interactive);
                return {};
            });
        return prtn;
    }

    submitEphemeralCommand(
        metaCmd: string,
        metaSubCmd: string,
        args: string[],
        kwargs: Record<string, string>,
        interactive: boolean,
        ephemeralopts?: EphemeralCmdOptsType
    ): Promise<EphemeralCommandResponsePacketType> {
        const pk: FeCmdPacketType = {
            type: "fecmd",
            metacmd: metaCmd,
            metasubcmd: metaSubCmd,
            args: args,
            kwargs: { ...kwargs },
            uicontext: this.getUIContext(),
            interactive: interactive,
            ephemeralopts: ephemeralopts,
        };
        // console.log(
        //     "CMD",
        //     pk.metacmd + (pk.metasubcmd != null ? ":" + pk.metasubcmd : ""),
        //     pk.args,
        //     pk.kwargs,
        //     pk.interactive,
        //     pk.ephemeralopts
        // );
        return this.submitEphemeralCommandPacket(pk, interactive);
    }

    submitChatInfoCommand(chatMsg: string, curLineStr: string, clear: boolean): Promise<CommandRtnType> {
        const commandStr = "/chat " + chatMsg;
        const interactive = false;
        const pk: FeCmdPacketType = {
            type: "fecmd",
            metacmd: "eval",
            args: [commandStr],
            kwargs: {},
            uicontext: this.getUIContext(),
            interactive: interactive,
            rawstr: chatMsg,
        };
        pk.kwargs["nohist"] = "1";
        if (clear) {
            pk.kwargs["cmdinfoclear"] = "1";
        } else {
            pk.kwargs["cmdinfo"] = "1";
        }
        pk.kwargs["curline"] = curLineStr;
        return this.submitCommandPacket(pk, interactive);
    }

    submitRawCommand(cmdStr: string, addToHistory: boolean, interactive: boolean): Promise<CommandRtnType> {
        const pk: FeCmdPacketType = {
            type: "fecmd",
            metacmd: "eval",
            args: [cmdStr],
            kwargs: {},
            uicontext: this.getUIContext(),
            interactive: interactive,
            rawstr: cmdStr,
        };
        if (!addToHistory && pk.kwargs) {
            pk.kwargs["nohist"] = "1";
        }
        return this.submitCommandPacket(pk, interactive);
    }

    // returns [sessionId, screenId]
    getActiveIds(): [string, string] {
        const activeSession = this.getActiveSession();
        const activeScreen = this.getActiveScreen();
        return [activeSession?.sessionId, activeScreen?.screenId];
    }

    _loadScreenLinesAsync(newWin: ScreenLines) {
        this.screenLines.set(newWin.screenId, newWin);
        const usp = new URLSearchParams({ screenid: newWin.screenId });
        const url = new URL(this.getBaseHostPort() + "/api/get-screen-lines?" + usp.toString());
        const fetchHeaders = this.getFetchHeaders();
        fetch(url, { headers: fetchHeaders })
            .then((resp) => handleJsonFetchResponse(url, resp))
            .then((data) => {
                if (data.data == null) {
                    console.log("null screen-lines returned from get-screen-lines");
                    return;
                }
                const slines: ScreenLinesType = data.data;
                this.updateScreenLines(slines, true);
            })
            .catch((err) => {
                this.errorHandler(sprintf("getting screen-lines=%s", newWin.screenId), err, false);
            });
    }

    loadScreenLines(screenId: string): ScreenLines {
        const newWin = new ScreenLines(screenId);
        setTimeout(() => this._loadScreenLinesAsync(newWin), 0);
        return newWin;
    }

    getRemote(remoteId: string): RemoteType {
        if (remoteId == null) {
            return null;
        }
        return this.remotes.find((remote) => remote.remoteid === remoteId);
    }

    getRemoteNames(): Record<string, string> {
        const rtn: Record<string, string> = {};
        for (const remote of this.remotes) {
            if (!isBlank(remote.remotealias)) {
                rtn[remote.remoteid] = remote.remotealias;
            } else {
                rtn[remote.remoteid] = remote.remotecanonicalname;
            }
        }
        return rtn;
    }

    getRemoteByName(name: string): RemoteType {
        for (const remote of this.remotes) {
            if (remote.remotecanonicalname == name || remote.remotealias == name) {
                return remote;
            }
        }
        return null;
    }

    getCmd(line: LineType): Cmd {
        return this.getCmdByScreenLine(line.screenid, line.lineid);
    }

    getCmdByScreenLine(screenId: string, lineId: string): Cmd {
        const slines = this.getScreenLinesById(screenId);
        if (slines == null) {
            return null;
        }
        return slines.getCmd(lineId);
    }

    getActiveLine(screenId: string, lineid: string): SWLinePtr {
        const slines = this.screenLines.get(screenId);
        if (slines == null) {
            return null;
        }
        if (!slines.loaded.get()) {
            return null;
        }
        const cmd = slines.getCmd(lineid);
        if (cmd == null) {
            return null;
        }
        let line: LineType = null;
        for (const element of slines.lines) {
            if (element.lineid == lineid) {
                line = element;
                break;
            }
        }
        if (line == null) {
            return null;
        }
        const screen = this.getScreenById_single(slines.screenId);
        return { line: line, slines: slines, screen: screen };
    }

    updatePtyData(ptyMsg: PtyDataUpdateType): void {
        const linePtr = this.getActiveLine(ptyMsg.screenid, ptyMsg.lineid);
        if (linePtr != null) {
            linePtr.screen.updatePtyData(ptyMsg);
        }
    }

    errorHandler(str: string, err: any, interactive: boolean) {
        console.log("[error]", str, err);
        if (interactive) {
            let errMsg = "error running command";
            if (err?.message) {
                errMsg = err.message;
            }
            let info: InfoType = { infoerror: errMsg };
            if (err?.errorcode) {
                info.infoerrorcode = err.errorcode;
            }
            this.inputModel.flashInfoMsg(info, null);
        }
    }

    sendUserInput(userInputResponsePacket: UserInputResponsePacket) {
        this.ws.pushMessage(userInputResponsePacket);
    }

    sendInputPacket(inputPacket: any) {
        this.ws.pushMessage(inputPacket);
    }

    sendCmdInputText(screenId: string, sp: StrWithPos) {
        const pk: CmdInputTextPacketType = {
            type: "cmdinputtext",
            seqnum: this.getNextPacketSeqNum(),
            screenid: screenId,
            text: sp,
        };
        this.ws.pushMessage(pk);
    }

    resolveUserIdToName(userid: string): string {
        return "@[unknown]";
    }

    resolveRemoteIdToRef(remoteId: string) {
        const remote = this.getRemote(remoteId);
        if (remote == null) {
            return "[unknown]";
        }
        if (!isBlank(remote.remotealias)) {
            return remote.remotealias;
        }
        return remote.remotecanonicalname;
    }

    resolveRemoteIdToFullRef(remoteId: string) {
        const remote = this.getRemote(remoteId);
        if (remote == null) {
            return "[unknown]";
        }
        if (!isBlank(remote.remotealias)) {
            return remote.remotealias + " (" + remote.remotecanonicalname + ")";
        }
        return remote.remotecanonicalname;
    }

    readRemoteFile(screenId: string, lineId: string, path: string, mimetype?: string): Promise<ExtFile> {
        const urlParams: Record<string, string> = {
            screenid: screenId,
            lineid: lineId,
            path: path,
        };
        if (mimetype != null) {
            urlParams["mimetype"] = mimetype;
        }
        const usp = new URLSearchParams(urlParams);
        const url = new URL(this.getBaseHostPort() + "/api/read-file?" + usp.toString());
        const fetchHeaders = this.getFetchHeaders();
        let fileInfo: FileInfoType = null;
        let badResponseStr: string = null;
        const prtn = fetch(url, { method: "get", headers: fetchHeaders })
            .then((resp) => {
                if (!resp.ok) {
                    badResponseStr = sprintf(
                        "Bad fetch response for /apiread-file: %d %s",
                        resp.status,
                        resp.statusText
                    );
                    return resp.text() as any;
                }
                fileInfo = JSON.parse(base64ToString(resp.headers.get("X-FileInfo")));
                return resp.blob();
            })
            .then((blobOrText: any) => {
                if (blobOrText instanceof Blob) {
                    const blob: Blob = blobOrText;
                    const file = new File([blob], fileInfo.name, { type: blob.type, lastModified: fileInfo.modts });
                    const isWriteable = (fileInfo.perm & 0o222) > 0; // checks for unix permission "w" bits
                    (file as any).readOnly = !isWriteable;
                    (file as any).notFound = !!fileInfo.notfound;
                    return file as ExtFile;
                } else {
                    const textError: string = blobOrText;
                    if (textError == null || textError.length == 0) {
                        throw new Error(badResponseStr);
                    }
                    throw new Error(textError);
                }
            });
        return prtn;
    }

    async writeRemoteFile(
        screenId: string,
        lineId: string,
        path: string,
        data: Uint8Array,
        opts?: { useTemp?: boolean }
    ): Promise<void> {
        opts = opts || {};
        const params = {
            screenid: screenId,
            lineid: lineId,
            path: path,
            usetemp: !!opts.useTemp,
        };
        const formData = new FormData();
        formData.append("params", JSON.stringify(params));
        const blob = new Blob([data], { type: "application/octet-stream" });
        formData.append("data", blob);
        const url = new URL(this.getBaseHostPort() + "/api/write-file");
        const fetchHeaders = this.getFetchHeaders();
        const prtn = fetch(url, { method: "post", headers: fetchHeaders, body: formData });
        const resp = await prtn;
        const _ = await handleJsonFetchResponse(url, resp);
    }

    /**
     * Tell Electron to install the waiting app update. Will prompt for user input before restarting.
     */
    installAppUpdate(): void {
        if (this.appUpdateStatus.get() == "ready") {
            getApi().installAppUpdate();
        }
    }

    onAppUpdateStatus(status: AppUpdateStatusType) {
        mobx.action(() => {
            this.appUpdateStatus.set(status);
        })();
    }

    getElectronApi(): ElectronApi {
        return getApi();
    }

    sendActivity(atype: string) {
        const pk: FeActivityPacketType = {
            type: "feactivity",
            activity: {},
        };
        pk.activity[atype] = 1;
        this.ws.pushMessage(pk);
    }
}

export { Model, getApi };<|MERGE_RESOLUTION|>--- conflicted
+++ resolved
@@ -115,11 +115,8 @@
 
     keybindManager: KeybindManager;
     inputModel: InputModel;
-<<<<<<< HEAD
+    autocompleteModel: AutocompleteModel;
     sidebarchatModel: SidebarChatModel;
-=======
-    autocompleteModel: AutocompleteModel;
->>>>>>> 13f42034
     pluginsModel: PluginsModel;
     bookmarksModel: BookmarksModel;
     historyViewModel: HistoryViewModel;
@@ -169,11 +166,8 @@
         this.initSystemKeybindings();
         this.initAppKeybindings();
         this.inputModel = new InputModel(this);
-<<<<<<< HEAD
+        this.autocompleteModel = new AutocompleteModel(this);
         this.sidebarchatModel = new SidebarChatModel(this);
-=======
-        this.autocompleteModel = new AutocompleteModel(this);
->>>>>>> 13f42034
         this.pluginsModel = new PluginsModel(this);
         this.bookmarksModel = new BookmarksModel(this);
         this.historyViewModel = new HistoryViewModel(this);
