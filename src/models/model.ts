--- conflicted
+++ resolved
@@ -829,40 +829,6 @@
                         this.updateScreenStatusIndicators(update.connect.screenstatusindicators);
                     }
 
-<<<<<<< HEAD
-                this.sessionListLoaded.set(true);
-                this.remotesLoaded.set(true);
-            } else if (update.screen != null) {
-                this.updateScreens([update.screen]);
-            } else if (update.session != null) {
-                this.updateSessions([update.session]);
-            } else if (update.activesessionid != null) {
-                this.updateActiveSession(update.activesessionid);
-            } else if (update.line != null) {
-                this.addLineCmd(update.line.line, update.line.cmd, interactive);
-            } else if (update.cmd != null) {
-                this.updateCmd(update.cmd);
-            } else if (update.screenlines != null) {
-                console.log("update.screenlines", update.screenlines);
-                this.updateScreenLines(update.screenlines, false);
-            } else if (update.remote != null) {
-                this.updateRemotes([update.remote]);
-                // This code's purpose is to show view remote connection modal when a new connection is added
-                if (!showedRemotesModal && this.remotesModel.recentConnAddedState.get()) {
-                    showedRemotesModal = true;
-                    this.remotesModel.openReadModal(update.remote.remoteid);
-                }
-            } else if (update.mainview != null) {
-                switch (update.mainview.mainview) {
-                    case "session":
-                        this.activeMainView.set("session");
-                        break;
-                    case "history":
-                        if (update.mainview.historyview != null) {
-                            this.historyViewModel.showHistoryView(update.mainview.historyview);
-                        } else {
-                            console.warn("invalid historyview in update:", update.mainview);
-=======
                     this.sessionListLoaded.set(true);
                     this.remotesLoaded.set(true);
                 } else if (update.screen != null) {
@@ -937,7 +903,6 @@
                         const rview: RemoteViewType = update.remoteview;
                         if (rview.remoteedit != null) {
                             this.remotesModel.openEditModal({ ...rview.remoteedit });
->>>>>>> 07ad5f06
                         }
                     } else if (update.alertmessage != null) {
                         const alertMessage: AlertMessageType = update.alertmessage;
