// Copyright 2023, Command Line Inc.
// SPDX-License-Identifier: Apache-2.0

import * as mobx from "mobx";
import { sprintf } from "sprintf-js";
import {
    handleJsonFetchResponse,
    base64ToString,
    base64ToArray,
    genMergeData,
    genMergeDataMap,
    genMergeSimpleData,
    isModKeyPress,
    isBlank,
} from "@/util/util";
import { loadTheme } from "@/util/themeutil";
import { WSControl } from "./ws";
import { cmdStatusIsRunning } from "@/app/line/lineutil";
import * as appconst from "@/app/appconst";
import { remotePtrToString, cmdPacketString } from "@/util/modelutil";
import { KeybindManager, checkKeyPressed, adaptFromReactOrNativeKeyEvent, setKeyUtilPlatform } from "@/util/keyutil";
import { Session } from "./session";
import { ScreenLines } from "./screenlines";
import { InputModel } from "./input";
import { PluginsModel } from "./plugins";
import { BookmarksModel } from "./bookmarks";
import { HistoryViewModel } from "./historyview";
import { ConnectionsViewModel } from "./connectionsview";
import { ClientSettingsViewModel } from "./clientsettingsview";
import { RemotesModel } from "./remotes";
import { ModalsModel } from "./modals";
import { MainSidebarModel } from "./mainsidebar";
import { RightSidebarModel } from "./rightsidebar";
import { Screen } from "./screen";
import { Cmd } from "./cmd";
import { GlobalCommandRunner } from "./global";
import { clearMonoFontCache, getMonoFontSize } from "@/util/textmeasure";
import type { TermWrap } from "@/plugins/terminal/term";
import * as util from "@/util/util";

type SWLinePtr = {
    line: LineType;
    slines: ScreenLines;
    screen: Screen;
};

function getApi(): ElectronApi {
    return (window as any).api;
}

class Model {
    clientId: string;
    activeSessionId: OV<string> = mobx.observable.box(null, {
        name: "activeSessionId",
    });
    sessionListLoaded: OV<boolean> = mobx.observable.box(false, {
        name: "sessionListLoaded",
    });
    sessionList: OArr<Session> = mobx.observable.array([], {
        name: "SessionList",
        deep: false,
    });
    screenMap: OMap<string, Screen> = mobx.observable.map({}, { name: "ScreenMap", deep: false });
    ws: WSControl;
    remotes: OArr<RemoteType> = mobx.observable.array([], {
        name: "remotes",
        deep: false,
    });
    remotesLoaded: OV<boolean> = mobx.observable.box(false, {
        name: "remotesLoaded",
    });
    screenLines: OMap<string, ScreenLines> = mobx.observable.map({}, { name: "screenLines", deep: false }); // key = "sessionid/screenid" (screenlines)
    termUsedRowsCache: Record<string, number> = {}; // key = "screenid/lineid"
    debugCmds: number = 0;
    debugScreen: OV<boolean> = mobx.observable.box(false);
    waveSrvRunning: OV<boolean>;
    authKey: string;
    isDev: boolean;
    platform: string;
    activeMainView: OV<
        "plugins" | "session" | "history" | "bookmarks" | "webshare" | "connections" | "clientsettings"
    > = mobx.observable.box("session", {
        name: "activeMainView",
    });
    termFontSize: CV<number>;
    alertMessage: OV<AlertMessageType> = mobx.observable.box(null, {
        name: "alertMessage",
    });
    alertPromiseResolver: (result: boolean) => void;
    aboutModalOpen: OV<boolean> = mobx.observable.box(false, {
        name: "aboutModalOpen",
    });
    screenSettingsModal: OV<{ sessionId: string; screenId: string }> = mobx.observable.box(null, {
        name: "screenSettingsModal",
    });
    sessionSettingsModal: OV<string> = mobx.observable.box(null, {
        name: "sessionSettingsModal",
    });
    clientSettingsModal: OV<boolean> = mobx.observable.box(false, {
        name: "clientSettingsModal",
    });
    lineSettingsModal: OV<number> = mobx.observable.box(null, {
        name: "lineSettingsModal",
    });
    devicePixelRatio: OV<number> = mobx.observable.box(window.devicePixelRatio, {
        name: "devicePixelRatio",
    });
    remotesModel: RemotesModel;
    lineHeightEnv: LineHeightEnv;

    keybindManager: KeybindManager;
    inputModel: InputModel;
    pluginsModel: PluginsModel;
    bookmarksModel: BookmarksModel;
    historyViewModel: HistoryViewModel;
    connectionViewModel: ConnectionsViewModel;
    clientSettingsViewModel: ClientSettingsViewModel;
    modalsModel: ModalsModel;
    mainSidebarModel: MainSidebarModel;
    rightSidebarModel: RightSidebarModel;
    clientData: OV<ClientDataType> = mobx.observable.box(null, {
        name: "clientData",
    });
    showLinks: OV<boolean> = mobx.observable.box(true, {
        name: "model-showLinks",
    });
    packetSeqNum: number = 0;

    renderVersion: OV<number> = mobx.observable.box(0, {
        name: "renderVersion",
    });

    appUpdateStatus = mobx.observable.box(getApi().getAppUpdateStatus(), {
        name: "appUpdateStatus",
    });

    private constructor() {
        this.clientId = getApi().getId();
        this.isDev = getApi().getIsDev();
        this.authKey = getApi().getAuthKey();
        getApi().onToggleDevUI(this.toggleDevUI.bind(this));
        this.ws = new WSControl(this.getBaseWsHostPort(), this.clientId, this.authKey, (message: any) => {
            const interactive = message?.interactive ?? false;
            this.runUpdate(message, interactive);
        });
        this.ws.reconnect();
        this.keybindManager = new KeybindManager(this);
        this.readConfigKeybindings();
        this.initSystemKeybindings();
        this.initAppKeybindings();
        this.inputModel = new InputModel(this);
        this.pluginsModel = new PluginsModel(this);
        this.bookmarksModel = new BookmarksModel(this);
        this.historyViewModel = new HistoryViewModel(this);
        this.connectionViewModel = new ConnectionsViewModel(this);
        this.clientSettingsViewModel = new ClientSettingsViewModel(this);
        this.remotesModel = new RemotesModel(this);
        this.modalsModel = new ModalsModel();
        this.mainSidebarModel = new MainSidebarModel(this);
        this.rightSidebarModel = new RightSidebarModel(this);
        const isWaveSrvRunning = getApi().getWaveSrvStatus();
        this.waveSrvRunning = mobx.observable.box(isWaveSrvRunning, {
            name: "model-wavesrv-running",
        });
        this.platform = this.getPlatform();
        this.termFontSize = mobx.computed(() => {
            const cdata = this.clientData.get();
            if (cdata?.feopts?.termfontsize == null) {
                return appconst.DefaultTermFontSize;
            }
            const fontSize = Math.ceil(cdata.feopts.termfontsize);
            if (fontSize < appconst.MinFontSize) {
                return appconst.MinFontSize;
            }
            if (fontSize > appconst.MaxFontSize) {
                return appconst.MaxFontSize;
            }
            return fontSize;
        });
        getApi().onZoomChanged(this.onZoomChanged.bind(this));
        getApi().onMenuItemAbout(this.onMenuItemAbout.bind(this));
        getApi().onWaveSrvStatusChange(this.onWaveSrvStatusChange.bind(this));
        getApi().onAppUpdateStatus(this.onAppUpdateStatus.bind(this));
        document.addEventListener("keydown", this.docKeyDownHandler.bind(this));
        document.addEventListener("selectionchange", this.docSelectionChangeHandler.bind(this));
        setTimeout(() => this.getClientDataLoop(1), 10);
        this.lineHeightEnv = {
            // defaults
            fontSize: 12,
            fontSizeSm: 10,
            lineHeight: 15,
            lineHeightSm: 13,
            pad: 7,
        };
    }

    readConfigKeybindings() {
        const url = new URL(this.getBaseHostPort() + "/config/keybindings.json");
        let prtn = fetch(url, { method: "get", body: null, headers: this.getFetchHeaders() });
        prtn.then((resp) => {
            if (resp.status == 404) {
                return [];
            } else if (!resp.ok) {
                util.handleNotOkResp(resp, url);
            }
            return resp.json();
        }).then((userKeybindings) => {
            this.keybindManager.setUserKeybindings(userKeybindings);
        });
    }

    initSystemKeybindings() {
        this.keybindManager.registerKeybinding("system", "electron", "system:toggleDeveloperTools", (waveEvent) => {
            getApi().toggleDeveloperTools();
            return true;
        });
        this.keybindManager.registerKeybinding("system", "electron", "system:minimizeWindow", (waveEvent) => {
            getApi().hideWindow();
            return true;
        });
    }

    initAppKeybindings() {
        for (let index = 1; index <= 9; index++) {
            this.keybindManager.registerKeybinding("app", "model", "app:selectWorkspace-" + index, null);
        }
        this.keybindManager.registerKeybinding("app", "model", "app:focusCmdInput", (waveEvent) => {
            this.onFocusCmdInputPressed();
            return true;
        });
        this.keybindManager.registerKeybinding("app", "model", "app:openBookmarksView", null);
        this.keybindManager.registerKeybinding("app", "model", "app:openHistoryView", (waveEvent) => {
            this.onOpenHistoryPressed();
            return true;
        });
        this.keybindManager.registerKeybinding("app", "model", "app:openTabSearchModal", (waveEvent) => {
            this.onOpenTabSearchModalPressed();
            return true;
        });
        this.keybindManager.registerKeybinding("app", "model", "app:openConnectionsView", null);
        this.keybindManager.registerKeybinding("app", "model", "app:openSettingsView", null);
    }

    static getInstance(): Model {
        if (!(window as any).GlobalModel) {
            (window as any).GlobalModel = new Model();
        }
        return (window as any).GlobalModel;
    }

    toggleDevUI(): void {
        document.body.classList.toggle("is-dev");
    }

    bumpRenderVersion() {
        mobx.action(() => {
            this.renderVersion.set(this.renderVersion.get() + 1);
        })();
    }

    getNextPacketSeqNum(): number {
        this.packetSeqNum++;
        return this.packetSeqNum;
    }

    getPlatform(): string {
        if (this.platform != null) {
            return this.platform;
        }
        this.platform = getApi().getPlatform();
        setKeyUtilPlatform(this.platform);
        return this.platform;
    }

    testGlobalModel() {
        return "";
    }

    needsTos(): boolean {
        const cdata = this.clientData.get();
        if (cdata == null) {
            return false;
        }
        return !cdata.clientopts?.acceptedtos;
    }

    refreshClient(): void {
        getApi().reloadWindow();
    }

    /**
     * Opens a new default browser window to the given url
     * @param {string} url The url to open
     */
    openExternalLink(url: string): void {
        console.log("opening external link: " + url);
        getApi().openExternalLink(url);
        console.log("finished opening external link");
    }

    refocus() {
        // givefocus() give back focus to cmd or input
        const activeScreen = this.getActiveScreen();
        if (screen == null) {
            return;
        }
        activeScreen.giveFocus();
    }

    getWebSharedScreens(): Screen[] {
        const rtn: Screen[] = [];
        for (const screen of this.screenMap.values()) {
            if (screen.shareMode.get() == "web") {
                rtn.push(screen);
            }
        }
        return rtn;
    }

    getHasClientStop(): boolean {
        if (this.clientData.get() == null) {
            return true;
        }
        const cdata = this.clientData.get();
        if (cdata.cmdstoretype == "session") {
            return true;
        }
        return false;
    }

    showAlert(alertMessage: AlertMessageType): Promise<boolean> {
        if (alertMessage.confirmflag != null) {
            const cdata = this.clientData.get();
            const noConfirm = cdata.clientopts?.confirmflags?.[alertMessage.confirmflag];
            if (noConfirm) {
                return Promise.resolve(true);
            }
        }
        mobx.action(() => {
            this.alertMessage.set(alertMessage);
            this.modalsModel.pushModal(appconst.ALERT);
        })();
        const prtn = new Promise<boolean>((resolve, reject) => {
            this.alertPromiseResolver = resolve;
        });
        return prtn;
    }

    cancelAlert(): void {
        mobx.action(() => {
            this.alertMessage.set(null);
        })();
        if (this.alertPromiseResolver != null) {
            this.alertPromiseResolver(false);
            this.alertPromiseResolver = null;
        }
    }

    confirmAlert(): void {
        mobx.action(() => {
            this.alertMessage.set(null);
            this.modalsModel.popModal();
        })();
        if (this.alertPromiseResolver != null) {
            this.alertPromiseResolver(true);
            this.alertPromiseResolver = null;
        }
    }

    showSessionView(): void {
        mobx.action(() => {
            this.activeMainView.set("session");
        })();
    }

    showWebShareView(): void {
        mobx.action(() => {
            this.activeMainView.set("webshare");
        })();
    }

    getBaseHostPort(): string {
        if (this.isDev) {
            return appconst.DevServerEndpoint;
        }
        return appconst.ProdServerEndpoint;
    }

    getTermFontFamily(): string {
        let cdata = this.clientData.get();
        let ff = cdata?.feopts?.termfontfamily;
        if (ff == null) {
            ff = appconst.DefaultTermFontFamily;
        }
        return ff;
    }

    getTheme(): string {
        let cdata = this.clientData.get();
        let theme = cdata?.feopts?.theme;
        if (theme == null) {
            theme = appconst.DefaultTheme;
        }
        return theme;
    }

    isThemeDark(): boolean {
        let cdata = this.clientData.get();
        return cdata?.feopts?.theme != "light";
    }

    getTermFontSize(): number {
        return this.termFontSize.get();
    }

    updateTermFontSizeVars() {
        let lhe = this.recomputeLineHeightEnv();
        mobx.action(() => {
            this.bumpRenderVersion();
            this.setStyleVar("--termfontsize", lhe.fontSize + "px");
            this.setStyleVar("--termlineheight", lhe.lineHeight + "px");
            this.setStyleVar("--termpad", lhe.pad + "px");
            this.setStyleVar("--termfontsize-sm", lhe.fontSizeSm + "px");
            this.setStyleVar("--termlineheight-sm", lhe.lineHeightSm + "px");
        })();
    }

    recomputeLineHeightEnv(): LineHeightEnv {
        const fontSize = this.getTermFontSize();
        const fontSizeSm = fontSize - 2;
        const monoFontSize = getMonoFontSize(fontSize);
        const monoFontSizeSm = getMonoFontSize(fontSizeSm);
        this.lineHeightEnv = {
            fontSize: fontSize,
            fontSizeSm: fontSizeSm,
            lineHeight: monoFontSize.height,
            lineHeightSm: monoFontSizeSm.height,
            pad: monoFontSize.pad,
        };
        return this.lineHeightEnv;
    }

    setStyleVar(name: string, value: string) {
        document.documentElement.style.setProperty(name, value);
    }

    getBaseWsHostPort(): string {
        if (this.isDev) {
            return appconst.DevServerWsEndpoint;
        }
        return appconst.ProdServerWsEndpoint;
    }

    getFetchHeaders(): Record<string, string> {
        return {
            "x-authkey": this.authKey,
        };
    }

    docSelectionChangeHandler(e: any) {
        // nothing for now
    }

    handleToggleSidebar() {
        const activeScreen = this.getActiveScreen();
        if (activeScreen != null) {
            const isSidebarOpen = activeScreen.isSidebarOpen();
            if (isSidebarOpen) {
                GlobalCommandRunner.screenSidebarClose();
            } else {
                GlobalCommandRunner.screenSidebarOpen();
            }
        }
    }

    handleSessionCancel() {
        if (this.activeMainView.get() == "webshare") {
            this.showSessionView();
            return;
        }
        const inputModel = this.inputModel;
        inputModel.toggleInfoMsg();
        if (inputModel.inputMode.get() != null) {
            inputModel.resetInputMode();
        }
    }

    handleDeleteActiveLine(): boolean {
        return this.deleteActiveLine();
    }

    docKeyDownHandler(e: KeyboardEvent) {
        const waveEvent = adaptFromReactOrNativeKeyEvent(e);
        if (isModKeyPress(e)) {
            return;
        }
        if (this.alertMessage.get() != null) {
            if (checkKeyPressed(waveEvent, "Escape")) {
                e.preventDefault();
                this.modalsModel.popModal(() => this.cancelAlert());
                return;
            }
            if (checkKeyPressed(waveEvent, "Enter")) {
                e.preventDefault();
                this.confirmAlert();
                return;
            }
            return;
        }
        if (checkKeyPressed(waveEvent, "Escape") && this.modalsModel.store.length > 0) {
            this.modalsModel.popModal();
            return;
        }
<<<<<<< HEAD
        if (this.keybindManager.processKeyEvent(e, waveEvent)) {
            return;
        }
        if (this.activeMainView.get() == "bookmarks") {
            this.bookmarksModel.handleDocKeyDown(e);
=======
        this.keybindManager.processKeyEvent(e, waveEvent);
        if (this.activeMainView.get() == "history") {
            this.historyViewModel.handleDocKeyDown(e);
        }
        if (this.activeMainView.get() == "connections") {
            this.connectionViewModel.handleDocKeyDown(e);
        }
        if (this.activeMainView.get() == "clientsettings") {
            this.clientSettingsViewModel.handleDocKeyDown(e);
        } else {
            if (checkKeyPressed(waveEvent, "Escape")) {
                e.preventDefault();
                if (this.activeMainView.get() == "webshare") {
                    this.showSessionView();
                    return;
                }
                const inputModel = this.inputModel;
                inputModel.toggleInfoMsg();
                if (inputModel.inputMode.get() != null) {
                    inputModel.resetInputMode();
                }
                return;
            }
            if (this.activeMainView.get() == "session" && checkKeyPressed(waveEvent, "Cmd:Ctrl:s")) {
                e.preventDefault();
                const activeScreen = this.getActiveScreen();
                if (activeScreen != null) {
                    const isSidebarOpen = activeScreen.isSidebarOpen();
                    if (isSidebarOpen) {
                        GlobalCommandRunner.screenSidebarClose();
                    } else {
                        GlobalCommandRunner.screenSidebarOpen();
                    }
                }
            }
            if (checkKeyPressed(waveEvent, "Cmd:d")) {
                const ranDelete = this.deleteActiveLine();
                if (ranDelete) {
                    e.preventDefault();
                }
            }
>>>>>>> 338b9c41
        }
    }

    deleteActiveLine(): boolean {
        const activeScreen = this.getActiveScreen();
        if (activeScreen == null || activeScreen.getFocusType() != "cmd") {
            return false;
        }
        const selectedLine = activeScreen.selectedLine.get();
        if (selectedLine == null || selectedLine <= 0) {
            return false;
        }
        const line = activeScreen.getLineByNum(selectedLine);
        if (line == null) {
            return false;
        }
        const cmd = activeScreen.getCmd(line);
        if (cmd != null) {
            if (cmd.isRunning()) {
                const info: InfoType = { infomsg: "Cannot delete a running command" };
                this.inputModel.flashInfoMsg(info, 2000);
                return false;
            }
        }
        GlobalCommandRunner.lineDelete(String(selectedLine), true);
        return true;
    }

    onCloseCurrentTab() {
        if (this.activeMainView.get() != "session") {
            return;
        }
        const activeScreen = this.getActiveScreen();
        if (activeScreen == null) {
            return;
        }
        const rtnp = this.showAlert({
            message: "Are you sure you want to delete this screen?",
            confirm: true,
        });
        rtnp.then((result) => {
            if (!result) {
                return;
            }
            GlobalCommandRunner.screenDelete(activeScreen.screenId, true);
        });
    }

    onRestartLastCommand() {
        if (this.activeMainView.get() != "session") {
            return;
        }
        const activeScreen = this.getActiveScreen();
        if (activeScreen == null) {
            return;
        }
        GlobalCommandRunner.lineRestart("E", true);
    }

    onRestartCommand() {
        if (this.activeMainView.get() != "session") {
            return;
        }
        const activeScreen = this.getActiveScreen();
        if (activeScreen == null) {
            return;
        }
        const selectedLine = activeScreen.selectedLine.get();
        if (selectedLine == null || selectedLine == 0) {
            return;
        }
        GlobalCommandRunner.lineRestart(String(selectedLine), true);
    }

    onZoomChanged(): void {
        mobx.action(() => {
            this.devicePixelRatio.set(window.devicePixelRatio);
            clearMonoFontCache();
        })();
    }

    // for debuggin
    getSelectedTermWrap(): TermWrap {
        let screen = this.getActiveScreen();
        if (screen == null) {
            return null;
        }
        let lineNum = screen.selectedLine.get();
        if (lineNum == null) {
            return null;
        }
        let line = screen.getLineByNum(lineNum);
        if (line == null) {
            return null;
        }
        return screen.getTermWrap(line.lineid);
    }

    restartWaveSrv(): void {
        getApi().restartWaveSrv();
    }

    getLocalRemote(): RemoteType {
        for (const remote of this.remotes) {
            if (remote.local) {
                return remote;
            }
        }
        return null;
    }

    getCurRemoteInstance(): RemoteInstanceType {
        const screen = this.getActiveScreen();
        if (screen == null) {
            return null;
        }
        return screen.getCurRemoteInstance();
    }

    onWaveSrvStatusChange(status: boolean): void {
        mobx.action(() => {
            this.waveSrvRunning.set(status);
        })();
    }

    getLastLogs(numbOfLines: number, cb: (logs: any) => void): void {
        getApi().getLastLogs(numbOfLines, cb);
    }

    getContentHeight(context: RendererContext): number {
        const key = context.screenId + "/" + context.lineId;
        return this.termUsedRowsCache[key];
    }

    setContentHeight(context: RendererContext, height: number): void {
        const key = context.screenId + "/" + context.lineId;
        this.termUsedRowsCache[key] = height;
        GlobalCommandRunner.setTermUsedRows(context, height);
    }

    contextScreen(e: any, screenId: string) {
        getApi().contextScreen({ screenId: screenId }, { x: e.x, y: e.y });
    }

    contextEditMenu(e: any, opts: ContextMenuOpts) {
        getApi().contextEditMenu({ x: e.x, y: e.y }, opts);
    }

    getUIContext(): UIContextType {
        const rtn: UIContextType = {
            sessionid: null,
            screenid: null,
            remote: null,
            winsize: null,
            linenum: null,
            build: appconst.VERSION + " " + appconst.BUILD,
        };
        const session = this.getActiveSession();
        if (session != null) {
            rtn.sessionid = session.sessionId;
            const screen = session.getActiveScreen();
            if (screen != null) {
                rtn.screenid = screen.screenId;
                rtn.remote = screen.curRemote.get();
                rtn.winsize = { rows: screen.lastRows, cols: screen.lastCols };
                rtn.linenum = screen.selectedLine.get();
            }
        }
        return rtn;
    }

    onNewTab() {
        GlobalCommandRunner.createNewScreen();
    }

    onBookmarkViewPressed() {
        GlobalCommandRunner.bookmarksView();
    }

    onFocusCmdInputPressed() {
        if (this.activeMainView.get() != "session") {
            mobx.action(() => {
                this.activeMainView.set("session");
                setTimeout(() => {
                    // allows for the session view to load
                    this.inputModel.giveFocus();
                }, 100);
            })();
        } else {
            this.inputModel.giveFocus();
        }
    }

    onFocusSelectedLine() {
        const screen = this.getActiveScreen();
        if (screen != null) {
            GlobalCommandRunner.screenSetFocus("cmd");
        }
    }

    onOpenHistoryPressed() {
        this.historyViewModel.reSearch();
    }

    onOpenTabSearchModalPressed() {
        this.modalsModel.pushModal(appconst.TAB_SWITCHER);
    }

    onOpenConnectionsViewPressed() {
        this.activeMainView.set("connections");
    }

    onOpenSettingsViewPressed() {
        this.activeMainView.set("clientsettings");
    }

    getFocusedLine(): LineFocusType {
        if (this.inputModel.hasFocus()) {
            return { cmdInputFocus: true };
        }
        const lineElem: any = document.activeElement.closest(".line[data-lineid]");
        if (lineElem == null) {
            return { cmdInputFocus: false };
        }
        const lineNum = parseInt(lineElem.dataset.linenum);
        return {
            cmdInputFocus: false,
            lineid: lineElem.dataset.lineid,
            linenum: isNaN(lineNum) ? null : lineNum,
            screenid: lineElem.dataset.screenid,
        };
    }

    cmdStatusUpdate(screenId: string, lineId: string, origStatus: string, newStatus: string) {
        const wasRunning = cmdStatusIsRunning(origStatus);
        const isRunning = cmdStatusIsRunning(newStatus);
        if (wasRunning && !isRunning) {
            const ptr = this.getActiveLine(screenId, lineId);
            if (ptr != null) {
                const screen = ptr.screen;
                const renderer = screen.getRenderer(lineId);
                if (renderer != null) {
                    renderer.setIsDone();
                }
                const term = screen.getTermWrap(lineId);
                if (term != null) {
                    term.cmdDone();
                }
            }
        }
    }

    onMenuItemAbout(): void {
        mobx.action(() => {
            this.modalsModel.pushModal(appconst.ABOUT);
        })();
    }

    onMetaArrowUp(): void {
        GlobalCommandRunner.screenSelectLine("-1");
    }

    onMetaArrowDown(): void {
        console.log("meta arrow down?");
        GlobalCommandRunner.screenSelectLine("+1");
    }

    onBracketCmd(relative: number) {
        if (relative == 1) {
            GlobalCommandRunner.switchScreen("+");
        } else if (relative == -1) {
            GlobalCommandRunner.switchScreen("-");
        }
    }

    onSwitchSessionCmd(digit: number) {
        console.log("switching to ", digit);
        GlobalCommandRunner.switchSession(String(digit));
    }

    onDigitCmd(e: any, arg: { digit: number }, mods: KeyModsType) {
        GlobalCommandRunner.switchScreen(String(arg.digit));
    }

    isConnected(): boolean {
        return this.ws.open.get();
    }

    runUpdate(genUpdate: UpdatePacket, interactive: boolean) {
        mobx.action(() => {
            const oldContext = this.getUIContext();
            try {
                this.runUpdate_internal(genUpdate, oldContext, interactive);
            } catch (e) {
                console.warn("error running update", e, genUpdate);
                throw e;
            }
            const newContext = this.getUIContext();
            if (oldContext.sessionid != newContext.sessionid || oldContext.screenid != newContext.screenid) {
                this.inputModel.resetInput();
                if (genUpdate.type == "model") {
                    const reversedGenUpdate = genUpdate.data.slice().reverse();
                    const lastCmdLine = reversedGenUpdate.find((update) => "cmdline" in update);
                    if (lastCmdLine) {
                        // TODO a bit of a hack since this update gets applied in runUpdate_internal.
                        //   we then undo that update with the resetInput, and then redo it with the line below
                        //   not sure how else to handle this for now though
                        this.inputModel.updateCmdLine(lastCmdLine.cmdline);
                    }
                }
            } else if (remotePtrToString(oldContext.remote) != remotePtrToString(newContext.remote)) {
                this.inputModel.resetHistory();
            }
        })();
    }

    updateScreens(screens: ScreenDataType[]): void {
        const mods = genMergeDataMap(
            this.screenMap,
            screens,
            (s: Screen) => s.screenId,
            (sdata: ScreenDataType) => sdata.screenid,
            (sdata: ScreenDataType) => new Screen(sdata, this)
        );
        for (const screenId of mods.removed) {
            this.removeScreenLinesByScreenId(screenId);
        }
    }

    updateSessions(sessions: SessionDataType[]): void {
        genMergeData(
            this.sessionList,
            sessions,
            (s: Session) => s.sessionId,
            (sdata: SessionDataType) => sdata.sessionid,
            (sdata: SessionDataType) => new Session(sdata, this),
            (s: Session) => s.sessionIdx.get()
        );
    }

    updateActiveSession(sessionId: string): void {
        if (sessionId != null) {
            const newSessionId = sessionId;
            if (this.activeSessionId.get() != newSessionId) {
                this.activeSessionId.set(newSessionId);
            }
        }
    }

    updateScreenNumRunningCommands(numRunningCommandUpdates: ScreenNumRunningCommandsUpdateType[]) {
        for (const update of numRunningCommandUpdates) {
            this.getScreenById_single(update.screenid)?.setNumRunningCmds(update.num);
        }
    }

    updateScreenStatusIndicators(screenStatusIndicators: ScreenStatusIndicatorUpdateType[]) {
        for (const update of screenStatusIndicators) {
            this.getScreenById_single(update.screenid)?.setStatusIndicator(update.status);
        }
    }

    runUpdate_internal(genUpdate: UpdatePacket, uiContext: UIContextType, interactive: boolean) {
        if (genUpdate.type == "pty") {
            const ptyMsg = genUpdate.data;
            if (isBlank(ptyMsg.remoteid)) {
                // regular update
                this.updatePtyData(ptyMsg);
            } else {
                // remote update
                const ptyData = base64ToArray(ptyMsg.ptydata64);
                this.remotesModel.receiveData(ptyMsg.remoteid, ptyMsg.ptypos, ptyData);
            }
        } else if (genUpdate.type == "model") {
            const modelUpdateItems = genUpdate.data;

            let showedRemotesModal = false;
            const [oldActiveSessionId, oldActiveScreenId] = this.getActiveIds();
            modelUpdateItems.forEach((update) => {
                if (update.connect != null) {
                    if (update.connect.screens != null) {
                        this.screenMap.clear();
                        this.updateScreens(update.connect.screens);
                    }
                    if (update.connect.sessions != null) {
                        this.sessionList.clear();
                        this.updateSessions(update.connect.sessions);
                    }
                    if (update.connect.remotes != null) {
                        this.remotes.clear();
                        this.updateRemotes(update.connect.remotes);
                    }
                    if (update.connect.activesessionid != null) {
                        this.updateActiveSession(update.connect.activesessionid);
                    }
                    if (update.connect.screennumrunningcommands != null) {
                        this.updateScreenNumRunningCommands(update.connect.screennumrunningcommands);
                    }
                    if (update.connect.screenstatusindicators != null) {
                        this.updateScreenStatusIndicators(update.connect.screenstatusindicators);
                    }

                    this.sessionListLoaded.set(true);
                    this.remotesLoaded.set(true);
                } else if (update.screen != null) {
                    this.updateScreens([update.screen]);
                } else if (update.session != null) {
                    this.updateSessions([update.session]);
                } else if (update.activesessionid != null) {
                    this.updateActiveSession(update.activesessionid);
                } else if (update.line != null) {
                    this.addLineCmd(update.line.line, update.line.cmd, interactive);
                } else if (update.cmd != null) {
                    this.updateCmd(update.cmd);
                } else if (update.screenlines != null) {
                    this.updateScreenLines(update.screenlines, false);
                } else if (update.remote != null) {
                    this.updateRemotes([update.remote]);
                    // This code's purpose is to show view remote connection modal when a new connection is added
                    if (!showedRemotesModal && this.remotesModel.recentConnAddedState.get()) {
                        showedRemotesModal = true;
                        this.remotesModel.openReadModal(update.remote.remoteid);
                    }
                } else if (update.mainview != null) {
                    switch (update.mainview.mainview) {
                        case "session":
                            this.activeMainView.set("session");
                            break;
                        case "history":
                            if (update.mainview.historyview != null) {
                                this.historyViewModel.showHistoryView(update.mainview.historyview);
                            } else {
                                console.warn("invalid historyview in update:", update.mainview);
                            }
                            break;
                        case "bookmarks":
                            if (update.mainview.bookmarksview != null) {
                                this.bookmarksModel.showBookmarksView(
                                    update.mainview.bookmarksview?.bookmarks ?? [],
                                    update.mainview.bookmarksview?.selectedbookmark
                                );
                            } else {
                                console.warn("invalid bookmarksview in update:", update.mainview);
                            }
                            break;
                        case "clientsettings":
                            this.activeMainView.set("clientsettings");
                            break;
                        case "connections":
                            this.activeMainView.set("connections");
                            break;
                        case "plugins":
                            this.pluginsModel.showPluginsView();
                            break;
                        default:
                            console.warn("invalid mainview in update:", update.mainview);
                    }
                } else if (update.bookmarks != null) {
                    if (update.bookmarks.bookmarks != null) {
                        this.bookmarksModel.mergeBookmarks(update.bookmarks.bookmarks);
                    }
                } else if (update.clientdata != null) {
                    this.setClientData(update.clientdata);
                } else if (update.cmdline != null) {
                    this.inputModel.updateCmdLine(update.cmdline);
                } else if (update.openaicmdinfochat != null) {
                    this.inputModel.setOpenAICmdInfoChat(update.openaicmdinfochat);
                } else if (update.screenstatusindicator != null) {
                    this.updateScreenStatusIndicators([update.screenstatusindicator]);
                } else if (update.screennumrunningcommands != null) {
                    this.updateScreenNumRunningCommands([update.screennumrunningcommands]);
                } else if (update.userinputrequest != null) {
                    const userInputRequest: UserInputRequest = update.userinputrequest;
                    this.modalsModel.pushModal(appconst.USER_INPUT, userInputRequest);
                } else {
                    // interactive-only updates follow below
                    // we check interactive *inside* of the conditions because of isDev console.log message
                    if (update.info != null) {
                        const info: InfoType = update.info;
                        if (interactive) {
                            this.inputModel.flashInfoMsg(info, info.timeoutms);
                        }
                    } else if (update.remoteview != null) {
                        const rview: RemoteViewType = update.remoteview;
                        if (interactive && rview.remoteedit != null) {
                            this.remotesModel.openEditModal({ ...rview.remoteedit });
                        }
                    } else if (update.alertmessage != null) {
                        const alertMessage: AlertMessageType = update.alertmessage;
                        if (interactive) {
                            this.showAlert(alertMessage);
                        }
                    } else if (update.history != null) {
                        if (
                            interactive &&
                            uiContext.sessionid == update.history.sessionid &&
                            uiContext.screenid == update.history.screenid
                        ) {
                            this.inputModel.setHistoryInfo(update.history);
                        }
                    } else if (update.interactive) {
                        // nothing (ignore)
                    } else if (this.isDev) {
                        console.log("did not match update", update);
                    }
                }
            });

            // Check if the active session or screen has changed, and if so, watch the new screen
            const [newActiveSessionId, newActiveScreenId] = this.getActiveIds();
            if (oldActiveSessionId != newActiveSessionId || oldActiveScreenId != newActiveScreenId) {
                this.activeMainView.set("session");
                this.deactivateScreenLines();
                this.ws.watchScreen(newActiveSessionId, newActiveScreenId);
                setTimeout(() => {
                    GlobalCommandRunner.syncShellState();
                }, 100);
            }
        } else {
            console.warn("unknown update", genUpdate);
        }
    }

    updateRemotes(remotes: RemoteType[]): void {
        genMergeSimpleData(this.remotes, remotes, (r) => r.remoteid, null);
    }

    getActiveSession(): Session {
        return this.getSessionById(this.activeSessionId.get());
    }

    getSessionNames(): Record<string, string> {
        const rtn: Record<string, string> = {};
        for (const session of this.sessionList) {
            rtn[session.sessionId] = session.name.get();
        }
        return rtn;
    }

    getScreenNames(): Record<string, string> {
        const rtn: Record<string, string> = {};
        for (const screen of this.screenMap.values()) {
            rtn[screen.screenId] = screen.name.get();
        }
        return rtn;
    }

    getSessionById(sessionId: string): Session {
        if (sessionId == null) {
            return null;
        }
        for (const session of this.sessionList) {
            if (session.sessionId == sessionId) {
                return session;
            }
        }
        return null;
    }

    deactivateScreenLines() {
        mobx.action(() => {
            this.screenLines.clear();
        })();
    }

    getScreenLinesById(screenId: string): ScreenLines {
        return this.screenLines.get(screenId);
    }

    updateScreenLines(slines: ScreenLinesType, load: boolean) {
        mobx.action(() => {
            const existingWin = this.screenLines.get(slines.screenid);
            if (existingWin == null) {
                if (!load) {
                    console.log("cannot update screen-lines that does not exist", slines.screenid);
                    return;
                }
                const newWindow = new ScreenLines(slines.screenid);
                this.screenLines.set(slines.screenid, newWindow);
                newWindow.updateData(slines, load);
            } else {
                existingWin.updateData(slines, load);
                existingWin.loaded.set(true);
            }
        })();
    }

    removeScreenLinesByScreenId(screenId: string) {
        mobx.action(() => {
            this.screenLines.delete(screenId);
        })();
    }

    getScreenById(sessionId: string, screenId: string): Screen {
        return this.screenMap.get(screenId);
    }

    getScreenById_single(screenId: string): Screen {
        return this.screenMap.get(screenId);
    }

    getSessionScreens(sessionId: string): Screen[] {
        const rtn: Screen[] = [];
        for (const screen of this.screenMap.values()) {
            if (screen.sessionId == sessionId) {
                rtn.push(screen);
            }
        }
        return rtn;
    }

    getScreenLinesForActiveScreen(): ScreenLines {
        const screen = this.getActiveScreen();
        if (screen == null) {
            return null;
        }
        return this.screenLines.get(screen.screenId);
    }

    getActiveScreen(): Screen {
        const session = this.getActiveSession();
        if (session == null) {
            return null;
        }
        return session.getActiveScreen();
    }

    handleCmdRestart(cmd: CmdDataType) {
        if (cmd == null || !cmd.restarted) {
            return;
        }
        const screen = this.screenMap.get(cmd.screenid);
        if (screen == null) {
            return;
        }
        const termWrap = screen.getTermWrap(cmd.lineid);
        if (termWrap == null) {
            return;
        }
        termWrap.reload(0);
    }

    addLineCmd(line: LineType, cmd: CmdDataType, interactive: boolean) {
        const slines = this.getScreenLinesById(line.screenid);
        if (slines == null) {
            return;
        }
        slines.addLineCmd(line, cmd, interactive);
        this.handleCmdRestart(cmd);
    }

    updateCmd(cmd: CmdDataType) {
        const slines = this.screenLines.get(cmd.screenid);
        if (slines != null) {
            slines.updateCmd(cmd);
        }
        this.handleCmdRestart(cmd);
    }

    isInfoUpdate(update: UpdatePacket): boolean {
        if (update == null) {
            return false;
        }
        if (update.type == "model") {
            return update.data.some((u) => u.info != null || u.history != null);
        } else {
            return false;
        }
    }

    getClientDataLoop(loopNum: number): void {
        this.getClientData();
        const clientStop = this.getHasClientStop();
        if (this.clientData.get() != null && !clientStop) {
            return;
        }
        let timeoutMs = 1000;
        if (!clientStop && loopNum > 5) {
            timeoutMs = 3000;
        }
        if (!clientStop && loopNum > 10) {
            timeoutMs = 10000;
        }
        if (!clientStop && loopNum > 15) {
            timeoutMs = 30000;
        }
        setTimeout(() => this.getClientDataLoop(loopNum + 1), timeoutMs);
    }

    getClientData(): void {
        const url = new URL(this.getBaseHostPort() + "/api/get-client-data");
        const fetchHeaders = this.getFetchHeaders();
        fetch(url, { method: "post", body: null, headers: fetchHeaders })
            .then((resp) => handleJsonFetchResponse(url, resp))
            .then((data) => {
                const clientData: ClientDataType = data.data;
                this.setClientData(clientData);
            })
            .catch((err) => {
                this.errorHandler("calling get-client-data", err, true);
            });
    }

    setClientData(clientData: ClientDataType) {
        let curClientDataIsNull = this.clientData.get() == null;
        let newFontFamily = clientData?.feopts?.termfontfamily;
        if (newFontFamily == null) {
            newFontFamily = appconst.DefaultTermFontFamily;
        }
        let newFontSize = clientData?.feopts?.termfontsize;
        if (newFontSize == null) {
            newFontSize = appconst.DefaultTermFontSize;
        }
        const ffUpdated = curClientDataIsNull || newFontFamily != this.getTermFontFamily();
        const fsUpdated = newFontSize != this.getTermFontSize();

        let newTheme = clientData?.feopts?.theme;
        if (newTheme == null) {
            newTheme = appconst.DefaultTheme;
        }
        const themeUpdated = newTheme != this.getTheme();
        mobx.action(() => {
            this.clientData.set(clientData);
        })();
        let shortcut = null;
        if (clientData?.clientopts?.globalshortcutenabled) {
            shortcut = clientData?.clientopts?.globalshortcut;
        }
        getApi().reregisterGlobalShortcut(shortcut);
        if (ffUpdated) {
            document.documentElement.style.setProperty("--termfontfamily", '"' + newFontFamily + '"');
            clearMonoFontCache();
            this.updateTermFontSizeVars(); // forces an update of css vars
            this.bumpRenderVersion();
        } else if (fsUpdated) {
            this.updateTermFontSizeVars();
        }
        if (themeUpdated) {
            loadTheme(newTheme);
            this.bumpRenderVersion();
        }
    }

    submitCommandPacket(cmdPk: FeCmdPacketType, interactive: boolean): Promise<CommandRtnType> {
        if (this.debugCmds > 0) {
            console.log("[cmd]", cmdPacketString(cmdPk));
            if (this.debugCmds > 1) {
                console.trace();
            }
        }
        // adding cmdStr for debugging only (easily filter run-command calls in the network tab of debugger)
        const cmdStr = cmdPk.metacmd + (cmdPk.metasubcmd ? ":" + cmdPk.metasubcmd : "");
        const url = new URL(this.getBaseHostPort() + "/api/run-command?cmd=" + cmdStr);
        const fetchHeaders = this.getFetchHeaders();
        const prtn = fetch(url, {
            method: "post",
            body: JSON.stringify(cmdPk),
            headers: fetchHeaders,
        })
            .then((resp) => handleJsonFetchResponse(url, resp))
            .then((data) => {
                mobx.action(() => {
                    const update = data.data;
                    if (update != null) {
                        this.runUpdate(update, interactive);
                    }
                    if (interactive && !this.isInfoUpdate(update)) {
                        this.inputModel.clearInfoMsg(true);
                    }
                })();
                return { success: true };
            })
            .catch((err) => {
                this.errorHandler("calling run-command", err, interactive);
                let errMessage = "error running command";
                if (err != null && !isBlank(err.message)) {
                    errMessage = err.message;
                }
                return { success: false, error: errMessage };
            });
        return prtn;
    }

    submitCommand(
        metaCmd: string,
        metaSubCmd: string,
        args: string[],
        kwargs: Record<string, string>,
        interactive: boolean
    ): Promise<CommandRtnType> {
        const pk: FeCmdPacketType = {
            type: "fecmd",
            metacmd: metaCmd,
            metasubcmd: metaSubCmd,
            args: args,
            kwargs: { ...kwargs },
            uicontext: this.getUIContext(),
            interactive: interactive,
        };
        /** 
        console.log(
            "CMD"
            pk.metacmd + (pk.metasubcmd != null ? ":" + pk.metasubcmd : ""),
            pk.args,
            pk.kwargs,
            pk.interactive
        );
		 */
        return this.submitCommandPacket(pk, interactive);
    }

    submitChatInfoCommand(chatMsg: string, curLineStr: string, clear: boolean): Promise<CommandRtnType> {
        const commandStr = "/chat " + chatMsg;
        const interactive = false;
        const pk: FeCmdPacketType = {
            type: "fecmd",
            metacmd: "eval",
            args: [commandStr],
            kwargs: {},
            uicontext: this.getUIContext(),
            interactive: interactive,
            rawstr: chatMsg,
        };
        pk.kwargs["nohist"] = "1";
        if (clear) {
            pk.kwargs["cmdinfoclear"] = "1";
        } else {
            pk.kwargs["cmdinfo"] = "1";
        }
        pk.kwargs["curline"] = curLineStr;
        return this.submitCommandPacket(pk, interactive);
    }

    submitRawCommand(cmdStr: string, addToHistory: boolean, interactive: boolean): Promise<CommandRtnType> {
        const pk: FeCmdPacketType = {
            type: "fecmd",
            metacmd: "eval",
            args: [cmdStr],
            kwargs: null,
            uicontext: this.getUIContext(),
            interactive: interactive,
            rawstr: cmdStr,
        };
        if (!addToHistory && pk.kwargs) {
            pk.kwargs["nohist"] = "1";
        }
        return this.submitCommandPacket(pk, interactive);
    }

    // returns [sessionId, screenId]
    getActiveIds(): [string, string] {
        const activeSession = this.getActiveSession();
        const activeScreen = this.getActiveScreen();
        return [activeSession?.sessionId, activeScreen?.screenId];
    }

    _loadScreenLinesAsync(newWin: ScreenLines) {
        this.screenLines.set(newWin.screenId, newWin);
        const usp = new URLSearchParams({ screenid: newWin.screenId });
        const url = new URL(this.getBaseHostPort() + "/api/get-screen-lines?" + usp.toString());
        const fetchHeaders = this.getFetchHeaders();
        fetch(url, { headers: fetchHeaders })
            .then((resp) => handleJsonFetchResponse(url, resp))
            .then((data) => {
                if (data.data == null) {
                    console.log("null screen-lines returned from get-screen-lines");
                    return;
                }
                const slines: ScreenLinesType = data.data;
                this.updateScreenLines(slines, true);
            })
            .catch((err) => {
                this.errorHandler(sprintf("getting screen-lines=%s", newWin.screenId), err, false);
            });
    }

    loadScreenLines(screenId: string): ScreenLines {
        const newWin = new ScreenLines(screenId);
        setTimeout(() => this._loadScreenLinesAsync(newWin), 0);
        return newWin;
    }

    getRemote(remoteId: string): RemoteType {
        if (remoteId == null) {
            return null;
        }
        return this.remotes.find((remote) => remote.remoteid === remoteId);
    }

    getRemoteNames(): Record<string, string> {
        const rtn: Record<string, string> = {};
        for (const remote of this.remotes) {
            if (!isBlank(remote.remotealias)) {
                rtn[remote.remoteid] = remote.remotealias;
            } else {
                rtn[remote.remoteid] = remote.remotecanonicalname;
            }
        }
        return rtn;
    }

    getRemoteByName(name: string): RemoteType {
        for (const remote of this.remotes) {
            if (remote.remotecanonicalname == name || remote.remotealias == name) {
                return remote;
            }
        }
        return null;
    }

    getCmd(line: LineType): Cmd {
        return this.getCmdByScreenLine(line.screenid, line.lineid);
    }

    getCmdByScreenLine(screenId: string, lineId: string): Cmd {
        const slines = this.getScreenLinesById(screenId);
        if (slines == null) {
            return null;
        }
        return slines.getCmd(lineId);
    }

    getActiveLine(screenId: string, lineid: string): SWLinePtr {
        const slines = this.screenLines.get(screenId);
        if (slines == null) {
            return null;
        }
        if (!slines.loaded.get()) {
            return null;
        }
        const cmd = slines.getCmd(lineid);
        if (cmd == null) {
            return null;
        }
        let line: LineType = null;
        for (const element of slines.lines) {
            if (element.lineid == lineid) {
                line = element;
                break;
            }
        }
        if (line == null) {
            return null;
        }
        const screen = this.getScreenById_single(slines.screenId);
        return { line: line, slines: slines, screen: screen };
    }

    updatePtyData(ptyMsg: PtyDataUpdateType): void {
        const linePtr = this.getActiveLine(ptyMsg.screenid, ptyMsg.lineid);
        if (linePtr != null) {
            linePtr.screen.updatePtyData(ptyMsg);
        }
    }

    errorHandler(str: string, err: any, interactive: boolean) {
        console.log("[error]", str, err);
        if (interactive) {
            let errMsg = "error running command";
            if (err?.message) {
                errMsg = err.message;
            }
            let info: InfoType = { infoerror: errMsg };
            if (err?.errorcode) {
                info.infoerrorcode = err.errorcode;
            }
            this.inputModel.flashInfoMsg(info, null);
        }
    }

    sendUserInput(userInputResponsePacket: UserInputResponsePacket) {
        this.ws.pushMessage(userInputResponsePacket);
    }

    sendInputPacket(inputPacket: any) {
        this.ws.pushMessage(inputPacket);
    }

    sendCmdInputText(screenId: string, sp: StrWithPos) {
        const pk: CmdInputTextPacketType = {
            type: "cmdinputtext",
            seqnum: this.getNextPacketSeqNum(),
            screenid: screenId,
            text: sp,
        };
        this.ws.pushMessage(pk);
    }

    resolveUserIdToName(userid: string): string {
        return "@[unknown]";
    }

    resolveRemoteIdToRef(remoteId: string) {
        const remote = this.getRemote(remoteId);
        if (remote == null) {
            return "[unknown]";
        }
        if (!isBlank(remote.remotealias)) {
            return remote.remotealias;
        }
        return remote.remotecanonicalname;
    }

    resolveRemoteIdToFullRef(remoteId: string) {
        const remote = this.getRemote(remoteId);
        if (remote == null) {
            return "[unknown]";
        }
        if (!isBlank(remote.remotealias)) {
            return remote.remotealias + " (" + remote.remotecanonicalname + ")";
        }
        return remote.remotecanonicalname;
    }

    readRemoteFile(screenId: string, lineId: string, path: string, mimetype?: string): Promise<ExtFile> {
        const urlParams: Record<string, string> = {
            screenid: screenId,
            lineid: lineId,
            path: path,
        };
        if (mimetype != null) {
            urlParams["mimetype"] = mimetype;
        }
        const usp = new URLSearchParams(urlParams);
        const url = new URL(this.getBaseHostPort() + "/api/read-file?" + usp.toString());
        const fetchHeaders = this.getFetchHeaders();
        let fileInfo: FileInfoType = null;
        let badResponseStr: string = null;
        const prtn = fetch(url, { method: "get", headers: fetchHeaders })
            .then((resp) => {
                if (!resp.ok) {
                    badResponseStr = sprintf(
                        "Bad fetch response for /apiread-file: %d %s",
                        resp.status,
                        resp.statusText
                    );
                    return resp.text() as any;
                }
                fileInfo = JSON.parse(base64ToString(resp.headers.get("X-FileInfo")));
                return resp.blob();
            })
            .then((blobOrText: any) => {
                if (blobOrText instanceof Blob) {
                    const blob: Blob = blobOrText;
                    const file = new File([blob], fileInfo.name, { type: blob.type, lastModified: fileInfo.modts });
                    const isWriteable = (fileInfo.perm & 0o222) > 0; // checks for unix permission "w" bits
                    (file as any).readOnly = !isWriteable;
                    (file as any).notFound = !!fileInfo.notfound;
                    return file as ExtFile;
                } else {
                    const textError: string = blobOrText;
                    if (textError == null || textError.length == 0) {
                        throw new Error(badResponseStr);
                    }
                    throw new Error(textError);
                }
            });
        return prtn;
    }

    async writeRemoteFile(
        screenId: string,
        lineId: string,
        path: string,
        data: Uint8Array,
        opts?: { useTemp?: boolean }
    ): Promise<void> {
        opts = opts || {};
        const params = {
            screenid: screenId,
            lineid: lineId,
            path: path,
            usetemp: !!opts.useTemp,
        };
        const formData = new FormData();
        formData.append("params", JSON.stringify(params));
        const blob = new Blob([data], { type: "application/octet-stream" });
        formData.append("data", blob);
        const url = new URL(this.getBaseHostPort() + "/api/write-file");
        const fetchHeaders = this.getFetchHeaders();
        const prtn = fetch(url, { method: "post", headers: fetchHeaders, body: formData });
        const resp = await prtn;
        const _ = await handleJsonFetchResponse(url, resp);
    }

    /**
     * Tell Electron to install the waiting app update. Will prompt for user input before restarting.
     */
    installAppUpdate(): void {
        if (this.appUpdateStatus.get() == "ready") {
            getApi().installAppUpdate();
        }
    }

    onAppUpdateStatus(status: AppUpdateStatusType) {
        mobx.action(() => {
            this.appUpdateStatus.set(status);
        })();
    }
}

export { Model, getApi };<|MERGE_RESOLUTION|>--- conflicted
+++ resolved
@@ -511,55 +511,11 @@
             this.modalsModel.popModal();
             return;
         }
-<<<<<<< HEAD
         if (this.keybindManager.processKeyEvent(e, waveEvent)) {
             return;
         }
         if (this.activeMainView.get() == "bookmarks") {
             this.bookmarksModel.handleDocKeyDown(e);
-=======
-        this.keybindManager.processKeyEvent(e, waveEvent);
-        if (this.activeMainView.get() == "history") {
-            this.historyViewModel.handleDocKeyDown(e);
-        }
-        if (this.activeMainView.get() == "connections") {
-            this.connectionViewModel.handleDocKeyDown(e);
-        }
-        if (this.activeMainView.get() == "clientsettings") {
-            this.clientSettingsViewModel.handleDocKeyDown(e);
-        } else {
-            if (checkKeyPressed(waveEvent, "Escape")) {
-                e.preventDefault();
-                if (this.activeMainView.get() == "webshare") {
-                    this.showSessionView();
-                    return;
-                }
-                const inputModel = this.inputModel;
-                inputModel.toggleInfoMsg();
-                if (inputModel.inputMode.get() != null) {
-                    inputModel.resetInputMode();
-                }
-                return;
-            }
-            if (this.activeMainView.get() == "session" && checkKeyPressed(waveEvent, "Cmd:Ctrl:s")) {
-                e.preventDefault();
-                const activeScreen = this.getActiveScreen();
-                if (activeScreen != null) {
-                    const isSidebarOpen = activeScreen.isSidebarOpen();
-                    if (isSidebarOpen) {
-                        GlobalCommandRunner.screenSidebarClose();
-                    } else {
-                        GlobalCommandRunner.screenSidebarOpen();
-                    }
-                }
-            }
-            if (checkKeyPressed(waveEvent, "Cmd:d")) {
-                const ranDelete = this.deleteActiveLine();
-                if (ranDelete) {
-                    e.preventDefault();
-                }
-            }
->>>>>>> 338b9c41
         }
     }
 
