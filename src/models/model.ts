--- conflicted
+++ resolved
@@ -19,11 +19,7 @@
 import { cmdStatusIsRunning } from "@/app/line/lineutil";
 import * as appconst from "@/app/appconst";
 import { remotePtrToString, cmdPacketString } from "@/util/modelutil";
-<<<<<<< HEAD
 import { WaveKeyboardEvent, KeybindManager, adaptFromReactOrNativeKeyEvent, setKeyUtilPlatform } from "@/util/keyutil";
-=======
-import { KeybindManager, checkKeyPressed, adaptFromReactOrNativeKeyEvent, setKeyUtilPlatform } from "@/util/keyutil";
->>>>>>> 237a1088
 import { Session } from "./session";
 import { ScreenLines } from "./screenlines";
 import { InputModel } from "./input";
@@ -189,7 +185,6 @@
             }
             return false;
         });
-<<<<<<< HEAD
 
         this.keybindManager.registerKeybinding("app", "model", "any", (waveEvent) => {
             if (isModKeyPress(waveEvent)) {
@@ -332,15 +327,6 @@
             }
             return false;
         });
-=======
-        getApi().onTCmd(this.onTCmd.bind(this));
-        getApi().onICmd(this.onICmd.bind(this));
-        getApi().onLCmd(this.onLCmd.bind(this));
-        getApi().onHCmd(this.onHCmd.bind(this));
-        getApi().onPCmd(this.onPCmd.bind(this));
-        getApi().onWCmd(this.onWCmd.bind(this));
-        getApi().onRCmd(this.onRCmd.bind(this));
->>>>>>> 237a1088
         getApi().onZoomChanged(this.onZoomChanged.bind(this));
         getApi().onMenuItemAbout(this.onMenuItemAbout.bind(this));
         getApi().onWaveSrvStatusChange(this.onWaveSrvStatusChange.bind(this));
@@ -365,13 +351,12 @@
         return (window as any).GlobalModel;
     }
 
-<<<<<<< HEAD
+    toggleDevUI(): void {
+        document.body.classList.toggle("is-dev");
+    }
+
     registerTextAreaInput(input: TextAreaInput) {
         this.textAreaInput = input;
-=======
-    toggleDevUI(): void {
-        document.body.classList.toggle("is-dev");
->>>>>>> 237a1088
     }
 
     bumpRenderVersion() {
@@ -581,80 +566,7 @@
 
     docKeyDownHandler(e: KeyboardEvent) {
         const waveEvent = adaptFromReactOrNativeKeyEvent(e);
-<<<<<<< HEAD
         console.log("got keydown", waveEvent);
-=======
-        if (isModKeyPress(e)) {
-            return;
-        }
-        if (this.alertMessage.get() != null) {
-            if (checkKeyPressed(waveEvent, "Escape")) {
-                e.preventDefault();
-                this.cancelAlert();
-                return;
-            }
-            if (checkKeyPressed(waveEvent, "Enter")) {
-                e.preventDefault();
-                this.confirmAlert();
-                return;
-            }
-            return;
-        }
-        if (this.activeMainView.get() == "bookmarks") {
-            this.bookmarksModel.handleDocKeyDown(e);
-            return;
-        }
-        if (this.activeMainView.get() == "history") {
-            this.historyViewModel.handleDocKeyDown(e);
-            return;
-        }
-        if (this.activeMainView.get() == "connections") {
-            this.historyViewModel.handleDocKeyDown(e);
-            return;
-        }
-        if (this.activeMainView.get() == "clientsettings") {
-            this.historyViewModel.handleDocKeyDown(e);
-            return;
-        }
-        if (checkKeyPressed(waveEvent, "Escape")) {
-            e.preventDefault();
-            if (this.activeMainView.get() == "webshare") {
-                this.showSessionView();
-                return;
-            }
-            if (this.clearModals()) {
-                return;
-            }
-            const inputModel = this.inputModel;
-            inputModel.toggleInfoMsg();
-            if (inputModel.inputMode.get() != null) {
-                inputModel.resetInputMode();
-            }
-            return;
-        }
-        if (checkKeyPressed(waveEvent, "Cmd:b")) {
-            e.preventDefault();
-            GlobalCommandRunner.bookmarksView();
-        }
-        if (this.activeMainView.get() == "session" && checkKeyPressed(waveEvent, "Cmd:Ctrl:s")) {
-            e.preventDefault();
-            const activeScreen = this.getActiveScreen();
-            if (activeScreen != null) {
-                const isSidebarOpen = activeScreen.isSidebarOpen();
-                if (isSidebarOpen) {
-                    GlobalCommandRunner.screenSidebarClose();
-                } else {
-                    GlobalCommandRunner.screenSidebarOpen();
-                }
-            }
-        }
-        if (checkKeyPressed(waveEvent, "Cmd:d")) {
-            const ranDelete = this.deleteActiveLine();
-            if (ranDelete) {
-                e.preventDefault();
-            }
-        }
->>>>>>> 237a1088
         this.keybindManager.processKeyEvent(e, waveEvent);
     }
 
