// Copyright 2023, Command Line Inc.
// SPDX-License-Identifier: Apache-2.0

import type React from "react";
import * as mobx from "mobx";
import { boundMethod } from "autobind-decorator";
import { isBlank } from "@/util/util";
import * as appconst from "@/app/appconst";
import type { Model } from "./model";
import { GlobalCommandRunner, GlobalModel } from "./global";

function getDefaultHistoryQueryOpts(): HistoryQueryOpts {
    return {
        queryType: "screen",
        limitRemote: true,
        limitRemoteInstance: true,
        limitUser: true,
        queryStr: "",
        maxItems: 10000,
        includeMeta: true,
        fromTs: 0,
    };
}

class InputModel {
    globalModel: Model;
    activeAuxView: OV<InputAuxViewType> = mobx.observable.box(null);
    auxViewFocus: OV<boolean> = mobx.observable.box(false);
    cmdInputHeight: OV<number> = mobx.observable.box(0);
    aiChatTextAreaRef: React.RefObject<HTMLTextAreaElement>;
    aiChatWindowRef: React.RefObject<HTMLDivElement>;
    codeSelectBlockRefArray: Array<React.RefObject<HTMLElement>>;
    codeSelectSelectedIndex: OV<number> = mobx.observable.box(-1);
    codeSelectUuid: string;
    inputPopUpType: OV<string> = mobx.observable.box("none");

    AICmdInfoChatItems: mobx.IObservableArray<OpenAICmdInfoChatMessageType> = mobx.observable.array([], {
        name: "aicmdinfo-chat",
    });
    readonly codeSelectTop: number = -2;
    readonly codeSelectBottom: number = -1;

    historyType: mobx.IObservableValue<HistoryTypeStrs> = mobx.observable.box("screen");
    historyLoading: mobx.IObservableValue<boolean> = mobx.observable.box(false);
    historyAfterLoadIndex: number = 0;
    historyItems: mobx.IObservableValue<HistoryItem[]> = mobx.observable.box(null, {
        name: "history-items",
        deep: false,
    }); // sorted in reverse (most recent is index 0)
    historyIndex: mobx.IObservableValue<number> = mobx.observable.box(0, {
        name: "history-index",
    }); // 1-indexed (because 0 is current)
    modHistory: mobx.IObservableArray<string> = mobx.observable.array([""], {
        name: "mod-history",
    });
    historyQueryOpts: OV<HistoryQueryOpts> = mobx.observable.box(getDefaultHistoryQueryOpts());

    infoMsg: OV<InfoType> = mobx.observable.box(null);
    infoTimeoutId: any = null;
    inputMode: OV<null | "comment" | "global"> = mobx.observable.box(null);
    inputExpanded: OV<boolean> = mobx.observable.box(false, {
        name: "inputExpanded",
    });

    // cursor
    forceCursorPos: OV<number> = mobx.observable.box(null);

    // focus
    inputFocused: OV<boolean> = mobx.observable.box(false);
    lineFocused: OV<boolean> = mobx.observable.box(false);
    physicalInputFocused: OV<boolean> = mobx.observable.box(false);
    forceInputFocus: boolean = false;

    lastCurLine: string = "";

    constructor(globalModel: Model) {
        mobx.makeAutoObservable(this);
        this.globalModel = globalModel;
        mobx.action(() => {
            this.codeSelectSelectedIndex.set(-1);
            this.codeSelectBlockRefArray = [];
        })();
        this.codeSelectUuid = "";
    }

    @mobx.action
    setInputMode(inputMode: null | "comment" | "global"): void {
        this.inputMode.set(inputMode);
    }

    @mobx.action
    toggleHistoryType(): void {
        const opts = mobx.toJS(this.historyQueryOpts.get());
        let htype = opts.queryType;
        if (htype == "screen") {
            htype = "session";
        } else if (htype == "session") {
            htype = "global";
        } else {
            htype = "screen";
        }
        this.setHistoryType(htype);
    }

    @mobx.action
    toggleRemoteType(): void {
        const opts = mobx.toJS(this.historyQueryOpts.get());
        if (opts.limitRemote) {
            opts.limitRemote = false;
            opts.limitRemoteInstance = false;
        } else {
            opts.limitRemote = true;
            opts.limitRemoteInstance = true;
        }
        this.setHistoryQueryOpts(opts);
    }

    @mobx.action
    onInputFocus(isFocused: boolean): void {
        if (isFocused) {
            this.inputFocused.set(true);
            this.lineFocused.set(false);
        } else if (this.inputFocused.get()) {
            this.inputFocused.set(false);
        }
    }

    @mobx.action
    onLineFocus(isFocused: boolean): void {
        if (isFocused) {
            this.inputFocused.set(false);
            this.lineFocused.set(true);
        } else if (this.lineFocused.get()) {
            this.lineFocused.set(false);
        }
    }

    // Focuses the main input or the auxiliary view, depending on the active auxiliary view
    @mobx.action
    giveFocus(): void {
        // Override active view to the main input if aux view does not have focus
        const activeAuxView = this.getAuxViewFocus() ? this.getActiveAuxView() : null;
        switch (activeAuxView) {
            case appconst.InputAuxView_History: {
                const elem: HTMLElement = document.querySelector(".cmd-input input.history-input");
                if (elem != null) {
                    elem.focus();
                }
                break;
            }
            case appconst.InputAuxView_AIChat:
                this.setAIChatFocus();
                break;
            case null: {
                const elem = document.getElementById("main-cmd-input");
                if (elem != null) {
                    elem.focus();
                }
                this.setPhysicalInputFocused(true);
                break;
            }
            default: {
                const elem: HTMLElement = document.querySelector(".cmd-input .auxview");
                if (elem != null) {
                    elem.focus();
                }
                break;
            }
        }
    }

    @mobx.action
    setPhysicalInputFocused(isFocused: boolean): void {
        this.physicalInputFocused.set(isFocused);
        if (isFocused) {
            const screen = this.globalModel.getActiveScreen();
            if (screen != null) {
                if (screen.focusType.get() != "input") {
                    GlobalCommandRunner.screenSetFocus("input");
                }
            }
        }
    }

    hasFocus(): boolean {
        const mainInputElem = document.getElementById("main-cmd-input");
        if (document.activeElement == mainInputElem) {
            return true;
        }
        const historyInputElem = document.querySelector(".cmd-input input.history-input");
        if (document.activeElement == historyInputElem) {
            return true;
        }
        let aiChatInputElem = document.querySelector(".cmd-input chat-cmd-input");
        if (document.activeElement == aiChatInputElem) {
            return true;
        }
        return false;
    }

    @mobx.action
    setHistoryType(htype: HistoryTypeStrs): void {
        if (this.historyQueryOpts.get().queryType == htype) {
            return;
        }
        this.loadHistory(true, -1, htype);
    }

    findBestNewIndex(oldItem: HistoryItem): number {
        if (oldItem == null) {
            return 0;
        }
        const newItems = this.filteredHistoryItems;
        if (newItems.length == 0) {
            return 0;
        }
        let bestIdx = 0;
        for (const [i, item] of newItems.entries()) {
            // still start at i=0 to catch the historynum equality case
            if (item.historynum == oldItem.historynum) {
                bestIdx = i;
                break;
            }
            const bestTsDiff = Math.abs(item.ts - newItems[bestIdx].ts);
            const curTsDiff = Math.abs(item.ts - oldItem.ts);
            if (curTsDiff < bestTsDiff) {
                bestIdx = i;
            }
        }
        return bestIdx + 1;
    }

    @mobx.action
    setHistoryQueryOpts(opts: HistoryQueryOpts): void {
        const oldItem = this.getHistorySelectedItem();
        this.historyQueryOpts.set(opts);
        const bestIndex = this.findBestNewIndex(oldItem);
        setTimeout(() => this.setHistoryIndex(bestIndex, true), 10);
    }

    @mobx.action
    setOpenAICmdInfoChat(chat: OpenAICmdInfoChatMessageType[]): void {
        this.AICmdInfoChatItems.replace(chat);
        this.codeSelectBlockRefArray = [];
    }

    isHistoryLoaded(): boolean {
        if (this.historyLoading.get()) {
            return false;
        }
        const hitems = this.historyItems.get();
        return hitems != null;
    }

    @mobx.action
    loadHistory(show: boolean, afterLoadIndex: number, htype: HistoryTypeStrs) {
        if (this.historyLoading.get()) {
            return;
        }
        if (this.isHistoryLoaded()) {
            if (this.historyQueryOpts.get().queryType == htype) {
                return;
            }
        }
        this.historyAfterLoadIndex = afterLoadIndex;
        this.historyLoading.set(true);
        GlobalCommandRunner.loadHistory(show, htype);
    }

    @mobx.action
    openHistory(): void {
        if (this.historyLoading.get()) {
            return;
        }
        if (!this.isHistoryLoaded()) {
            this.loadHistory(true, 0, "screen");
            return;
        }
        if (this.getActiveAuxView() != appconst.InputAuxView_History) {
            this.dropModHistory(true);
            this.setActiveAuxView(appconst.InputAuxView_History);
            this.globalModel.sendActivity("history-open");
        }
    }

    @mobx.action
    updateCmdLine(cmdLine: StrWithPos): void {
        this.curLine = cmdLine.str;
        if (cmdLine.pos != appconst.NoStrPos) {
            this.forceCursorPos.set(cmdLine.pos);
        }
    }

    getHistorySelectedItem(): HistoryItem {
        const hidx = this.historyIndex.get();
        if (hidx == 0) {
            return null;
        }
        const hitems = this.filteredHistoryItems;
        if (hidx > hitems.length) {
            return null;
        }
        return hitems[hidx - 1];
    }

    getFirstHistoryItem(): HistoryItem {
        const hitems = this.filteredHistoryItems;
        if (hitems.length == 0) {
            return null;
        }
        return hitems[0];
    }

    @mobx.action
    setHistorySelectionNum(hnum: string): void {
        const hitems = this.filteredHistoryItems;
        for (const [i, hitem] of hitems.entries()) {
            if (hitem.historynum == hnum) {
                this.setHistoryIndex(i + 1);
                return;
            }
        }
    }

    @mobx.action
    setHistoryInfo(hinfo: HistoryInfoType): void {
        const oldItem = this.getHistorySelectedItem();
        const hitems: HistoryItem[] = hinfo.items ?? [];
        this.historyItems.set(hitems);
        this.historyLoading.set(false);
        this.historyQueryOpts.get().queryType = hinfo.historytype;
        if (hinfo.historytype == "session" || hinfo.historytype == "global") {
            this.historyQueryOpts.get().limitRemote = false;
            this.historyQueryOpts.get().limitRemoteInstance = false;
        }
        if (this.historyAfterLoadIndex == -1) {
            const bestIndex = this.findBestNewIndex(oldItem);
            setTimeout(() => this.setHistoryIndex(bestIndex, true), 100);
        } else if (this.historyAfterLoadIndex) {
            if (hitems.length >= this.historyAfterLoadIndex) {
                this.setHistoryIndex(this.historyAfterLoadIndex);
            }
        }
        this.historyAfterLoadIndex = 0;
        if (hinfo.show) {
            this.openHistory();
        }
    }

    @mobx.computed
    get filteredHistoryItems(): HistoryItem[] {
        const hitems: HistoryItem[] = this.historyItems.get() ?? [];
        const rtn: HistoryItem[] = [];
        const opts: HistoryQueryOpts = mobx.toJS(this.historyQueryOpts.get());
        const ctx = this.globalModel.getUIContext();
        let curRemote: RemotePtrType = ctx.remote;
        if (curRemote == null) {
            curRemote = { ownerid: "", name: "", remoteid: "" };
        }
        curRemote = mobx.toJS(curRemote);
        for (const hitem of hitems) {
            if (hitem.ismetacmd) {
                if (!opts.includeMeta) {
                    continue;
                }
            } else if (opts.limitRemoteInstance) {
                if (hitem.remote == null || isBlank(hitem.remote.remoteid)) {
                    continue;
                }
                if (
                    (curRemote.ownerid ?? "") != (hitem.remote.ownerid ?? "") ||
                    (curRemote.remoteid ?? "") != (hitem.remote.remoteid ?? "") ||
                    (curRemote.name ?? "") != (hitem.remote.name ?? "")
                ) {
                    continue;
                }
            } else if (opts.limitRemote) {
                if (hitem.remote == null || isBlank(hitem.remote.remoteid)) {
                    continue;
                }
                if (
                    (curRemote.ownerid ?? "") != (hitem.remote.ownerid ?? "") ||
                    (curRemote.remoteid ?? "") != (hitem.remote.remoteid ?? "")
                ) {
                    continue;
                }
            }
            if (!isBlank(opts.queryStr)) {
                if (isBlank(hitem.cmdstr)) {
                    continue;
                }
                const idx = hitem.cmdstr.indexOf(opts.queryStr);
                if (idx == -1) {
                    continue;
                }
            }

            rtn.push(hitem);
        }
        return rtn;
    }

    scrollHistoryItemIntoView(hnum: string): void {
        const elem: HTMLElement = document.querySelector(".cmd-history .hnum-" + hnum);
        if (elem == null) {
            return;
        }
        elem.scrollIntoView({ block: "nearest" });
    }

    @mobx.action
    grabSelectedHistoryItem(): void {
        const hitem = this.getHistorySelectedItem();
        if (hitem == null) {
            this.resetHistory();
            return;
        }
        this.resetInput();
        this.curLine = hitem.cmdstr;
    }

    // Closes the auxiliary view if it is open, focuses the main input
    closeAuxView(): void {
        if (this.activeAuxView.get() == null) {
            return;
        }
        this.setActiveAuxView(null);
    }

    // Gets the active auxiliary view, or null if none
    getActiveAuxView(): InputAuxViewType {
        return this.activeAuxView.get();
    }

    // Sets the active auxiliary view
    setActiveAuxView(view: InputAuxViewType): void {
        if (view == this.activeAuxView.get()) {
            return;
        }
        mobx.action(() => {
            this.auxViewFocus.set(view != null);
            this.activeAuxView.set(view);
            this.giveFocus();
        })();
    }

    // Gets the focus state of the auxiliary view. If true, the view will get focus. Otherwise, the main input will get focus.
    // If the auxiliary view is not open, this will return false.
    getAuxViewFocus(): boolean {
        if (this.getActiveAuxView() == null) {
            return false;
        }
        return this.auxViewFocus.get();
    }

    // Sets the focus state of the auxiliary view. If true, the view will get focus. Otherwise, the main input will get focus.
    @mobx.action
    setAuxViewFocus(focus: boolean): void {
        this.auxViewFocus.set(focus);
        this.giveFocus();
    }

    @mobx.computed
    shouldRenderAuxViewKeybindings(view: InputAuxViewType): boolean {
        if (view != null && this.getActiveAuxView() != view) {
            return false;
        }
        if (view != null && !this.getAuxViewFocus()) {
            return false;
        }
        if (view == null && this.hasFocus() && !this.getAuxViewFocus()) {
            return true;
        }
        if (view != null && this.getAuxViewFocus()) {
            return true;
        }
        if (GlobalModel.getActiveScreen().getFocusType() == "input" && GlobalModel.activeMainView.get() == "session") {
            return true;
        }
        return false;
    }

    @mobx.action
    setHistoryIndex(hidx: number, force?: boolean): void {
        if (hidx < 0) {
            return;
        }
        if (!force && this.historyIndex.get() == hidx) {
            return;
        }
        this.historyIndex.set(hidx);
        if (this.getActiveAuxView() == appconst.InputAuxView_History) {
            let hitem = this.getHistorySelectedItem();
            if (hitem == null) {
                hitem = this.getFirstHistoryItem();
            }
            if (hitem != null) {
                this.scrollHistoryItemIntoView(hitem.historynum);
            }
        }
<<<<<<< HEAD
        this.globalModel.autocompleteModel.clearSuggestions();
=======
>>>>>>> c6a8797d
    }

    moveHistorySelection(amt: number): void {
        if (amt == 0) {
            return;
        }
        if (!this.isHistoryLoaded()) {
            return;
        }
        const hitems = this.filteredHistoryItems;
        let idx = this.historyIndex.get() + amt;
        if (idx < 0) {
            idx = 0;
        }
        if (idx > hitems.length) {
            idx = hitems.length;
        }
        this.setHistoryIndex(idx);
    }

    @mobx.action
    flashInfoMsg(info: InfoType, timeoutMs: number): void {
        this._clearInfoTimeout();
        this.infoMsg.set(info);

        if (info == null && this.getActiveAuxView() == appconst.InputAuxView_Info) {
            this.setActiveAuxView(null);
        } else {
            this.setActiveAuxView(appconst.InputAuxView_Info);
        }

        if (info != null && timeoutMs) {
            this.infoTimeoutId = setTimeout(() => {
                if (this.activeAuxView.get() != appconst.InputAuxView_Info) {
                    return;
                }
                this.clearInfoMsg(false);
            }, timeoutMs);
        }
    }

    setCmdInfoChatRefs(
        textAreaRef: React.RefObject<HTMLTextAreaElement>,
        chatWindowRef: React.RefObject<HTMLDivElement>
    ) {
        this.aiChatTextAreaRef = textAreaRef;
        this.aiChatWindowRef = chatWindowRef;
    }

    setAIChatFocus() {
        if (this.aiChatTextAreaRef?.current != null) {
            this.aiChatTextAreaRef.current.focus();
        }
    }

    grabCodeSelectSelection() {
        if (
            this.codeSelectSelectedIndex.get() >= 0 &&
            this.codeSelectSelectedIndex.get() < this.codeSelectBlockRefArray.length
        ) {
            const curBlockRef = this.codeSelectBlockRefArray[this.codeSelectSelectedIndex.get()];
            const codeText = curBlockRef.current.innerText.replace(/\n$/, ""); // remove trailing newline
            this.curLine = codeText;
            this.giveFocus();
        }
    }

    addCodeBlockToCodeSelect(blockRef: React.RefObject<HTMLElement>, uuid: string): number {
        let rtn = -1;
        if (uuid != this.codeSelectUuid) {
            this.codeSelectUuid = uuid;
            this.codeSelectBlockRefArray = [];
        }
        rtn = this.codeSelectBlockRefArray.length;
        this.codeSelectBlockRefArray.push(blockRef);
        return rtn;
    }

    @mobx.action
    setCodeSelectSelectedCodeBlock(blockIndex: number) {
        if (blockIndex >= 0 && blockIndex < this.codeSelectBlockRefArray.length) {
            this.codeSelectSelectedIndex.set(blockIndex);
            const currentRef = this.codeSelectBlockRefArray[blockIndex].current;
            if (currentRef != null && this.aiChatWindowRef?.current != null) {
                const chatWindowTop = this.aiChatWindowRef.current.scrollTop;
                const chatWindowBottom = chatWindowTop + this.aiChatWindowRef.current.clientHeight - 100;
                const elemTop = currentRef.offsetTop;
                let elemBottom = elemTop - currentRef.offsetHeight;
                const elementIsInView = elemBottom < chatWindowBottom && elemTop > chatWindowTop;
                if (!elementIsInView) {
                    this.aiChatWindowRef.current.scrollTop = elemBottom - this.aiChatWindowRef.current.clientHeight / 3;
                }
            }
        }
        this.codeSelectBlockRefArray = [];
        this.setAIChatFocus();
    }

    @mobx.action
    codeSelectSelectNextNewestCodeBlock() {
        // oldest code block = index 0 in array
        // this decrements codeSelectSelected index
        if (this.codeSelectSelectedIndex.get() == this.codeSelectTop) {
            this.codeSelectSelectedIndex.set(this.codeSelectBottom);
        } else if (this.codeSelectSelectedIndex.get() == this.codeSelectBottom) {
            return;
        }
        const incBlockIndex = this.codeSelectSelectedIndex.get() + 1;
        if (this.codeSelectSelectedIndex.get() == this.codeSelectBlockRefArray.length - 1) {
            this.codeSelectDeselectAll();
            if (this.aiChatWindowRef?.current != null) {
                this.aiChatWindowRef.current.scrollTop = this.aiChatWindowRef.current.scrollHeight;
            }
        }
        if (incBlockIndex >= 0 && incBlockIndex < this.codeSelectBlockRefArray.length) {
            this.setCodeSelectSelectedCodeBlock(incBlockIndex);
        }
    }

    @mobx.action
    codeSelectSelectNextOldestCodeBlock() {
        if (this.codeSelectSelectedIndex.get() == this.codeSelectBottom) {
            if (this.codeSelectBlockRefArray.length > 0) {
                this.codeSelectSelectedIndex.set(this.codeSelectBlockRefArray.length);
            } else {
                return;
            }
        } else if (this.codeSelectSelectedIndex.get() == this.codeSelectTop) {
            return;
        }
        const decBlockIndex = this.codeSelectSelectedIndex.get() - 1;
        if (decBlockIndex < 0) {
            this.codeSelectDeselectAll(this.codeSelectTop);
            if (this.aiChatWindowRef?.current != null) {
                this.aiChatWindowRef.current.scrollTop = 0;
            }
        }
        if (decBlockIndex >= 0 && decBlockIndex < this.codeSelectBlockRefArray.length) {
            this.setCodeSelectSelectedCodeBlock(decBlockIndex);
        }
    }

    getCodeSelectSelectedIndex() {
        return this.codeSelectSelectedIndex.get();
    }

    getCodeSelectRefArrayLength() {
        return this.codeSelectBlockRefArray.length;
    }

    codeBlockIsSelected(blockIndex: number): boolean {
        return blockIndex == this.codeSelectSelectedIndex.get();
    }

    codeSelectDeselectAll(direction: number = this.codeSelectBottom) {
        if (this.codeSelectSelectedIndex.get() == direction) {
            return;
        }
        mobx.action(() => {
            this.codeSelectSelectedIndex.set(direction);
            this.codeSelectBlockRefArray = [];
        })();
    }

    @mobx.action
    openAIAssistantChat(): void {
        this.setActiveAuxView(appconst.InputAuxView_AIChat);
        this.setAuxViewFocus(true);
        this.globalModel.sendActivity("aichat-open");
    }

    clearAIAssistantChat(): void {
        const prtn = this.globalModel.submitChatInfoCommand("", "", true);
        prtn.then((rtn) => {
            if (!rtn.success) {
                console.log("submit chat command error: " + rtn.error);
            }
        }).catch((error) => {
            console.log("submit chat command error: ", error);
        });
    }

    hasScrollingInfoMsg(): boolean {
        if (this.activeAuxView.get() !== appconst.InputAuxView_Info) {
            return false;
        }
        const info = this.infoMsg.get();
        if (info == null) {
            return false;
        }
        const div = document.querySelector(".cmd-input-info");
        if (div == null) {
            return false;
        }
        return div.scrollHeight > div.clientHeight;
    }

    _clearInfoTimeout(): void {
        if (this.infoTimeoutId != null) {
            clearTimeout(this.infoTimeoutId);
            this.infoTimeoutId = null;
        }
    }

    @mobx.action
    clearInfoMsg(setNull: boolean): void {
        this._clearInfoTimeout();

        if (this.getActiveAuxView() == appconst.InputAuxView_Info) {
            this.setActiveAuxView(null);
        }
        if (setNull) {
            this.infoMsg.set(null);
        }
    }

    @mobx.action
    toggleInfoMsg(): void {
        this._clearInfoTimeout();
        if (this.activeAuxView.get() == appconst.InputAuxView_Info) {
            this.setActiveAuxView(null);
        } else if (this.infoMsg.get() != null) {
            this.setActiveAuxView(appconst.InputAuxView_Info);
        }
    }

    @boundMethod
    uiSubmitCommand(): void {
        const commandStr = this.curLine;
        if (commandStr.trim() == "") {
            return;
        }
        mobx.action(() => {
            this.resetInput();
        })();
        this.globalModel.submitRawCommand(commandStr, true, true);
    }

    isEmpty(): boolean {
        return this.curLine.trim() == "";
    }

    @mobx.action
    resetInputMode(): void {
        this.setInputMode(null);
        this.curLine = "";
    }

    @mobx.action
    resetInput(): void {
        this.setActiveAuxView(null);
        this.inputMode.set(null);
        this.resetHistory();
        this.dropModHistory(false);
        this.infoMsg.set(null);
        this.inputExpanded.set(false);
        this._clearInfoTimeout();
    }

    @mobx.action
    @boundMethod
    toggleExpandInput(): void {
        this.inputExpanded.set(!this.inputExpanded.get());
        this.forceInputFocus = true;
    }

    @mobx.computed
    get curLine(): string {
        const hidx = this.historyIndex.get();
        if (hidx < this.modHistory.length && this.modHistory[hidx] != null) {
            return this.modHistory[hidx];
        }
        const hitems = this.filteredHistoryItems;
        if (hidx == 0 || hitems == null || hidx > hitems.length) {
            return "";
        }
        const hitem = hitems[hidx - 1];
        if (hitem == null) {
            return "";
        }
        return hitem.cmdstr;
    }

    set curLine(val: string) {
        this.lastCurLine = this.curLine;
        const hidx = this.historyIndex.get();
<<<<<<< HEAD
        const runGetSuggestions = this.curLine != val;
        mobx.action(() => {
            if (this.modHistory.length <= hidx) {
                this.modHistory.length = hidx + 1;
            }
            this.modHistory[hidx] = val;

            // Whenever curLine changes, we should fetch the suggestions
            if (val.trim() == "") {
                this.globalModel.autocompleteModel.clearSuggestions();
                return;
            }
            if (runGetSuggestions) {
                this.globalModel.autocompleteModel.loadSuggestions();
=======
        mobx.action(() => {
            if (this.modHistory.length <= hidx) {
                this.modHistory.length = hidx + 1;
>>>>>>> c6a8797d
            }
            this.modHistory[hidx] = val;
        })();
    }

    @mobx.action
    dropModHistory(keepLine0: boolean): void {
        if (keepLine0) {
            if (this.modHistory.length > 1) {
                this.modHistory.splice(1, this.modHistory.length - 1);
            }
        } else {
            this.modHistory.replace([""]);
        }
    }

    @mobx.action
    resetHistory(): void {
        if (this.getActiveAuxView() == appconst.InputAuxView_History) {
            this.setActiveAuxView(null);
        }
        this.historyLoading.set(false);
        this.historyType.set("screen");
        this.historyItems.set(null);
        this.historyIndex.set(0);
        this.historyQueryOpts.set(getDefaultHistoryQueryOpts());
        this.historyAfterLoadIndex = 0;
        this.dropModHistory(true);
<<<<<<< HEAD
        this.globalModel.autocompleteModel.clearSuggestions();
=======
>>>>>>> c6a8797d
    }
}

export { InputModel };<|MERGE_RESOLUTION|>--- conflicted
+++ resolved
@@ -498,10 +498,7 @@
                 this.scrollHistoryItemIntoView(hitem.historynum);
             }
         }
-<<<<<<< HEAD
         this.globalModel.autocompleteModel.clearSuggestions();
-=======
->>>>>>> c6a8797d
     }
 
     moveHistorySelection(amt: number): void {
@@ -788,7 +785,6 @@
     set curLine(val: string) {
         this.lastCurLine = this.curLine;
         const hidx = this.historyIndex.get();
-<<<<<<< HEAD
         const runGetSuggestions = this.curLine != val;
         mobx.action(() => {
             if (this.modHistory.length <= hidx) {
@@ -802,12 +798,7 @@
                 return;
             }
             if (runGetSuggestions) {
-                this.globalModel.autocompleteModel.loadSuggestions();
-=======
-        mobx.action(() => {
-            if (this.modHistory.length <= hidx) {
-                this.modHistory.length = hidx + 1;
->>>>>>> c6a8797d
+                this.globalModel.autocompleteModel.loadSuggestions(); 
             }
             this.modHistory[hidx] = val;
         })();
@@ -836,10 +827,7 @@
         this.historyQueryOpts.set(getDefaultHistoryQueryOpts());
         this.historyAfterLoadIndex = 0;
         this.dropModHistory(true);
-<<<<<<< HEAD
         this.globalModel.autocompleteModel.clearSuggestions();
-=======
->>>>>>> c6a8797d
     }
 }
 
