// Copyright 2023, Command Line Inc.
// SPDX-License-Identifier: Apache-2.0

import type React from "react";
import * as mobx from "mobx";
import { boundMethod } from "autobind-decorator";
import { isBlank } from "@/util/util";
import * as appconst from "@/app/appconst";
import type { Model } from "./model";
import { GlobalCommandRunner, GlobalModel } from "./global";

function getDefaultHistoryQueryOpts(): HistoryQueryOpts {
    return {
        queryType: "screen",
        limitRemote: true,
        limitRemoteInstance: true,
        limitUser: true,
        queryStr: "",
        maxItems: 10000,
        includeMeta: true,
        fromTs: 0,
    };
}

class InputModel {
    globalModel: Model;
    activeAuxView: OV<InputAuxViewType> = mobx.observable.box(null);
    auxViewFocus: OV<boolean> = mobx.observable.box(false);
    cmdInputHeight: OV<number> = mobx.observable.box(0);
    aiChatTextAreaRef: React.RefObject<HTMLTextAreaElement>;
    aiChatWindowRef: React.RefObject<HTMLDivElement>;
    codeSelectBlockRefArray: Array<React.RefObject<HTMLElement>>;
    codeSelectSelectedIndex: OV<number> = mobx.observable.box(-1);
    codeSelectUuid: string;
    inputPopUpType: OV<string> = mobx.observable.box("none");

    AICmdInfoChatItems: mobx.IObservableArray<OpenAICmdInfoChatMessageType> = mobx.observable.array([], {
        name: "aicmdinfo-chat",
    });
    readonly codeSelectTop: number = -2;
    readonly codeSelectBottom: number = -1;

    historyType: mobx.IObservableValue<HistoryTypeStrs> = mobx.observable.box("screen");
    historyLoading: mobx.IObservableValue<boolean> = mobx.observable.box(false);
    historyAfterLoadIndex: number = 0;
    historyItems: mobx.IObservableValue<HistoryItem[]> = mobx.observable.box(null, {
        name: "history-items",
        deep: false,
    }); // sorted in reverse (most recent is index 0)
    historyIndex: mobx.IObservableValue<number> = mobx.observable.box(0, {
        name: "history-index",
    }); // 1-indexed (because 0 is current)
    modHistory: mobx.IObservableArray<string> = mobx.observable.array([""], {
        name: "mod-history",
    });
    historyQueryOpts: OV<HistoryQueryOpts> = mobx.observable.box(getDefaultHistoryQueryOpts());

    infoMsg: OV<InfoType> = mobx.observable.box(null);
    infoTimeoutId: any = null;
    inputMode: OV<null | "comment" | "global"> = mobx.observable.box(null);
    inputExpanded: OV<boolean> = mobx.observable.box(false, {
        name: "inputExpanded",
    });

    // cursor
    forceCursorPos: OV<number> = mobx.observable.box(null);

    // focus
    inputFocused: OV<boolean> = mobx.observable.box(false);
    lineFocused: OV<boolean> = mobx.observable.box(false);
    physicalInputFocused: OV<boolean> = mobx.observable.box(false);
    forceInputFocus: boolean = false;

    lastCurLine: string = "";

    constructor(globalModel: Model) {
        mobx.makeAutoObservable(this);
        this.globalModel = globalModel;
        mobx.action(() => {
            this.codeSelectSelectedIndex.set(-1);
            this.codeSelectBlockRefArray = [];
        })();
        this.codeSelectUuid = "";
    }

    @mobx.action
    setInputMode(inputMode: null | "comment" | "global"): void {
        this.inputMode.set(inputMode);
    }

    @mobx.action
    toggleHistoryType(): void {
        const opts = mobx.toJS(this.historyQueryOpts.get());
        let htype = opts.queryType;
        if (htype == "screen") {
            htype = "session";
        } else if (htype == "session") {
            htype = "global";
        } else {
            htype = "screen";
        }
        this.setHistoryType(htype);
    }

    @mobx.action
    toggleRemoteType(): void {
        const opts = mobx.toJS(this.historyQueryOpts.get());
        if (opts.limitRemote) {
            opts.limitRemote = false;
            opts.limitRemoteInstance = false;
        } else {
            opts.limitRemote = true;
            opts.limitRemoteInstance = true;
        }
        this.setHistoryQueryOpts(opts);
    }

    @mobx.action
    onInputFocus(isFocused: boolean): void {
        if (isFocused) {
            this.inputFocused.set(true);
            this.lineFocused.set(false);
        } else if (this.inputFocused.get()) {
            this.inputFocused.set(false);
        }
    }

    @mobx.action
    onLineFocus(isFocused: boolean): void {
        if (isFocused) {
            this.inputFocused.set(false);
            this.lineFocused.set(true);
        } else if (this.lineFocused.get()) {
            this.lineFocused.set(false);
        }
    }

    // Focuses the main input or the auxiliary view, depending on the active auxiliary view
    @mobx.action
    giveFocus(): void {
        // Override active view to the main input if aux view does not have focus
        const activeAuxView = this.getAuxViewFocus() ? this.getActiveAuxView() : null;
        switch (activeAuxView) {
            case appconst.InputAuxView_History: {
                const elem: HTMLElement = document.querySelector(".cmd-input input.history-input");
                if (elem != null) {
                    elem.focus();
                }
                break;
            }
            case appconst.InputAuxView_AIChat:
                this.setAIChatFocus();
                break;
            case null: {
                const elem = document.getElementById("main-cmd-input");
                if (elem != null) {
                    elem.focus();
                }
                this.setPhysicalInputFocused(true);
                break;
            }
            default: {
                const elem: HTMLElement = document.querySelector(".cmd-input .auxview");
                if (elem != null) {
                    elem.focus();
                }
                break;
            }
        }
    }

    @mobx.action
    setPhysicalInputFocused(isFocused: boolean): void {
        this.physicalInputFocused.set(isFocused);
        if (isFocused) {
            const screen = this.globalModel.getActiveScreen();
            if (screen != null) {
                if (screen.focusType.get() != "input") {
                    GlobalCommandRunner.screenSetFocus("input");
                }
            }
        }
    }

    hasFocus(): boolean {
        const mainInputElem = document.getElementById("main-cmd-input");
        if (document.activeElement == mainInputElem) {
            return true;
        }
        const historyInputElem = document.querySelector(".cmd-input input.history-input");
        if (document.activeElement == historyInputElem) {
            return true;
        }
        let aiChatInputElem = document.querySelector(".cmd-input chat-cmd-input");
        if (document.activeElement == aiChatInputElem) {
            return true;
        }
        return false;
    }

    @mobx.action
    setHistoryType(htype: HistoryTypeStrs): void {
        if (this.historyQueryOpts.get().queryType == htype) {
            return;
        }
        this.loadHistory(true, -1, htype);
    }

    findBestNewIndex(oldItem: HistoryItem): number {
        if (oldItem == null) {
            return 0;
        }
        const newItems = this.filteredHistoryItems;
        if (newItems.length == 0) {
            return 0;
        }
        let bestIdx = 0;
        for (const [i, item] of newItems.entries()) {
            // still start at i=0 to catch the historynum equality case
            if (item.historynum == oldItem.historynum) {
                bestIdx = i;
                break;
            }
            const bestTsDiff = Math.abs(item.ts - newItems[bestIdx].ts);
            const curTsDiff = Math.abs(item.ts - oldItem.ts);
            if (curTsDiff < bestTsDiff) {
                bestIdx = i;
            }
        }
        return bestIdx + 1;
    }

    @mobx.action
    setHistoryQueryOpts(opts: HistoryQueryOpts): void {
        const oldItem = this.getHistorySelectedItem();
        this.historyQueryOpts.set(opts);
        const bestIndex = this.findBestNewIndex(oldItem);
        setTimeout(() => this.setHistoryIndex(bestIndex, true), 10);
    }

    @mobx.action
    setOpenAICmdInfoChat(chat: OpenAICmdInfoChatMessageType[]): void {
        this.AICmdInfoChatItems.replace(chat);
        this.codeSelectBlockRefArray = [];
    }

    isHistoryLoaded(): boolean {
        if (this.historyLoading.get()) {
            return false;
        }
        const hitems = this.historyItems.get();
        return hitems != null;
    }

    @mobx.action
    loadHistory(show: boolean, afterLoadIndex: number, htype: HistoryTypeStrs) {
        if (this.historyLoading.get()) {
            return;
        }
        if (this.isHistoryLoaded()) {
            if (this.historyQueryOpts.get().queryType == htype) {
                return;
            }
        }
        this.historyAfterLoadIndex = afterLoadIndex;
        this.historyLoading.set(true);
        GlobalCommandRunner.loadHistory(show, htype);
    }

    @mobx.action
    openHistory(): void {
        if (this.historyLoading.get()) {
            return;
        }
        if (!this.isHistoryLoaded()) {
            this.loadHistory(true, 0, "screen");
            return;
        }
        if (this.getActiveAuxView() != appconst.InputAuxView_History) {
            this.dropModHistory(true);
            this.setActiveAuxView(appconst.InputAuxView_History);
            this.globalModel.sendActivity("history-open");
        }
    }

    @mobx.action
    updateCmdLine(cmdLine: StrWithPos): void {
        this.curLine = cmdLine.str;
        if (cmdLine.pos != appconst.NoStrPos) {
            this.forceCursorPos.set(cmdLine.pos);
        }
    }

    getHistorySelectedItem(): HistoryItem {
        const hidx = this.historyIndex.get();
        if (hidx == 0) {
            return null;
        }
        const hitems = this.filteredHistoryItems;
        if (hidx > hitems.length) {
            return null;
        }
        return hitems[hidx - 1];
    }

    getFirstHistoryItem(): HistoryItem {
        const hitems = this.filteredHistoryItems;
        if (hitems.length == 0) {
            return null;
        }
        return hitems[0];
    }

    @mobx.action
    setHistorySelectionNum(hnum: string): void {
        const hitems = this.filteredHistoryItems;
        for (const [i, hitem] of hitems.entries()) {
            if (hitem.historynum == hnum) {
                this.setHistoryIndex(i + 1);
                return;
            }
        }
    }

    @mobx.action
    setHistoryInfo(hinfo: HistoryInfoType): void {
        const oldItem = this.getHistorySelectedItem();
        const hitems: HistoryItem[] = hinfo.items ?? [];
        this.historyItems.set(hitems);
        this.historyLoading.set(false);
        this.historyQueryOpts.get().queryType = hinfo.historytype;
        if (hinfo.historytype == "session" || hinfo.historytype == "global") {
            this.historyQueryOpts.get().limitRemote = false;
            this.historyQueryOpts.get().limitRemoteInstance = false;
        }
        if (this.historyAfterLoadIndex == -1) {
            const bestIndex = this.findBestNewIndex(oldItem);
            setTimeout(() => this.setHistoryIndex(bestIndex, true), 100);
        } else if (this.historyAfterLoadIndex) {
            if (hitems.length >= this.historyAfterLoadIndex) {
                this.setHistoryIndex(this.historyAfterLoadIndex);
            }
<<<<<<< HEAD
        })();
=======
        }
        this.historyAfterLoadIndex = 0;
        if (hinfo.show) {
            this.openHistory();
        }
>>>>>>> 5128b193
    }

    @mobx.computed
    get filteredHistoryItems(): HistoryItem[] {
        const hitems: HistoryItem[] = this.historyItems.get() ?? [];
        const rtn: HistoryItem[] = [];
        const opts: HistoryQueryOpts = mobx.toJS(this.historyQueryOpts.get());
        const ctx = this.globalModel.getUIContext();
        let curRemote: RemotePtrType = ctx.remote;
        if (curRemote == null) {
            curRemote = { ownerid: "", name: "", remoteid: "" };
        }
        curRemote = mobx.toJS(curRemote);
        for (const hitem of hitems) {
            if (hitem.ismetacmd) {
                if (!opts.includeMeta) {
                    continue;
                }
            } else if (opts.limitRemoteInstance) {
                if (hitem.remote == null || isBlank(hitem.remote.remoteid)) {
                    continue;
                }
                if (
                    (curRemote.ownerid ?? "") != (hitem.remote.ownerid ?? "") ||
                    (curRemote.remoteid ?? "") != (hitem.remote.remoteid ?? "") ||
                    (curRemote.name ?? "") != (hitem.remote.name ?? "")
                ) {
                    continue;
                }
            } else if (opts.limitRemote) {
                if (hitem.remote == null || isBlank(hitem.remote.remoteid)) {
                    continue;
                }
                if (
                    (curRemote.ownerid ?? "") != (hitem.remote.ownerid ?? "") ||
                    (curRemote.remoteid ?? "") != (hitem.remote.remoteid ?? "")
                ) {
                    continue;
                }
            }
            if (!isBlank(opts.queryStr)) {
                if (isBlank(hitem.cmdstr)) {
                    continue;
                }
                const idx = hitem.cmdstr.indexOf(opts.queryStr);
                if (idx == -1) {
                    continue;
                }
            }

            rtn.push(hitem);
        }
        return rtn;
    }

    scrollHistoryItemIntoView(hnum: string): void {
        const elem: HTMLElement = document.querySelector(".cmd-history .hnum-" + hnum);
        if (elem == null) {
            return;
        }
        elem.scrollIntoView({ block: "nearest" });
    }

    @mobx.action
    grabSelectedHistoryItem(): void {
        const hitem = this.getHistorySelectedItem();
        if (hitem == null) {
            this.resetHistory();
            return;
        }
        this.resetInput();
        this.curLine = hitem.cmdstr;
    }

    // Closes the auxiliary view if it is open, focuses the main input
    closeAuxView(): void {
        if (this.activeAuxView.get() == null) {
            return;
        }
        this.setActiveAuxView(null);
    }

    // Gets the active auxiliary view, or null if none
    getActiveAuxView(): InputAuxViewType {
        return this.activeAuxView.get();
    }

    // Sets the active auxiliary view
    setActiveAuxView(view: InputAuxViewType): void {
        if (view == this.activeAuxView.get()) {
            return;
        }
        mobx.action(() => {
            this.auxViewFocus.set(view != null);
            this.activeAuxView.set(view);
            this.giveFocus();
        })();
    }

    // Gets the focus state of the auxiliary view. If true, the view will get focus. Otherwise, the main input will get focus.
    // If the auxiliary view is not open, this will return false.
    getAuxViewFocus(): boolean {
        if (this.getActiveAuxView() == null) {
            return false;
        }
        return this.auxViewFocus.get();
    }

    // Sets the focus state of the auxiliary view. If true, the view will get focus. Otherwise, the main input will get focus.
    @mobx.action
    setAuxViewFocus(focus: boolean): void {
        this.auxViewFocus.set(focus);
        this.giveFocus();
    }

    @mobx.computed
    shouldRenderAuxViewKeybindings(view: InputAuxViewType): boolean {
        if (view != null && this.getActiveAuxView() != view) {
            return false;
        }
        if (view != null && !this.getAuxViewFocus()) {
            return false;
        }
        if (view == null && this.hasFocus() && !this.getAuxViewFocus()) {
            return true;
        }
        if (view != null && this.getAuxViewFocus()) {
            return true;
        }
        if (GlobalModel.getActiveScreen().getFocusType() == "input" && GlobalModel.activeMainView.get() == "session") {
            return true;
        }
        return false;
    }

    @mobx.action
    setHistoryIndex(hidx: number, force?: boolean): void {
        if (hidx < 0) {
            return;
        }
        if (!force && this.historyIndex.get() == hidx) {
            return;
        }
        this.historyIndex.set(hidx);
        if (this.getActiveAuxView() == appconst.InputAuxView_History) {
            let hitem = this.getHistorySelectedItem();
            if (hitem == null) {
                hitem = this.getFirstHistoryItem();
            }
<<<<<<< HEAD
            this.globalModel.autocompleteModel.clearSuggestions();
        })();
=======
            if (hitem != null) {
                this.scrollHistoryItemIntoView(hitem.historynum);
            }
        }
>>>>>>> 5128b193
    }

    moveHistorySelection(amt: number): void {
        if (amt == 0) {
            return;
        }
        if (!this.isHistoryLoaded()) {
            return;
        }
        const hitems = this.filteredHistoryItems;
        let idx = this.historyIndex.get() + amt;
        if (idx < 0) {
            idx = 0;
        }
        if (idx > hitems.length) {
            idx = hitems.length;
        }
        this.setHistoryIndex(idx);
    }

    @mobx.action
    flashInfoMsg(info: InfoType, timeoutMs: number): void {
        this._clearInfoTimeout();
        this.infoMsg.set(info);

        if (info == null && this.getActiveAuxView() == appconst.InputAuxView_Info) {
            this.setActiveAuxView(null);
        } else {
            this.setActiveAuxView(appconst.InputAuxView_Info);
        }

        if (info != null && timeoutMs) {
            this.infoTimeoutId = setTimeout(() => {
                if (this.activeAuxView.get() != appconst.InputAuxView_Info) {
                    return;
                }
                this.clearInfoMsg(false);
            }, timeoutMs);
        }
    }

    setCmdInfoChatRefs(
        textAreaRef: React.RefObject<HTMLTextAreaElement>,
        chatWindowRef: React.RefObject<HTMLDivElement>
    ) {
        this.aiChatTextAreaRef = textAreaRef;
        this.aiChatWindowRef = chatWindowRef;
    }

    setAIChatFocus() {
        if (this.aiChatTextAreaRef?.current != null) {
            this.aiChatTextAreaRef.current.focus();
        }
    }

    grabCodeSelectSelection() {
        if (
            this.codeSelectSelectedIndex.get() >= 0 &&
            this.codeSelectSelectedIndex.get() < this.codeSelectBlockRefArray.length
        ) {
            const curBlockRef = this.codeSelectBlockRefArray[this.codeSelectSelectedIndex.get()];
            const codeText = curBlockRef.current.innerText.replace(/\n$/, ""); // remove trailing newline
            this.curLine = codeText;
            this.giveFocus();
        }
    }

    addCodeBlockToCodeSelect(blockRef: React.RefObject<HTMLElement>, uuid: string): number {
        let rtn = -1;
        if (uuid != this.codeSelectUuid) {
            this.codeSelectUuid = uuid;
            this.codeSelectBlockRefArray = [];
        }
        rtn = this.codeSelectBlockRefArray.length;
        this.codeSelectBlockRefArray.push(blockRef);
        return rtn;
    }

    @mobx.action
    setCodeSelectSelectedCodeBlock(blockIndex: number) {
        if (blockIndex >= 0 && blockIndex < this.codeSelectBlockRefArray.length) {
            this.codeSelectSelectedIndex.set(blockIndex);
            const currentRef = this.codeSelectBlockRefArray[blockIndex].current;
            if (currentRef != null && this.aiChatWindowRef?.current != null) {
                const chatWindowTop = this.aiChatWindowRef.current.scrollTop;
                const chatWindowBottom = chatWindowTop + this.aiChatWindowRef.current.clientHeight - 100;
                const elemTop = currentRef.offsetTop;
                let elemBottom = elemTop - currentRef.offsetHeight;
                const elementIsInView = elemBottom < chatWindowBottom && elemTop > chatWindowTop;
                if (!elementIsInView) {
                    this.aiChatWindowRef.current.scrollTop = elemBottom - this.aiChatWindowRef.current.clientHeight / 3;
                }
            }
        }
        this.codeSelectBlockRefArray = [];
        this.setAIChatFocus();
    }

    @mobx.action
    codeSelectSelectNextNewestCodeBlock() {
        // oldest code block = index 0 in array
        // this decrements codeSelectSelected index
        if (this.codeSelectSelectedIndex.get() == this.codeSelectTop) {
            this.codeSelectSelectedIndex.set(this.codeSelectBottom);
        } else if (this.codeSelectSelectedIndex.get() == this.codeSelectBottom) {
            return;
        }
        const incBlockIndex = this.codeSelectSelectedIndex.get() + 1;
        if (this.codeSelectSelectedIndex.get() == this.codeSelectBlockRefArray.length - 1) {
            this.codeSelectDeselectAll();
            if (this.aiChatWindowRef?.current != null) {
                this.aiChatWindowRef.current.scrollTop = this.aiChatWindowRef.current.scrollHeight;
            }
        }
        if (incBlockIndex >= 0 && incBlockIndex < this.codeSelectBlockRefArray.length) {
            this.setCodeSelectSelectedCodeBlock(incBlockIndex);
        }
    }

    @mobx.action
    codeSelectSelectNextOldestCodeBlock() {
        if (this.codeSelectSelectedIndex.get() == this.codeSelectBottom) {
            if (this.codeSelectBlockRefArray.length > 0) {
                this.codeSelectSelectedIndex.set(this.codeSelectBlockRefArray.length);
            } else {
                return;
            }
        } else if (this.codeSelectSelectedIndex.get() == this.codeSelectTop) {
            return;
        }
        const decBlockIndex = this.codeSelectSelectedIndex.get() - 1;
        if (decBlockIndex < 0) {
            this.codeSelectDeselectAll(this.codeSelectTop);
            if (this.aiChatWindowRef?.current != null) {
                this.aiChatWindowRef.current.scrollTop = 0;
            }
        }
        if (decBlockIndex >= 0 && decBlockIndex < this.codeSelectBlockRefArray.length) {
            this.setCodeSelectSelectedCodeBlock(decBlockIndex);
        }
    }

    getCodeSelectSelectedIndex() {
        return this.codeSelectSelectedIndex.get();
    }

    getCodeSelectRefArrayLength() {
        return this.codeSelectBlockRefArray.length;
    }

    codeBlockIsSelected(blockIndex: number): boolean {
        return blockIndex == this.codeSelectSelectedIndex.get();
    }

    codeSelectDeselectAll(direction: number = this.codeSelectBottom) {
        if (this.codeSelectSelectedIndex.get() == direction) {
            return;
        }
        mobx.action(() => {
            this.codeSelectSelectedIndex.set(direction);
            this.codeSelectBlockRefArray = [];
        })();
    }

    @mobx.action
    openAIAssistantChat(): void {
        this.setActiveAuxView(appconst.InputAuxView_AIChat);
        this.setAuxViewFocus(true);
        this.globalModel.sendActivity("aichat-open");
    }

    clearAIAssistantChat(): void {
        const prtn = this.globalModel.submitChatInfoCommand("", "", true);
        prtn.then((rtn) => {
            if (!rtn.success) {
                console.log("submit chat command error: " + rtn.error);
            }
        }).catch((error) => {
            console.log("submit chat command error: ", error);
        });
    }

    hasScrollingInfoMsg(): boolean {
        if (this.activeAuxView.get() !== appconst.InputAuxView_Info) {
            return false;
        }
        const info = this.infoMsg.get();
        if (info == null) {
            return false;
        }
        const div = document.querySelector(".cmd-input-info");
        if (div == null) {
            return false;
        }
        return div.scrollHeight > div.clientHeight;
    }

    _clearInfoTimeout(): void {
        if (this.infoTimeoutId != null) {
            clearTimeout(this.infoTimeoutId);
            this.infoTimeoutId = null;
        }
    }

    @mobx.action
    clearInfoMsg(setNull: boolean): void {
        this._clearInfoTimeout();

        if (this.getActiveAuxView() == appconst.InputAuxView_Info) {
            this.setActiveAuxView(null);
        }
        if (setNull) {
            this.infoMsg.set(null);
        }
    }

    @mobx.action
    toggleInfoMsg(): void {
        this._clearInfoTimeout();
        if (this.activeAuxView.get() == appconst.InputAuxView_Info) {
            this.setActiveAuxView(null);
        } else if (this.infoMsg.get() != null) {
            this.setActiveAuxView(appconst.InputAuxView_Info);
        }
    }

    @boundMethod
    uiSubmitCommand(): void {
        const commandStr = this.curLine;
        if (commandStr.trim() == "") {
            return;
        }
        mobx.action(() => {
<<<<<<< HEAD
            const commandStr = this.curLine;
            if (commandStr.trim() == "") {
                return;
            }
=======
>>>>>>> 5128b193
            this.resetInput();
        })();
        this.globalModel.submitRawCommand(commandStr, true, true);
    }

    isEmpty(): boolean {
        return this.curLine.trim() == "";
    }

    @mobx.action
    resetInputMode(): void {
<<<<<<< HEAD
        mobx.action(() => {
            this.setInputMode(null);
            this.setCurLine("");
        })();
    }

=======
        this.setInputMode(null);
        this.curLine = "";
    }

    @mobx.action
>>>>>>> 5128b193
    resetInput(): void {
        this.setActiveAuxView(null);
        this.inputMode.set(null);
        this.resetHistory();
        this.dropModHistory(false);
        this.infoMsg.set(null);
        this.inputExpanded.set(false);
        this._clearInfoTimeout();
    }

    @mobx.action
    @boundMethod
    toggleExpandInput(): void {
        this.inputExpanded.set(!this.inputExpanded.get());
        this.forceInputFocus = true;
    }

    @mobx.computed
    get curLine(): string {
        const hidx = this.historyIndex.get();
        if (hidx < this.modHistory.length && this.modHistory[hidx] != null) {
            return this.modHistory[hidx];
        }
        const hitems = this.filteredHistoryItems;
        if (hidx == 0 || hitems == null || hidx > hitems.length) {
            return "";
        }
        const hitem = hitems[hidx - 1];
        if (hitem == null) {
            return "";
        }
        return hitem.cmdstr;
    }

<<<<<<< HEAD
    setCurLine(val: string): void {
        this.lastCurLine = this.curLine;
        const hidx = this.historyIndex.get();
        mobx.action(() => {
            const runGetSuggestions = this.curLine != val;
            if (this.modHistory.length <= hidx) {
                this.modHistory.length = hidx + 1;
            }
            this.modHistory[hidx] = val;

            // Whenever curLine changes, we should fetch the suggestions
            if (val.trim() == "") {
                this.globalModel.autocompleteModel.clearSuggestions();
                return;
            }
            if (runGetSuggestions) {
                this.globalModel.autocompleteModel.loadSuggestions();
            }
        })();
    }

    dropModHistory(keepLine0: boolean): void {
=======
    set curLine(val: string) {
        this.lastCurLine = this.curLine;
        const hidx = this.historyIndex.get();
>>>>>>> 5128b193
        mobx.action(() => {
            if (this.modHistory.length <= hidx) {
                this.modHistory.length = hidx + 1;
            }
            this.modHistory[hidx] = val;
        })();
    }

    @mobx.action
    dropModHistory(keepLine0: boolean): void {
        if (keepLine0) {
            if (this.modHistory.length > 1) {
                this.modHistory.splice(1, this.modHistory.length - 1);
            }
<<<<<<< HEAD
            this.historyLoading.set(false);
            this.historyType.set("screen");
            this.historyItems.set(null);
            this.historyIndex.set(0);
            this.historyQueryOpts.set(getDefaultHistoryQueryOpts());
            this.historyAfterLoadIndex = 0;
            this.dropModHistory(true);
            this.globalModel.autocompleteModel.clearSuggestions();
        })();
=======
        } else {
            this.modHistory.replace([""]);
        }
    }

    @mobx.action
    resetHistory(): void {
        if (this.getActiveAuxView() == appconst.InputAuxView_History) {
            this.setActiveAuxView(null);
        }
        this.historyLoading.set(false);
        this.historyType.set("screen");
        this.historyItems.set(null);
        this.historyIndex.set(0);
        this.historyQueryOpts.set(getDefaultHistoryQueryOpts());
        this.historyAfterLoadIndex = 0;
        this.dropModHistory(true);
>>>>>>> 5128b193
    }
}

export { InputModel };<|MERGE_RESOLUTION|>--- conflicted
+++ resolved
@@ -340,15 +340,11 @@
             if (hitems.length >= this.historyAfterLoadIndex) {
                 this.setHistoryIndex(this.historyAfterLoadIndex);
             }
-<<<<<<< HEAD
-        })();
-=======
         }
         this.historyAfterLoadIndex = 0;
         if (hinfo.show) {
             this.openHistory();
         }
->>>>>>> 5128b193
     }
 
     @mobx.computed
@@ -498,15 +494,11 @@
             if (hitem == null) {
                 hitem = this.getFirstHistoryItem();
             }
-<<<<<<< HEAD
-            this.globalModel.autocompleteModel.clearSuggestions();
-        })();
-=======
             if (hitem != null) {
                 this.scrollHistoryItemIntoView(hitem.historynum);
             }
         }
->>>>>>> 5128b193
+        this.globalModel.autocompleteModel.clearSuggestions();
     }
 
     moveHistorySelection(amt: number): void {
@@ -740,13 +732,6 @@
             return;
         }
         mobx.action(() => {
-<<<<<<< HEAD
-            const commandStr = this.curLine;
-            if (commandStr.trim() == "") {
-                return;
-            }
-=======
->>>>>>> 5128b193
             this.resetInput();
         })();
         this.globalModel.submitRawCommand(commandStr, true, true);
@@ -758,20 +743,11 @@
 
     @mobx.action
     resetInputMode(): void {
-<<<<<<< HEAD
-        mobx.action(() => {
-            this.setInputMode(null);
-            this.setCurLine("");
-        })();
-    }
-
-=======
         this.setInputMode(null);
         this.curLine = "";
     }
 
     @mobx.action
->>>>>>> 5128b193
     resetInput(): void {
         this.setActiveAuxView(null);
         this.inputMode.set(null);
@@ -806,12 +782,11 @@
         return hitem.cmdstr;
     }
 
-<<<<<<< HEAD
-    setCurLine(val: string): void {
+    set curLine(val: string) {
         this.lastCurLine = this.curLine;
         const hidx = this.historyIndex.get();
+        const runGetSuggestions = this.curLine != val;
         mobx.action(() => {
-            const runGetSuggestions = this.curLine != val;
             if (this.modHistory.length <= hidx) {
                 this.modHistory.length = hidx + 1;
             }
@@ -828,37 +803,12 @@
         })();
     }
 
-    dropModHistory(keepLine0: boolean): void {
-=======
-    set curLine(val: string) {
-        this.lastCurLine = this.curLine;
-        const hidx = this.historyIndex.get();
->>>>>>> 5128b193
-        mobx.action(() => {
-            if (this.modHistory.length <= hidx) {
-                this.modHistory.length = hidx + 1;
-            }
-            this.modHistory[hidx] = val;
-        })();
-    }
-
     @mobx.action
     dropModHistory(keepLine0: boolean): void {
         if (keepLine0) {
             if (this.modHistory.length > 1) {
                 this.modHistory.splice(1, this.modHistory.length - 1);
             }
-<<<<<<< HEAD
-            this.historyLoading.set(false);
-            this.historyType.set("screen");
-            this.historyItems.set(null);
-            this.historyIndex.set(0);
-            this.historyQueryOpts.set(getDefaultHistoryQueryOpts());
-            this.historyAfterLoadIndex = 0;
-            this.dropModHistory(true);
-            this.globalModel.autocompleteModel.clearSuggestions();
-        })();
-=======
         } else {
             this.modHistory.replace([""]);
         }
@@ -876,7 +826,7 @@
         this.historyQueryOpts.set(getDefaultHistoryQueryOpts());
         this.historyAfterLoadIndex = 0;
         this.dropModHistory(true);
->>>>>>> 5128b193
+        this.globalModel.autocompleteModel.clearSuggestions();
     }
 }
 
