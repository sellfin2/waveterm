--- conflicted
+++ resolved
@@ -684,11 +684,8 @@
 
     openAIAssistantChat(): void {
         this.setActiveAuxView(appconst.InputAuxView_AIChat);
-<<<<<<< HEAD
         this.setAuxViewFocus(true);
-=======
         this.globalModel.sendActivity("aichat-open");
->>>>>>> fcf8e4ed
     }
 
     clearAIAssistantChat(): void {
