// Copyright 2023, Command Line Inc.
// SPDX-License-Identifier: Apache-2.0

import { SimpleImageRenderer } from "./image/image";
import { SimpleMarkdownRenderer } from "./markdown/markdown";
import { SourceCodeRenderer } from "./code/code";
import { SimpleMustacheRenderer } from "./mustache/mustache";
import { CSVRenderer } from "./csv/csv";
import { OpenAIRenderer, OpenAIRendererModel } from "./openai/openai";
<<<<<<< HEAD
import { FileViewRenderer, FileViewRendererModel } from "./fileview/fileview";
=======
import { SimplePdfRenderer } from "./pdf/pdf";
import { SimpleMediaRenderer } from "./media/media";
>>>>>>> d2f5d871
import { isBlank } from "@/util/util";
import { sprintf } from "sprintf-js";

// TODO: @mike - I did refactoring with the though that I can move config out of this plugins.ts file to a
// plugins.json file. This way, adding a new plugin would reuire adding an entry to the json config. At a later
// stage, a plugin can become a self-contained-bundle, which would have my_plugin.json into it. it will be easy to
// merge this my_plugin.json into the big plugins.json. I got stuck while defining 'simpleComponent: SimpleImageRenderer'
// in a json definition (something like Java.Reflection can be used to compose a class from its name. will try later)
const PluginConfigs: RendererPluginType[] = [
    {
        name: "markdown",
        rendererType: "simple",
        heightType: "pixels",
        dataType: "blob",
        collapseType: "hide",
        globalCss: null,
        mimeTypes: ["text/markdown"],
        simpleComponent: SimpleMarkdownRenderer,
    },
    {
        name: "mustache",
        rendererType: "simple",
        heightType: "pixels",
        dataType: "blob",
        collapseType: "hide",
        globalCss: null,
        mimeTypes: ["text/plain"],
        simpleComponent: SimpleMustacheRenderer,
    },
    {
        name: "code",
        rendererType: "simple",
        heightType: "pixels",
        dataType: "blob",
        collapseType: "hide",
        globalCss: null,
        mimeTypes: ["text/plain"],
        simpleComponent: SourceCodeRenderer,
    },
    {
        name: "openai",
        rendererType: "full",
        heightType: "pixels",
        dataType: "model",
        collapseType: "remove",
        hidePrompt: true,
        globalCss: null,
        mimeTypes: ["application/json"],
        fullComponent: OpenAIRenderer,
        modelCtor: () => new OpenAIRendererModel(),
    },
    {
        name: "csv",
        rendererType: "simple",
        heightType: "pixels",
        dataType: "blob",
        collapseType: "hide",
        globalCss: null,
        mimeTypes: ["text/csv"],
        simpleComponent: CSVRenderer,
    },
    {
        name: "image",
        rendererType: "simple",
        heightType: "pixels",
        dataType: "blob",
        collapseType: "hide",
        globalCss: null,
        mimeTypes: ["image/*"],
        simpleComponent: SimpleImageRenderer,
    },
    {
<<<<<<< HEAD
        name: "fileview",
        rendererType: "full",
        heightType: "pixels",
        dataType: "model",
        collapseType: "hide",
        globalCss: null,
        mimeTypes: ["application/json"],
        modelCtor: () => new FileViewRendererModel(),
        fullComponent: FileViewRenderer,
=======
        name: "pdf",
        rendererType: "simple",
        heightType: "pixels",
        dataType: "blob",
        collapseType: "hide",
        globalCss: null,
        mimeTypes: ["application/pdf"],
        simpleComponent: SimplePdfRenderer,
    },
    {
        name: "media",
        rendererType: "simple",
        heightType: "pixels",
        dataType: "blob",
        collapseType: "hide",
        globalCss: null,
        mimeTypes: ["video/*", "audio/*"],
        simpleComponent: SimpleMediaRenderer,
>>>>>>> d2f5d871
    },
];

class PluginModelClass {
    resourcesLoaded: boolean = false;
    rendererPlugins: RendererPluginType[] = [];

    constructor(pluginConfigs: RendererPluginType[]) {
        this.rendererPlugins = pluginConfigs.map((plugin: RendererPluginType): RendererPluginType => {
            if (isBlank(plugin.name)) {
                throw new Error("invalid plugin, no name");
            }
            if (plugin.name == "terminal" || plugin.name == "none") {
                throw new Error(sprintf("invalid plugin, name '%s' is reserved", plugin.name));
            }
            let existingPlugin = this.getRendererPluginByName(plugin.name);
            if (existingPlugin != null) {
                throw new Error(sprintf("plugin with name %s already registered", plugin.name));
            }
            this.rendererPlugins.push(plugin);
            // this.loadPluginResources(plugin);
            return plugin;
        });
    }

    loadAllPluginResources() {
        if (this.resourcesLoaded) {
            return;
        }
        this.resourcesLoaded = true;
        for (let plugin of this.rendererPlugins) {
            this.loadPluginResources(plugin);
        }
    }

    // attach all screenshots. webpack doesnt allow dynamic paths, hence, we have to put static paths for each plugin
    attachScreenshots(plugin) {
        let screenshotsContext;
        let imagePaths = [];
        try {
            switch (plugin.name) {
                case "image":
                    screenshotsContext = require.context(`@/plugins/image/screenshots`, false, /\.(png|jpe?g|gif)$/);
                    break;
                case "markdown":
                    screenshotsContext = require.context(`@/plugins/markdown/screenshots`, false, /\.(png|jpe?g|gif)$/);
                    break;
                case "mustache":
                    screenshotsContext = require.context(`@/plugins/mustache/screenshots`, false, /\.(png|jpe?g|gif)$/);
                    break;
                case "code":
                    screenshotsContext = require.context(`@/plugins/code/screenshots`, false, /\.(png|jpe?g|gif)$/);
                    break;
                case "openai":
                    screenshotsContext = require.context(`@/plugins/openai/screenshots`, false, /\.(png|jpe?g|gif)$/);
                    break;
                case "csv":
                    screenshotsContext = require.context(`@/plugins/csv/screenshots`, false, /\.(png|jpe?g|gif)$/);
                    break;
                default:
                    return;
            }
            imagePaths = screenshotsContext.keys().map(screenshotsContext);
        } catch (error) {
            // this is no longer an error.  we don't need to require screenshots
        }
        plugin.screenshots = imagePaths.map((path) => path.default);
    }

    // use dynamic import to attach the icon etc. ensure that the 'name' matches the dir the plugin is in
    async loadPluginResources(plugin) {
        this.attachScreenshots(plugin);
        // attach other resources, these show an error because all plugins should have an icon, readme, and meta
        const handleImportError = (error, resourceType) =>
            console.error(`Failed to load ${resourceType} for plugin ${plugin.name}`);
        const iconPromise = import(`@/plugins/${plugin.name}/icon.svg`)
            .then((icon) => (plugin.iconComp = icon.ReactComponent))
            .catch((error) => handleImportError(error, "icon"));
        const readmePromise = import(`@/plugins/${plugin.name}/readme.md`)
            .then((content) => (plugin.readme = content.default))
            .catch((error) => handleImportError(error, "readme"));
        const metaPromise = import(`@/plugins/${plugin.name}/meta.json`)
            .then((json) => Object.assign(plugin, json))
            .catch((error) => handleImportError(error, "meta"));
        return Promise.allSettled([iconPromise, readmePromise, metaPromise]);
    }

    getRendererPluginByName(name: string): RendererPluginType {
        for (let i = 0; i < this.rendererPlugins.length; i++) {
            let plugin = this.rendererPlugins[i];
            if (plugin.name == name) {
                return plugin;
            }
        }
        return null;
    }

    allPlugins() {
        return this.rendererPlugins;
    }
}

let PluginModel: PluginModelClass = null;
if ((window as any).PluginModel == null) {
    PluginModel = new PluginModelClass(PluginConfigs);
    (window as any).PluginModel = PluginModel;
}

export { PluginModel };<|MERGE_RESOLUTION|>--- conflicted
+++ resolved
@@ -7,12 +7,9 @@
 import { SimpleMustacheRenderer } from "./mustache/mustache";
 import { CSVRenderer } from "./csv/csv";
 import { OpenAIRenderer, OpenAIRendererModel } from "./openai/openai";
-<<<<<<< HEAD
 import { FileViewRenderer, FileViewRendererModel } from "./fileview/fileview";
-=======
 import { SimplePdfRenderer } from "./pdf/pdf";
 import { SimpleMediaRenderer } from "./media/media";
->>>>>>> d2f5d871
 import { isBlank } from "@/util/util";
 import { sprintf } from "sprintf-js";
 
@@ -85,7 +82,6 @@
         simpleComponent: SimpleImageRenderer,
     },
     {
-<<<<<<< HEAD
         name: "fileview",
         rendererType: "full",
         heightType: "pixels",
@@ -95,7 +91,8 @@
         mimeTypes: ["application/json"],
         modelCtor: () => new FileViewRendererModel(),
         fullComponent: FileViewRenderer,
-=======
+    },
+    {
         name: "pdf",
         rendererType: "simple",
         heightType: "pixels",
@@ -114,7 +111,6 @@
         globalCss: null,
         mimeTypes: ["video/*", "audio/*"],
         simpleComponent: SimpleMediaRenderer,
->>>>>>> d2f5d871
     },
 ];
 
