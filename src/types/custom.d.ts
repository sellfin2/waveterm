import { override } from "mobx";

declare module "*.svg" {
    import * as React from "react";
    export const ReactComponent: React.FunctionComponent<React.SVGProps<SVGSVGElement> & { title?: string }>;
    const src: string;
    export default src;
}

declare global {
    type ShareModeType = "local" | "web";
    type FocusTypeStrs = "input" | "cmd";
    type HistoryTypeStrs = "global" | "session" | "screen";
    type RemoteStatusTypeStrs = "connected" | "connecting" | "disconnected" | "error";
    type LineContainerStrs = "main" | "sidebar" | "history";
    type AppUpdateStatusType = "unavailable" | "ready";
    type NativeThemeSource = "system" | "light" | "dark";
    type InputAuxViewType = null | "history" | "info" | "aichat";

    type OV<V> = mobx.IObservableValue<V>;
    type OArr<V> = mobx.IObservableArray<V>;
    type OMap<K, V> = mobx.ObservableMap<K, V>;
    type CV<V> = mobx.IComputedValue<V>;

    type SessionDataType = {
        sessionid: string;
        name: string;
        notifynum: number;
        activescreenid: string;
        sessionidx: number;
        sharemode: ShareModeType;
        archived?: boolean;
        remotes: RemoteInstanceType[];

        // for updates
        remove?: boolean;
    };

    type LineStateType = { [k: string]: any };

    type LineType = {
        screenid: string;
        userid: string;
        lineid: string;
        ts: number;
        linenum: number;
        linenumtemp: boolean;
        linelocal: boolean;
        linetype: string;
        linestate: LineStateType;
        text: string;
        renderer: string;
        contentheight?: number;
        star?: number;
        archived?: boolean;
        pinned?: boolean;
        ephemeral?: boolean;
        remove?: boolean;
    };

    type ScreenOptsType = {
        tabcolor?: string;
        tabicon?: string;
        pterm?: string;
    };

    type WebShareOpts = {
        sharename: string;
        viewkey: string;
    };

    type ScreenViewOptsType = {
        sidebar: ScreenSidebarOptsType;
    };

    type ScreenSidebarOptsType = {
        open: boolean;
        width: string;
        sidebarlineid: string;
    };

    type ScreenDataType = {
        sessionid: string;
        screenid: string;
        screenidx: number;
        name: string;
        sharemode: ShareModeType;
        webshareopts?: WebShareOpts;
        archived?: boolean;
        screenopts: ScreenOptsType;
        screenviewopts: ScreenViewOptsType;
        curremote: RemotePtrType;
        nextlinenum: number;
        selectedline: number;
        focustype: FocusTypeStrs;
        anchor: { anchorline: number; anchoroffset: number };

        // for updates
        remove?: boolean;
    };

    type RemoteOptsType = {
        color: string;
    };

    type RemoteType = {
        remotetype: string;
        remoteid: string;
        remotealias: string;
        remotecanonicalname: string;
        remotevars: Record<string, string>;
        status: RemoteStatusTypeStrs;
        connecttimeout: number;
        countdownactive: boolean;
        errorstr: string;
        installstatus: string;
        installerrorstr: string;
        connectmode: string;
        autoinstall: boolean;
        remoteidx: number;
        sshconfigsrc: string;
        archived: boolean;
        uname: string;
        mshellversion: string;
        needsmshellupgrade: boolean;
        noinitpk: boolean;
        authtype: string;
        waitingforpassword: boolean;
        remoteopts?: RemoteOptsType;
        local: boolean;
        issudo: boolean;
        remove?: boolean;
        shellpref: string;
        defaultshelltype: string;
    };

    type RemoteStateType = {
        cwd: string;
        env0: string; // in base64 "env -0" form
    };

    type RemoteInstanceType = {
        riid: string;
        name: string;
        sessionid: string;
        screenid: string;
        remoteownerid: string;
        remoteid: string;
        festate: Record<string, string>;
        shelltype: string;

        remove?: boolean;
    };

    type RemotePtrType = {
        remoteid: string;
        ownerid?: string;
        name?: string;
    };

    type HistoryItem = {
        historyid: string;
        ts: number;
        userid: string;
        sessionid: string;
        screenid: string;
        lineid: string;
        haderror: boolean;
        cmdstr: string;
        remove: boolean;
        remote: RemotePtrType;
        ismetacmd: boolean;
        historynum: string;
        linenum: number;
    };

    type CmdRemoteStateType = {
        remoteid: string;
        remotename: string;
        cwd: string;
    };

    type UIContextType = {
        sessionid: string;
        screenid: string;
        remote: RemotePtrType;
        winsize: TermWinSize;
        linenum: number;
        build: string;
    };

    type EphemeralCmdOptsType = {
        overridecwd?: string;
        timeoutms?: number;
        expectsresponse: boolean;
        env: { [k: string]: string };
    };

    type FeCmdPacketType = {
        type: string;
        metacmd: string;
        metasubcmd?: string;
        args: string[];
        kwargs: Record<string, string>;
        rawstr?: string;
        uicontext: UIContextType;
        interactive: boolean;
        ephemeralopts?: EphemeralCmdOptsType;
    };

    type FeInputPacketType = {
        type: string;
        ck: string;
        remote: RemotePtrType;
        inputdata64?: string;
        signame?: string;
        winsize?: TermWinSize;
    };

    type FeActivityPacketType = {
        type: string;
        activity: Record<string, int>;
    };

    type RemoteInputPacketType = {
        type: string;
        remoteid: string;
        inputdata64: string;
    };

    type WatchScreenPacketType = {
        type: string;
        sessionid: string;
        screenid: string;
        connect: boolean;
        authkey: string;
    };

    type CmdInputTextPacketType = {
        type: string;
        seqnum: number;
        screenid: string;
        text: StrWithPos;
    };

    type TermWinSize = {
        rows: number;
        cols: number;
    };

    type TermOptsType = {
        rows: number;
        cols: number;
        flexrows?: boolean;
        maxptysize?: number;
    };

    type CmdDataType = {
        screenid: string;
        lineid: string;
        remote: RemotePtrType;
        cmdstr: string;
        rawcmdstr: string;
        festate: Record<string, string>;
        termopts: TermOptsType;
        origtermopts: TermOptsType;
        status: string;
        cmdpid: number;
        remotepid: number;
        restartts: number;
        donets: number;
        exitcode: number;
        durationms: number;
        runout: any[];
        rtnstate: boolean;
        remove?: boolean;
        restarted?: boolean;
    };

    type LineUpdateType = {
        line: LineType;
        cmd: CmdDataType;
    };

    type PtyDataUpdateType = {
        screenid: string;
        lineid: string;
        remoteid: string;
        ptypos: number;
        ptydata64: string;
        ptydatalen: number;
    };

    type ScreenLinesType = {
        screenid: string;
        lines: LineType[];
        cmds: CmdDataType[];
    };

    type OpenAIPacketOutputType = {
        model: string;
        created: number;
        finish_reason: string;
        message: string;
        error?: string;
    };

    type OpenAICmdInfoChatMessageType = {
        isassistantresponse?: boolean;
        assistantresponse?: OpenAIPacketOutputType;
        userquery?: string;
    };

    type DropdownItem = {
        label: string;
        value?: string;
        icon?: React.ReactNode;
        noop?: boolean;
    };

    /**
     * Levels for the screen status indicator
     */
    enum StatusIndicatorLevel {
        None = 0,
        Output = 1,
        Success = 2,
        Error = 3,
    }

    type ScreenStatusIndicatorUpdateType = {
        screenid: string;
        status: StatusIndicatorLevel;
    };

    type ScreenNumRunningCommandsUpdateType = {
        screenid: string;
        num: number;
    };

    type ConnectUpdateType = {
        sessions: SessionDataType[];
        screens: ScreenDataType[];
        remotes: RemoteType[];
        screenstatusindicators: ScreenStatusIndicatorUpdateType[];
        screennumrunningcommands: ScreenNumRunningCommandsUpdateType[];
        activesessionid: string;
        termthemes: TermThemesType;
    };

    type BookmarksUpdateType = {
        bookmarks: BookmarkType[];
        selectedbookmark: string;
    };

    type MainViewUpdateType = {
        mainview: string;
        historyview?: HistoryViewDataType;
        bookmarksview?: BookmarksUpdateType;
    };

    type ModelUpdateType = {
        items?: ModelUpdateItemType[];
    };

    type ModelUpdateItemType = {
        interactive: boolean;
        session?: SessionDataType;
        activesessionid?: string;
        screen?: ScreenDataType;
        screenlines?: ScreenLinesType;
        line?: LineUpdateType;
        cmd?: CmdDataType;
        info?: InfoType;
        cmdline?: StrWithPos;
        remote?: RemoteType;
        history?: HistoryInfoType;
        connect?: ConnectUpdateType;
        mainview?: MainViewUpdateType;
        bookmarks?: BookmarksUpdateType;
        clientdata?: ClientDataType;
        remoteview?: RemoteViewType;
        openaicmdinfochat?: OpenAICmdInfoChatMessageType[];
        alertmessage?: AlertMessageType;
        screenstatusindicator?: ScreenStatusIndicatorUpdateType;
        screennumrunningcommands?: ScreenNumRunningCommandsUpdateType;
        userinputrequest?: UserInputRequest;
        screentombstone?: any;
        sessiontombstone?: any;
        termthemes?: TermThemesType;
    };

    type TermThemesType = {
        [key: string]: {
            [innerKey: string]: string;
        };
    };

    type HistoryViewDataType = {
        items: HistoryItem[];
        offset: number;
        rawoffset: number;
        nextrawoffset: number;
        hasmore: boolean;
        lines: LineType[];
        cmds: CmdDataType[];
    };

    type BookmarkType = {
        bookmarkid: string;
        createdts: number;
        cmdstr: string;
        alias: string;
        tags: string[];
        description: string;
        cmds: string[];
        orderidx: number;
        remove?: boolean;
    };

    type HistoryInfoType = {
        historytype: HistoryTypeStrs;
        sessionid: string;
        screenid: string;
        items: HistoryItem[];
        show: boolean;
    };

    type CmdLineUpdateType = {
        cmdline: string;
        cursorpos: number;
    };

    type RemoteEditType = {
        remoteedit: boolean;
        remoteid?: string;
        errorstr?: string;
        infostr?: string;
        keystr?: string;
        haspassword?: boolean;
        // @TODO: this is a hack to determine which create modal to show
        old?: boolean;
    };

    type InfoType = {
        infotitle?: string;
        infomsg?: string;
        infomsghtml?: boolean;
        websharelink?: boolean;
        infoerror?: string;
        infoerrorcode?: string;
        infolines?: string[];
        infocomps?: string[];
        infocompsmore?: boolean;
        timeoutms?: number;
    };

    type RemoteViewType = {
        ptyremoteid?: string;
        remoteedit?: RemoteEditType;
        remoteshowall?: boolean;
    };

    type HistoryQueryOpts = {
        queryType: "global" | "session" | "screen";
        limitRemote: boolean;
        limitRemoteInstance: boolean;
        limitUser: boolean;
        queryStr: string;
        maxItems: number;
        includeMeta: boolean;
        fromTs: number;
    };

    type ContextMenuOpts = {
        showCut?: boolean;
    };

    type ModelUpdatePacket = {
        type: "model";
        data: ModelUpdateItemType[];
    };

    type PtyDataUpdatePacket = {
        type: "pty";
        data: PtyDataUpdateType;
    };

    type UpdatePacket = ModelUpdatePacket | PtyDataUpdatePacket;

    type RendererContext = {
        screenId: string;
        lineId: string;
        lineNum: number;
    };

    type RemoteTermContext = { remoteId: string };

    type TermContextUnion = RendererContext | RemoteTermContext;

    type RendererOpts = {
        maxSize: WindowSize;
        idealSize: WindowSize;
        termOpts: TermOptsType;
        termFontSize: number;
        termFontFamily: string;
    };

    type RendererOptsUpdate = {
        maxSize?: WindowSize;
        idealSize?: WindowSize;
        termOpts?: TermOptsType;
        termFontSize?: number;
    };

    type RendererPluginType = {
        name: string;
        rendererType: "simple" | "full";
        heightType: "rows" | "pixels";
        dataType: "json" | "blob" | "model";
        collapseType: "hide" | "remove";
        hidePrompt?: boolean;
        globalCss?: string;
        mimeTypes?: string[];
        modelCtor?: () => RendererModel;
        simpleComponent?: SimpleBlobRendererComponent;
        fullComponent?: FullRendererComponent;
        readme?: string;
        screenshots?: any[];
        vendor?: string;
        summary?: string;
        title?: string;
        iconComp?: React.Component<{}, {}>;
    };

    type RendererModelContainerApi = {
        onFocusChanged: (focus: boolean) => void;
        saveHeight: (height: number) => void;
        dataHandler: (data: string, model: RendererModel) => void;
    };

    type RendererModelInitializeParams = {
        context: RendererContext;
        isDone: boolean;
        rawCmd: WebCmd;
        savedHeight: number;
        opts: RendererOpts;
        lineState: LineStateType;
        api: RendererModelContainerApi;
        ptyDataSource: (termContext: TermContextUnion) => Promise<PtyDataType>;
    };

    type RendererModel = {
        initialize: (params: RendererModelInitializeParams) => void;
        dispose: () => void;
        reload: (delayMs: number) => void;
        giveFocus: () => void;
        updateOpts: (opts: RendererOptsUpdate) => void;
        setIsDone: () => void;
        receiveData: (pos: number, data: Uint8Array, reason?: string) => void;
        updateHeight: (newHeight: number) => void;
    };

    type SimpleBlobRendererComponent = React.ComponentType<{
        data: ExtBlob;
        readOnly?: boolean;
        notFound?: boolean;
        isSelected?: boolean;
        rendererApi?: RendererModelContainerApi;
        shouldFocus?: boolean;
        cmdstr?: string;
        cwd?: string;
        exitcode?: number;
        context: RendererContext;
        opts: RendererOpts;
        savedHeight: number;
        scrollToBringIntoViewport?: () => void;
        lineState?: LineStateType;
    }>;
    type FullRendererComponent = React.ComponentType<{ model: any }>;

    type WindowSize = {
        height: number;
        width: number;
    };

    type PtyDataType = {
        pos: number;
        data: Uint8Array;
    };

    type TermThemeSettingsType = {
        [k: string]: string | null;
    };

    type FeOptsType = {
        termfontsize: number;
        termfontfamily: string;
        theme: NativeThemeSource;
<<<<<<< HEAD
        termtheme: TermThemeType;
        sudopwstore: "on" | "off" | "notimeout";
        sudopwtimeout: number;
        nosudopwclearonsleep: boolean;
=======
        termthemesettings: TermThemeSettingsType;
>>>>>>> 12e267ad
    };

    type ConfirmFlagsType = {
        [k: string]: boolean;
    };

    type ClientOptsType = {
        notelemetry: boolean;
        noreleasecheck: boolean;
        acceptedtos: number;
        confirmflags: ConfirmFlagsType;
        mainsidebar: {
            collapsed: boolean;
            width: number;
        };
        rightsidebar: {
            collapsed: boolean;
            width: number;
        };
        globalshortcut: string;
        globalshortcutenabled: boolean;
        webgl: boolean;
    };

    type ReleaseInfoType = {
        latestversion: string;
    };

    type ClientWinSize = {
        width: number;
        height: number;
        top: number;
        left: number;
        fullscreen: boolean;
    };

    type KeyModsType = {
        meta?: boolean;
        ctrl?: boolean;
        alt?: boolean;
        shift?: boolean;
    };

    type ClientDataType = {
        clientid: string;
        userid: string;
        feopts: FeOptsType;
        clientopts: ClientOptsType;
        cmdstoretype: "session" | "screen";
        dbversion: number;
        openaiopts?: OpenAIOptsType;
        releaseinfo?: ReleaseInfoType;
        winsize: ClientWinSize;
    };

    type OpenAIOptsType = {
        model?: string;
        apitoken?: string;
        maxtokens?: number;
        maxchoices?: number;
        baseurl?: string;
    };

    type PlaybookType = {
        playbookid: string;
        playbookname: string;
        description: string;
        entryids: string[];
        entries: PlaybookEntryType[];
    };

    type PlaybookEntryType = {
        entryid: string;
        playbookid: string;
        alias: string;
        cmdstr: string;
        description: string;
        createdts: number;
        updatedts: number;
        remove: boolean;
    };

    type AlertMessageType = {
        title?: string;
        message: string;
        confirm?: boolean;
        markdown?: boolean;
        confirmflag?: string;
    };

    type HistorySearchParams = {
        offset: number;
        rawOffset: number;
        searchText?: string;
        searchSessionId?: string;
        searchRemoteId?: string;
        fromTs?: number;
        noMeta?: boolean;
        filterCmds?: boolean;
    };

    type UserInputRequest = {
        requestid: string;
        querytext: string;
        responsetype: string;
        title: string;
        markdown: boolean;
        timeoutms: number;
        checkboxmsg: string;
        publictext: boolean;
    };

    type UserInputResponsePacket = {
        type: string;
        requestid: string;
        text?: string;
        confirm?: boolean;
        errormsg?: string;
        checkboxstat?: boolean;
    };

    type RenderModeType = "normal" | "collapsed" | "expanded";

    type WebScreen = {
        screenid: string;
        sharename: string;
        vts: number;
        selectedline: number;
    };

    type WebLine = {
        screenid: string;
        lineid: string;
        ts: number;
        linenum: number;
        linetype: string;
        text: string;
        contentheight: number;
        renderer: string;
        archived: boolean;
        vts: number;
    };

    type WebRemote = {
        remoteid: string;
        alias: string;
        canonicalname: string;
        name: string;
        homedir: string;
        isroot: boolean;
    };

    type WebCmd = {
        screenid: string;
        lineid: string;
        remote: WebRemote;
        cmdstr: string;
        rawcmdstr: string;
        festate: Record<string, string>;
        termopts: TermOptsType;
        status: string;
        cmdpid: number;
        remotepid: number;
        donets: number;
        exitcode: number;
        durationms: number;
        rtnstate: boolean;
        rtnstatestr: string;
        vts: number;
    };

    type WebFullScreen = {
        screenid: string;
        screen: WebScreen;
        lines: WebLine[];
        cmds: WebCmd[];
        cmdptymap: Record<string, number>;
        vts: number;
    };

    type PtyDataUpdate = {
        screenid: string;
        lineid: string;
        ptypos: number;
        data: string;
    };

    type WebShareWSMessage = {
        type: string;
        screenid: string;
        viewkey: string;
    };

    type LineInterface = {
        lineid: string;
        linenum: number;
        ts: number;
    };

    type LineFactoryProps = {
        line: LineInterface;
        width: number;
        visible: OV<boolean>;
        staticRender: boolean;
        onHeightChange: LineHeightChangeCallbackType;
        overrideCollapsed: OV<boolean>;
        topBorder: boolean;
        renderMode: RenderModeType;
        noSelect?: boolean;
    };

    type RendererContainerType = {
        registerRenderer: (lineId: string, model: RendererModel) => void;
        unloadRenderer: (lineId: string) => void;
    };

    type CommandRtnType = {
        success: boolean;
        error?: string;
    };

    type EphemeralCommandOutputType = {
        stdout: string;
        stderr: string;
    };

    type EphemeralCommandResponsePacketType = {
        stdouturl?: string;
        stderrurl?: string;
    };

    type LineHeightChangeCallbackType = (lineNum: number, newHeight: number, oldHeight: number) => void;

    type OpenAIPacketType = {
        type: string;
        model: string;
        created: number;
        finish_reason: string;
        usage: Record<string, number>;
        index: number;
        text: string;
        error: string;
    };

    type FileInfoType = {
        type: string;
        name: string;
        size: number;
        modts: number;
        isdir: boolean;
        perm: number;
        notfound: boolean;
        modestr?: string;
        path?: string;
        outputpos?: number;
    };

    type ExtBlob = Blob & {
        notFound: boolean;
        name?: string;
    };

    type ExtFile = File & {
        notFound: boolean;
    };

    type ModalStoreEntry = {
        id: string;
        component: React.ComponentType;
        uniqueKey: string;
        props?: any;
    };

    type StrWithPos = {
        str: string;
        pos: number;
    };

    type LineFocusType = {
        cmdInputFocus: boolean;
        lineid?: string;
        linenum?: number;
        screenid?: string;
    };

    type LineContainerType = {
        loadTerminalRenderer: (elem: Element, line: LineType, cmd: Cmd, width: number) => void;
        registerRenderer: (lineId: string, renderer: RendererModel) => void;
        unloadRenderer: (lineId: string) => void;
        getIsFocused: (lineNum: number) => boolean;
        getTermWrap: (lineId: string) => TermWrap;
        getRenderer: (lineId: string) => RendererModel;
        getFocusType: () => FocusTypeStrs;
        getSelectedLine: () => number;
        getCmd: (line: LineType) => Cmd;
        setLineFocus: (lineNum: number, focus: boolean) => void;
        getUsedRows: (context: RendererContext, line: LineType, cmd: Cmd, width: number) => number;
        getContentHeight: (context: RendererContext) => number;
        setContentHeight: (context: RendererContext, height: number) => void;
        getMaxContentSize(): WindowSize;
        getIdealContentSize(): WindowSize;
        isSidebarOpen(): boolean;
        isLineIdInSidebar(lineId: string): boolean;
        getContainerType(): LineContainerStrs;
    };

    // the "environment" for computing a line's height (stays constant for a given term font family / size)
    type LineHeightEnv = {
        fontSize: number;
        fontSizeSm: number;
        lineHeight: number;
        lineHeightSm: number;
        pad: number;
    };

    // the "variables" for computing a line's height (changes per line)
    type LineChromeHeightVars = {
        numCmdLines: number;
        zeroHeight: boolean;
        hasLine2: boolean;
    };

    type MonoFontSize = {
        height: number;
        width: number;
        fontSize: number;
        pad: number;
    };

    type KeyModsType = {
        meta?: boolean;
        ctrl?: boolean;
        alt?: boolean;
        shift?: boolean;
    };

    type ElectronApi = {
        hideWindow: () => void;
        toggleDeveloperTools: () => void;
        getId: () => string;
        getIsDev: () => boolean;
        getPlatform: () => string;
        getAuthKey: () => string;
        getWaveSrvStatus: () => boolean;
        getInitialTermFontFamily: () => string;
        getShouldUseDarkColors: () => boolean;
        getNativeThemeSource: () => NativeThemeSource;
        setNativeThemeSource: (source: NativeThemeSource) => void;
        onNativeThemeUpdated: (callback: () => void) => void;
        restartWaveSrv: () => boolean;
        reloadWindow: () => void;
        openExternalLink: (url: string) => void;
        reregisterGlobalShortcut: (shortcut: string) => void;
        changeAutoUpdate: (enabled: boolean) => void;
        installAppUpdate: () => void;
        getAppUpdateStatus: () => AppUpdateStatusType;
        onAppUpdateStatus: (callback: (status: AppUpdateStatusType) => void) => void;
        onZoomChanged: (callback: () => void) => void;
        onMenuItemAbout: (callback: () => void) => void;
        contextEditMenu: (position: { x: number; y: number }, opts: ContextMenuOpts) => void;
        onWaveSrvStatusChange: (callback: (status: boolean, pid: number) => void) => void;
        getLastLogs: (numOfLines: number, callback: (logs: any) => void) => void;
        onToggleDevUI: (callback: () => void) => void;
        showContextMenu: (menu: ElectronContextMenuItem[], position: { x: number; y: number }) => void;
        onContextMenuClick: (callback: (id: string) => void) => void;
    };

    type ElectronContextMenuItem = {
        id: string; // unique id, used for communication
        label: string;
        role?: string; // electron role (optional)
        type?: "separator" | "normal" | "submenu";
        submenu?: ElectronContextMenuItem[];
    };

    type ContextMenuItem = {
        label?: string;
        type?: "separator" | "normal" | "submenu";
        role?: string; // electron role (optional)
        click?: () => void; // not required if role is set
        submenu?: ContextMenuItem[];
    };
}

export {};<|MERGE_RESOLUTION|>--- conflicted
+++ resolved
@@ -597,14 +597,10 @@
         termfontsize: number;
         termfontfamily: string;
         theme: NativeThemeSource;
-<<<<<<< HEAD
-        termtheme: TermThemeType;
+        termthemesettings: TermThemeSettingsType;
         sudopwstore: "on" | "off" | "notimeout";
         sudopwtimeout: number;
         nosudopwclearonsleep: boolean;
-=======
-        termthemesettings: TermThemeSettingsType;
->>>>>>> 12e267ad
     };
 
     type ConfirmFlagsType = {
