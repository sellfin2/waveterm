--- conflicted
+++ resolved
@@ -807,7 +807,6 @@
         modestr?: string;
         path?: string;
         outputpos?: number;
-<<<<<<< HEAD
     };
 
     type FileViewStateType = {
@@ -815,8 +814,6 @@
         progress: number;
         file: string;
         error: string;
-=======
->>>>>>> d2f5d871
     };
 
     type ExtBlob = Blob & {
@@ -931,13 +928,10 @@
         contextEditMenu: (position: { x: number; y: number }, opts: ContextMenuOpts) => void;
         onWaveSrvStatusChange: (callback: (status: boolean, pid: number) => void) => void;
         getLastLogs: (numOfLines: number, callback: (logs: any) => void) => void;
-<<<<<<< HEAD
         pathRelative: (fromPath: string, toPath: string) => string;
         pathJoin: (basePath: string, newPath: string) => string;
         pathDirName: (filePath: string) => string;
-=======
         onToggleDevUI: (callback: () => void) => void;
->>>>>>> d2f5d871
     };
 }
 
