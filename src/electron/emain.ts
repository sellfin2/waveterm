--- conflicted
+++ resolved
@@ -8,14 +8,9 @@
 import * as child_process from "node:child_process";
 import { debounce } from "throttle-debounce";
 import * as winston from "winston";
-<<<<<<< HEAD
-import { sprintf } from "sprintf-js";
-import * as util from "util";
-=======
 import * as util from "util";
 import * as waveutil from "../util/util";
 import { sprintf } from "sprintf-js";
->>>>>>> 3e4bd458
 import { handleJsonFetchResponse } from "@/util/util";
 import { v4 as uuidv4 } from "uuid";
 import { checkKeyPressed, adaptFromElectronKeyEvent, setKeyUtilPlatform } from "@/util/keyutil";
