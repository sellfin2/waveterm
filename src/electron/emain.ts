--- conflicted
+++ resolved
@@ -516,7 +516,6 @@
     if (unamePlatform !== "darwin") app.quit();
 });
 
-<<<<<<< HEAD
 electron.ipcMain.on("path-relative", (event, fromPath, toPath) => {
     event.returnValue = path.relative(fromPath, toPath);
     return;
@@ -530,7 +529,8 @@
 electron.ipcMain.on("path-dirname", (event, filePath) => {
     event.returnValue = path.dirname(filePath);
     return;
-=======
+});
+
 electron.ipcMain.on("toggle-developer-tools", (event) => {
     if (MainWindow != null) {
         MainWindow.webContents.toggleDevTools();
@@ -543,7 +543,6 @@
         MainWindow.hide();
     }
     event.returnValue = true;
->>>>>>> d2f5d871
 });
 
 electron.ipcMain.on("get-id", (event) => {
