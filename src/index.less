@base-color: #eceeec;
@base-background: rgba(21, 23, 21, 1.0);
@base-background-transparent: rgba(21, 23, 21, 0.7);
@base-background-dev: rgba(21, 23, 21, 1);
@base-border: rgba(241, 246, 243, 0.08);
@background-session: rgba(13, 13, 13, 0.85);
@background-session-components: rgba(48, 49, 48, 0.6);
@prompt-green: rgb(88, 193, 66);
@disabled: rgba(76, 81, 75, 1);

@term-black: #000000;
@term-red: #cc0000;
@term-green: #4e9a06;
@term-yellow: #c4a000;
@term-blue: #3465a4;
@term-magenta: #75507b;
@term-cyan: #06989a;
@term-white: #d3d7cf;
@term-bright-black: #555753;
@term-bright-red: #ef2929;
@term-bright-green: #58c142;
@term-bright-yellow: #fce94f;
@term-bright-blue: #32afff;
@term-bright-magenta: #ad7fa8;
@term-bright-cyan: #34e2e2;
@term-bright-white: #ffffff;

@tab-black: rgb(50, 50, 50);
@tab-red: rgb(205, 49, 49);
@tab-green: rgb(0, 128, 0);
@tab-orange: rgb(255, 199, 6);
@tab-yellow: rgb(229, 229, 16);
@tab-blue: rgb(0, 71, 171);
@tab-magenta: rgb(188, 63, 188);
@tab-cyan: rgb(17, 168, 205);
@tab-white: rgb(249, 249, 249);

@tab-black-text: #333;
@tab-white-text: #d7d7d7;

@soft-blue: #729fcf;

@active-menu-color: rgb(0, 71, 171);
<<<<<<< HEAD

@font-face {
    font-family: "Martian Mono";
    src: url("./app/assets/fonts/MartianMono-VariableFont_wdth,wght.ttf") format("truetype");
    font-weight: normal;
    font-style: normal;
}

:root {
    --fa-style-family: "Font Awesome 6 Sharp";
}

html,
body,
textarea {
    overflow: hidden;
    font-family: "Martian Mono", sans-serif;
    font-size: 12.5px;
    font-weight: 300;
    line-height: 20px;
    background: @base-background;
    color: @base-color;
}

svg.icon {
    fill: @base-color;
    width: 100%;
    height: 100%;
    display: inline-block;
}

// styles.less

.hoverEffect {
    &:hover {
        cursor: pointer;
        box-shadow: 0px 2px 2px 0 rgba(255, 255, 255, 0.1), 0px 4px 5px 0 rgba(255, 255, 255, 0.2),
            0px 0px 5px 2.5px rgba(255, 255, 255, 0.5);
        transition: box-shadow 0.2s ease;
    }
}

.hideScrollbarUntillHover {
    &::-webkit-scrollbar {
        width: 0;
    }
    &:hover::-webkit-scrollbar {
        width: 4px;
    }
}

.glow {
    &:focus,
    &:hover {
        border: 1px solid rgba(@prompt-green, 0.8) !important;
        box-shadow: 0px 0px 0.5px 0px rgba(255, 255, 255, 0.5) inset, 0px 0.5px 0px 0px rgba(255, 255, 255, 0.2) inset;
    }
}

.truncate {
    white-space: nowrap;
    overflow: hidden;
    text-overflow: ellipsis;
}

#title-bar {
    -webkit-app-region: drag;
    height: 30px;
    width: 100%;
    position: absolute;
    top: 0;
    left: 0;
}
.is-dev #title-bar {
    background: @base-background-dev;
}

.content {
    a:hover {
        color: #485fc7;
    }
}

body::-webkit-scrollbar {
    display: none;
}

*::-webkit-scrollbar {
    background-color: #777;
    width: 5px;
    height: 5px;
}

*::-webkit-scrollbar-thumb {
    background: white;
}

input[type="checkbox"] {
    cursor: pointer;
}

.display-none {
    display: none;
}

.flex-spacer {
    flex-grow: 1;
}

.flex-centered-row {
    display: flex;
    flex-direction: row;
    align-items: center;
    justify-content: center;
}

a.a-block {
    display: block;
}

// main layout
#main {
    margin-top: 30px;
    height: calc(100vh - 30px);
    display: flex;
    flex-direction: column;

    .main-content {
        display: flex;
        flex-direction: row;
        height: 100%;

        .history-view,
        .bookmarks-view {
            flex-grow: 1;
            display: flex;
            flex-direction: column;
            min-width: 300px;
            position: relative;

            &.is-hidden {
                display: none;
            }
        }
    }
    .alt-view {
        background-color: #111;
        overflow-y: auto;
        flex-grow: 1;

        .alt-title {
            margin: 20px 10px 0px 5px;
            padding-left: 10px;
            padding-bottom: 12px;
            color: @term-bright-white;
            border-bottom: 1px solid white;
        }

        .alt-list {
            color: @term-white;
            margin: 4px 10px 5px 5px;
            border-bottom: 1px solid white;
        }

        .no-content {
            color: @term-white;
            padding: 30px 10px 35px 10px;
            border-bottom: 1px solid white;
        }

        .close-button {
            position: absolute;
            padding: 4px;

            color: #aaa;
            right: 15px;
            top: 18px;
            cursor: pointer;

            &:hover {
                color: #fff;
            }
        }

        .alt-help {
            color: @term-white;
            margin-top: 20px;
            display: flex;
            flex-direction: row;
            align-items: center;

            margin-bottom: 10px;

            .help-entry {
                margin-left: 20px;
            }
        }
    }
}

.copied-indicator {
    position: absolute;
    top: 0;
    left: 0;
    width: 100%;
    height: 100%;
    background-color: @term-white;
    opacity: 0;
    display: flex;
    flex-direction: row;
    align-items: center;
    justify-content: center;
    pointer-events: none;
    animation-name: fade-in-out;
    animation-duration: 0.3s;
}

.loading-spinner {
    display: inline-block;
    position: absolute;
    top: calc(40% - 8px);
    left: 30px;
    width: 20px;
    height: 20px;

    div {
        box-sizing: border-box;
        display: block;
        position: absolute;
        width: 16px;
        height: 16px;
        margin: 2px;
        border: 2px solid #777;
        border-radius: 50%;
        animation: loader-ring 1.2s cubic-bezier(0.5, 0, 0.5, 1) infinite;
        border-color: #777 transparent transparent transparent;
    }

    div:nth-child(1) {
        animation-delay: -0.45s;
    }

    div:nth-child(2) {
        animation-delay: -0.3s;
    }

    div:nth-child(3) {
        animation-delay: -0.15s;
    }
}

#measure {
    position: absolute;
    z-index: -1;
    top: -5000px;

    .pre {
        white-space: pre;
    }
}

.text-button {
    color: @term-white;
    cursor: pointer;
    background-color: #171717;
    outline: 2px solid #171717;

    &:hover,
    &:focus {
        color: @term-white;
        background-color: #333;
        outline: 2px solid #333;
    }

    &.connect-button {
        color: @term-green;
        &:hover {
            color: @term-green;
        }
    }

    &.disconnect-button {
        color: @term-red;
        &:hover {
            color: @term-red;
        }
    }

    &.success-button {
        color: @term-green;
        &:hover {
            color: @term-green;
        }
    }

    &.error-button {
        color: @term-red;
        &:hover {
            color: @term-red;
        }
    }

    &.grey-button {
        color: #666;
        &:hover {
            color: #666;
        }
    }

    &.disabled-button {
        &:hover,
        &:focus {
            outline: none;
            background-color: #171717;
        }
        cursor: default;
    }
}

.focus-indicator {
    position: absolute;
    display: none;
    width: 5px;
    border-radius: 3px;
    height: calc(100% - 20px);
    top: 10px;
    left: 0;
    z-index: 8;

    &.selected {
        display: block;
        background-color: #666 !important;
    }

    &.active,
    &.active.selected {
        display: block;
        background-color: @tab-blue !important;
    }

    &.active.selected.fg-focus {
        display: block;
        background-color: @tab-green !important;
    }
}

.focus-parent:hover .focus-indicator {
    display: block;
    background-color: #222;
}

.remote-status {
    margin-right: 5px;
    position: relative;
    top: -3px;
    color: #c4a000;

    &.status-init,
    &.status-disconnected {
        color: #c4a000;
    }

    &.status-connecting {
        color: #c4a000;
    }

    &.status-connected {
        color: #4e9a06;
    }

    &.status-error {
        color: #cc0000;
    }
}

@keyframes loader-ring {
    0% {
        transform: rotate(0deg);
    }
    100% {
        transform: rotate(360deg);
    }
}

@keyframes fade-in {
    0% {
        opacity: 0;
    }

    80% {
        opacity: 0;
    }

    100% {
        opacity: 1;
    }
}

@keyframes fade-in-out {
    0% {
        opacity: 0;
    }

    50% {
        opacity: 0.5;
    }

    100% {
        opacity: 0;
    }
}
=======
>>>>>>> 71151f70
<|MERGE_RESOLUTION|>--- conflicted
+++ resolved
@@ -1,5 +1,5 @@
 @base-color: #eceeec;
-@base-background: rgba(21, 23, 21, 1.0);
+@base-background: rgba(21, 23, 21, 1);
 @base-background-transparent: rgba(21, 23, 21, 0.7);
 @base-background-dev: rgba(21, 23, 21, 1);
 @base-border: rgba(241, 246, 243, 0.08);
@@ -40,418 +40,4 @@
 
 @soft-blue: #729fcf;
 
-@active-menu-color: rgb(0, 71, 171);
-<<<<<<< HEAD
-
-@font-face {
-    font-family: "Martian Mono";
-    src: url("./app/assets/fonts/MartianMono-VariableFont_wdth,wght.ttf") format("truetype");
-    font-weight: normal;
-    font-style: normal;
-}
-
-:root {
-    --fa-style-family: "Font Awesome 6 Sharp";
-}
-
-html,
-body,
-textarea {
-    overflow: hidden;
-    font-family: "Martian Mono", sans-serif;
-    font-size: 12.5px;
-    font-weight: 300;
-    line-height: 20px;
-    background: @base-background;
-    color: @base-color;
-}
-
-svg.icon {
-    fill: @base-color;
-    width: 100%;
-    height: 100%;
-    display: inline-block;
-}
-
-// styles.less
-
-.hoverEffect {
-    &:hover {
-        cursor: pointer;
-        box-shadow: 0px 2px 2px 0 rgba(255, 255, 255, 0.1), 0px 4px 5px 0 rgba(255, 255, 255, 0.2),
-            0px 0px 5px 2.5px rgba(255, 255, 255, 0.5);
-        transition: box-shadow 0.2s ease;
-    }
-}
-
-.hideScrollbarUntillHover {
-    &::-webkit-scrollbar {
-        width: 0;
-    }
-    &:hover::-webkit-scrollbar {
-        width: 4px;
-    }
-}
-
-.glow {
-    &:focus,
-    &:hover {
-        border: 1px solid rgba(@prompt-green, 0.8) !important;
-        box-shadow: 0px 0px 0.5px 0px rgba(255, 255, 255, 0.5) inset, 0px 0.5px 0px 0px rgba(255, 255, 255, 0.2) inset;
-    }
-}
-
-.truncate {
-    white-space: nowrap;
-    overflow: hidden;
-    text-overflow: ellipsis;
-}
-
-#title-bar {
-    -webkit-app-region: drag;
-    height: 30px;
-    width: 100%;
-    position: absolute;
-    top: 0;
-    left: 0;
-}
-.is-dev #title-bar {
-    background: @base-background-dev;
-}
-
-.content {
-    a:hover {
-        color: #485fc7;
-    }
-}
-
-body::-webkit-scrollbar {
-    display: none;
-}
-
-*::-webkit-scrollbar {
-    background-color: #777;
-    width: 5px;
-    height: 5px;
-}
-
-*::-webkit-scrollbar-thumb {
-    background: white;
-}
-
-input[type="checkbox"] {
-    cursor: pointer;
-}
-
-.display-none {
-    display: none;
-}
-
-.flex-spacer {
-    flex-grow: 1;
-}
-
-.flex-centered-row {
-    display: flex;
-    flex-direction: row;
-    align-items: center;
-    justify-content: center;
-}
-
-a.a-block {
-    display: block;
-}
-
-// main layout
-#main {
-    margin-top: 30px;
-    height: calc(100vh - 30px);
-    display: flex;
-    flex-direction: column;
-
-    .main-content {
-        display: flex;
-        flex-direction: row;
-        height: 100%;
-
-        .history-view,
-        .bookmarks-view {
-            flex-grow: 1;
-            display: flex;
-            flex-direction: column;
-            min-width: 300px;
-            position: relative;
-
-            &.is-hidden {
-                display: none;
-            }
-        }
-    }
-    .alt-view {
-        background-color: #111;
-        overflow-y: auto;
-        flex-grow: 1;
-
-        .alt-title {
-            margin: 20px 10px 0px 5px;
-            padding-left: 10px;
-            padding-bottom: 12px;
-            color: @term-bright-white;
-            border-bottom: 1px solid white;
-        }
-
-        .alt-list {
-            color: @term-white;
-            margin: 4px 10px 5px 5px;
-            border-bottom: 1px solid white;
-        }
-
-        .no-content {
-            color: @term-white;
-            padding: 30px 10px 35px 10px;
-            border-bottom: 1px solid white;
-        }
-
-        .close-button {
-            position: absolute;
-            padding: 4px;
-
-            color: #aaa;
-            right: 15px;
-            top: 18px;
-            cursor: pointer;
-
-            &:hover {
-                color: #fff;
-            }
-        }
-
-        .alt-help {
-            color: @term-white;
-            margin-top: 20px;
-            display: flex;
-            flex-direction: row;
-            align-items: center;
-
-            margin-bottom: 10px;
-
-            .help-entry {
-                margin-left: 20px;
-            }
-        }
-    }
-}
-
-.copied-indicator {
-    position: absolute;
-    top: 0;
-    left: 0;
-    width: 100%;
-    height: 100%;
-    background-color: @term-white;
-    opacity: 0;
-    display: flex;
-    flex-direction: row;
-    align-items: center;
-    justify-content: center;
-    pointer-events: none;
-    animation-name: fade-in-out;
-    animation-duration: 0.3s;
-}
-
-.loading-spinner {
-    display: inline-block;
-    position: absolute;
-    top: calc(40% - 8px);
-    left: 30px;
-    width: 20px;
-    height: 20px;
-
-    div {
-        box-sizing: border-box;
-        display: block;
-        position: absolute;
-        width: 16px;
-        height: 16px;
-        margin: 2px;
-        border: 2px solid #777;
-        border-radius: 50%;
-        animation: loader-ring 1.2s cubic-bezier(0.5, 0, 0.5, 1) infinite;
-        border-color: #777 transparent transparent transparent;
-    }
-
-    div:nth-child(1) {
-        animation-delay: -0.45s;
-    }
-
-    div:nth-child(2) {
-        animation-delay: -0.3s;
-    }
-
-    div:nth-child(3) {
-        animation-delay: -0.15s;
-    }
-}
-
-#measure {
-    position: absolute;
-    z-index: -1;
-    top: -5000px;
-
-    .pre {
-        white-space: pre;
-    }
-}
-
-.text-button {
-    color: @term-white;
-    cursor: pointer;
-    background-color: #171717;
-    outline: 2px solid #171717;
-
-    &:hover,
-    &:focus {
-        color: @term-white;
-        background-color: #333;
-        outline: 2px solid #333;
-    }
-
-    &.connect-button {
-        color: @term-green;
-        &:hover {
-            color: @term-green;
-        }
-    }
-
-    &.disconnect-button {
-        color: @term-red;
-        &:hover {
-            color: @term-red;
-        }
-    }
-
-    &.success-button {
-        color: @term-green;
-        &:hover {
-            color: @term-green;
-        }
-    }
-
-    &.error-button {
-        color: @term-red;
-        &:hover {
-            color: @term-red;
-        }
-    }
-
-    &.grey-button {
-        color: #666;
-        &:hover {
-            color: #666;
-        }
-    }
-
-    &.disabled-button {
-        &:hover,
-        &:focus {
-            outline: none;
-            background-color: #171717;
-        }
-        cursor: default;
-    }
-}
-
-.focus-indicator {
-    position: absolute;
-    display: none;
-    width: 5px;
-    border-radius: 3px;
-    height: calc(100% - 20px);
-    top: 10px;
-    left: 0;
-    z-index: 8;
-
-    &.selected {
-        display: block;
-        background-color: #666 !important;
-    }
-
-    &.active,
-    &.active.selected {
-        display: block;
-        background-color: @tab-blue !important;
-    }
-
-    &.active.selected.fg-focus {
-        display: block;
-        background-color: @tab-green !important;
-    }
-}
-
-.focus-parent:hover .focus-indicator {
-    display: block;
-    background-color: #222;
-}
-
-.remote-status {
-    margin-right: 5px;
-    position: relative;
-    top: -3px;
-    color: #c4a000;
-
-    &.status-init,
-    &.status-disconnected {
-        color: #c4a000;
-    }
-
-    &.status-connecting {
-        color: #c4a000;
-    }
-
-    &.status-connected {
-        color: #4e9a06;
-    }
-
-    &.status-error {
-        color: #cc0000;
-    }
-}
-
-@keyframes loader-ring {
-    0% {
-        transform: rotate(0deg);
-    }
-    100% {
-        transform: rotate(360deg);
-    }
-}
-
-@keyframes fade-in {
-    0% {
-        opacity: 0;
-    }
-
-    80% {
-        opacity: 0;
-    }
-
-    100% {
-        opacity: 1;
-    }
-}
-
-@keyframes fade-in-out {
-    0% {
-        opacity: 0;
-    }
-
-    50% {
-        opacity: 0.5;
-    }
-
-    100% {
-        opacity: 0;
-    }
-}
-=======
->>>>>>> 71151f70
+@active-menu-color: rgb(0, 71, 171);