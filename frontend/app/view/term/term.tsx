// Copyright 2024, Command Line Inc.
// SPDX-License-Identifier: Apache-2.0

import { getAllGlobalKeyBindings } from "@/app/store/keymodel";
import { waveEventSubscribe } from "@/app/store/wps";
import { RpcApi } from "@/app/store/wshclientapi";
import { makeFeBlockRouteId } from "@/app/store/wshrouter";
import { DefaultRouter, WindowRpcClient } from "@/app/store/wshrpcutil";
import { TermWshClient } from "@/app/view/term/term-wsh";
import { VDomView } from "@/app/view/term/vdom";
<<<<<<< HEAD
import { NodeModel } from "@/layout/index";
import { WOS, atoms, getConnStatusAtom, globalStore, useSettingsPrefixAtom } from "@/store/global";
=======
import { WOS, atoms, getConnStatusAtom, getSettingsKeyAtom, globalStore, useSettingsPrefixAtom } from "@/store/global";
>>>>>>> a629b281
import * as services from "@/store/services";
import * as keyutil from "@/util/keyutil";
import * as util from "@/util/util";
import clsx from "clsx";
import * as jotai from "jotai";
import * as React from "react";
import { TermStickers } from "./termsticker";
import { TermThemeUpdater } from "./termtheme";
import { computeTheme } from "./termutil";
import { TermWrap } from "./termwrap";
import "./xterm.css";

const keyMap = {
    Enter: "\r",
    Backspace: "\x7f",
    Tab: "\t",
    Escape: "\x1b",
    ArrowUp: "\x1b[A",
    ArrowDown: "\x1b[B",
    ArrowRight: "\x1b[C",
    ArrowLeft: "\x1b[D",
    Insert: "\x1b[2~",
    Delete: "\x1b[3~",
    Home: "\x1b[1~",
    End: "\x1b[4~",
    PageUp: "\x1b[5~",
    PageDown: "\x1b[6~",
};

function keyboardEventToASCII(event: React.KeyboardEvent<HTMLInputElement>): string {
    // check modifiers
    // if no modifiers are set, just send the key
    if (!event.altKey && !event.ctrlKey && !event.metaKey) {
        if (event.key == null || event.key == "") {
            return "";
        }
        if (keyMap[event.key] != null) {
            return keyMap[event.key];
        }
        if (event.key.length == 1) {
            return event.key;
        } else {
            console.log("not sending keyboard event", event.key, event);
        }
    }
    // if meta or alt is set, there is no ASCII representation
    if (event.metaKey || event.altKey) {
        return "";
    }
    // if ctrl is set, if it is a letter, subtract 64 from the uppercase value to get the ASCII value
    if (event.ctrlKey) {
        if (
            (event.key.length === 1 && event.key >= "A" && event.key <= "Z") ||
            (event.key >= "a" && event.key <= "z")
        ) {
            const key = event.key.toUpperCase();
            return String.fromCharCode(key.charCodeAt(0) - 64);
        }
    }
    return "";
}

type InitialLoadDataType = {
    loaded: boolean;
    heldData: Uint8Array[];
};

class TermViewModel {
    viewType: string;
    nodeModel: NodeModel;
    connected: boolean;
    termRef: React.RefObject<TermWrap>;
    blockAtom: jotai.Atom<Block>;
    termMode: jotai.Atom<string>;
    htmlElemFocusRef: React.RefObject<HTMLInputElement>;
    blockId: string;
    viewIcon: jotai.Atom<string>;
    viewName: jotai.Atom<string>;
    blockBg: jotai.Atom<MetaType>;
    manageConnection: jotai.Atom<boolean>;
    connStatus: jotai.Atom<ConnStatus>;
    termWshClient: TermWshClient;

    constructor(blockId: string, nodeModel: NodeModel) {
        this.viewType = "term";
        this.blockId = blockId;
        this.termWshClient = new TermWshClient(blockId);
        DefaultRouter.registerRoute(makeFeBlockRouteId(blockId), this.termWshClient);
        this.nodeModel = nodeModel;
        this.blockAtom = WOS.getWaveObjectAtom<Block>(`block:${blockId}`);
        this.termMode = jotai.atom((get) => {
            const blockData = get(this.blockAtom);
            return blockData?.meta?.["term:mode"] ?? "term";
        });
        this.viewIcon = jotai.atom((get) => {
            return "terminal";
        });
        this.viewName = jotai.atom((get) => {
            const blockData = get(this.blockAtom);
            if (blockData?.meta?.controller == "cmd") {
                return "Command";
            }
            return "Terminal";
        });
        this.manageConnection = jotai.atom(true);
        this.blockBg = jotai.atom((get) => {
            const blockData = get(this.blockAtom);
            const fullConfig = get(atoms.fullConfigAtom);
            let themeName: string = globalStore.get(getSettingsKeyAtom("term:theme"));
            if (blockData?.meta?.["term:theme"]) {
                themeName = blockData.meta["term:theme"];
            }
            const theme = computeTheme(fullConfig, themeName);
            if (theme != null && theme.background != null) {
                return { bg: theme.background };
            }
            return null;
        });
        this.connStatus = jotai.atom((get) => {
            const blockData = get(this.blockAtom);
            const connName = blockData?.meta?.connection;
            const connAtom = getConnStatusAtom(connName);
            return get(connAtom);
        });
    }

    dispose() {
        DefaultRouter.unregisterRoute(makeFeBlockRouteId(this.blockId));
    }

    giveFocus(): boolean {
        let termMode = globalStore.get(this.termMode);
        if (termMode == "term") {
            if (this.termRef?.current?.terminal) {
                this.termRef.current.terminal.focus();
                return true;
            }
        } else {
            if (this.htmlElemFocusRef?.current) {
                this.htmlElemFocusRef.current.focus();
                return true;
            }
        }
        return false;
    }

    setTerminalTheme(themeName: string) {
        RpcApi.SetMetaCommand(WindowRpcClient, {
            oref: WOS.makeORef("block", this.blockId),
            meta: { "term:theme": themeName },
        });
    }

    getSettingsMenuItems(): ContextMenuItem[] {
        const fullConfig = globalStore.get(atoms.fullConfigAtom);
        const termThemes = fullConfig?.termthemes ?? {};
        const termThemeKeys = Object.keys(termThemes);

        termThemeKeys.sort((a, b) => {
            return termThemes[a]["display:order"] - termThemes[b]["display:order"];
        });
        const fullMenu: ContextMenuItem[] = [];
        const submenu: ContextMenuItem[] = termThemeKeys.map((themeName) => {
            return {
                label: termThemes[themeName]["display:name"] ?? themeName,
                click: () => this.setTerminalTheme(themeName),
            };
        });
        fullMenu.push({
            label: "Themes",
            submenu: submenu,
        });
        fullMenu.push({ type: "separator" });
        fullMenu.push({
            label: "Force Restart Controller",
            click: () => {
                const termsize = {
                    rows: this.termRef.current?.terminal?.rows,
                    cols: this.termRef.current?.terminal?.cols,
                };
                const prtn = RpcApi.ControllerResyncCommand(WindowRpcClient, {
                    tabid: globalStore.get(atoms.activeTabId),
                    blockid: this.blockId,
                    forcerestart: true,
                    rtopts: { termsize: termsize },
                });
                prtn.catch((e) => console.log("error controller resync (force restart)", e));
            },
        });
        return fullMenu;
    }
}

function makeTerminalModel(blockId: string, nodeModel: NodeModel): TermViewModel {
    return new TermViewModel(blockId, nodeModel);
}

interface TerminalViewProps {
    blockId: string;
    model: TermViewModel;
}

const TermResyncHandler = React.memo(({ blockId, model }: TerminalViewProps) => {
    const connStatus = jotai.useAtomValue(model.connStatus);
    const [lastConnStatus, setLastConnStatus] = React.useState<ConnStatus>(connStatus);

    React.useEffect(() => {
        if (!model.termRef.current?.hasResized) {
            return;
        }
        const isConnected = connStatus?.status == "connected";
        const wasConnected = lastConnStatus?.status == "connected";
        const curConnName = connStatus?.connection;
        const lastConnName = lastConnStatus?.connection;
        if (isConnected == wasConnected && curConnName == lastConnName) {
            return;
        }
        model.termRef.current?.resyncController("resync handler");
        setLastConnStatus(connStatus);
    }, [connStatus]);

    return null;
});

const TerminalView = ({ blockId, model }: TerminalViewProps) => {
    const viewRef = React.createRef<HTMLDivElement>();
    const connectElemRef = React.useRef<HTMLDivElement>(null);
    const termRef = React.useRef<TermWrap>(null);
    model.termRef = termRef;
    const shellProcStatusRef = React.useRef<string>(null);
    const htmlElemFocusRef = React.useRef<HTMLInputElement>(null);
    model.htmlElemFocusRef = htmlElemFocusRef;
    const [blockData] = WOS.useWaveObjectValue<Block>(WOS.makeORef("block", blockId));
    const termSettingsAtom = useSettingsPrefixAtom("term");
    const termSettings = jotai.useAtomValue(termSettingsAtom);

    React.useEffect(() => {
        function handleTerminalKeydown(event: KeyboardEvent): boolean {
            const waveEvent = keyutil.adaptFromReactOrNativeKeyEvent(event);
            if (waveEvent.type != "keydown") {
                return true;
            }
            // deal with terminal specific keybindings
            if (keyutil.checkKeyPressed(waveEvent, "Cmd:Escape")) {
                event.preventDefault();
                event.stopPropagation();
                RpcApi.SetMetaCommand(WindowRpcClient, {
                    oref: WOS.makeORef("block", blockId),
                    meta: { "term:mode": null },
                });
                return false;
            }
            if (keyutil.checkKeyPressed(waveEvent, "Ctrl:Shift:v")) {
                const p = navigator.clipboard.readText();
                p.then((text) => {
                    termRef.current?.terminal.paste(text);
                });
                event.preventDefault();
                event.stopPropagation();
                return false;
            } else if (keyutil.checkKeyPressed(waveEvent, "Ctrl:Shift:c")) {
                const sel = termRef.current?.terminal.getSelection();
                navigator.clipboard.writeText(sel);
                event.preventDefault();
                event.stopPropagation();
                return false;
            }
            if (shellProcStatusRef.current != "running" && keyutil.checkKeyPressed(waveEvent, "Enter")) {
                // restart
                const tabId = globalStore.get(atoms.activeTabId);
                const prtn = RpcApi.ControllerResyncCommand(WindowRpcClient, { tabid: tabId, blockid: blockId });
                prtn.catch((e) => console.log("error controller resync (enter)", blockId, e));
                return false;
            }
            const globalKeys = getAllGlobalKeyBindings();
            for (const key of globalKeys) {
                if (keyutil.checkKeyPressed(waveEvent, key)) {
                    return false;
                }
            }
            return true;
        }
        const fullConfig = globalStore.get(atoms.fullConfigAtom);
        const termTheme = computeTheme(fullConfig, blockData?.meta?.["term:theme"]);
        const themeCopy = { ...termTheme };
        themeCopy.background = "#00000000";
        let termScrollback = 1000;
        if (termSettings?.["term:scrollback"]) {
            termScrollback = Math.floor(termSettings["term:scrollback"]);
        }
        if (blockData?.meta?.["term:scrollback"]) {
            termScrollback = Math.floor(blockData.meta["term:scrollback"]);
        }
        if (termScrollback < 0) {
            termScrollback = 0;
        }
        if (termScrollback > 10000) {
            termScrollback = 10000;
        }
        const termWrap = new TermWrap(
            blockId,
            connectElemRef.current,
            {
                theme: themeCopy,
                fontSize: termSettings?.["term:fontsize"] ?? 12,
                fontFamily: termSettings?.["term:fontfamily"] ?? "Hack",
                drawBoldTextInBrightColors: false,
                fontWeight: "normal",
                fontWeightBold: "bold",
                allowTransparency: true,
                scrollback: termScrollback,
            },
            {
                keydownHandler: handleTerminalKeydown,
                useWebGl: !termSettings?.["term:disablewebgl"],
            }
        );
        (window as any).term = termWrap;
        termRef.current = termWrap;
        const rszObs = new ResizeObserver(() => {
            termWrap.handleResize_debounced();
        });
        rszObs.observe(connectElemRef.current);
        termWrap.initTerminal();
        return () => {
            termWrap.dispose();
            rszObs.disconnect();
        };
    }, [blockId, termSettings]);

    const handleHtmlKeyDown = (event: React.KeyboardEvent<HTMLInputElement>) => {
        const waveEvent = keyutil.adaptFromReactOrNativeKeyEvent(event);
        if (keyutil.checkKeyPressed(waveEvent, "Cmd:Escape")) {
            // reset term:mode
            RpcApi.SetMetaCommand(WindowRpcClient, {
                oref: WOS.makeORef("block", blockId),
                meta: { "term:mode": null },
            });
            return false;
        }
        const asciiVal = keyboardEventToASCII(event);
        if (asciiVal.length == 0) {
            return false;
        }
        const b64data = util.stringToBase64(asciiVal);
        RpcApi.ControllerInputCommand(WindowRpcClient, { blockid: blockId, inputdata64: b64data });
        return true;
    };

    let termMode = blockData?.meta?.["term:mode"] ?? "term";
    if (termMode != "term" && termMode != "html") {
        termMode = "term";
    }

    // set intitial controller status, and then subscribe for updates
    React.useEffect(() => {
        function updateShellProcStatus(status: string) {
            if (status == null) {
                return;
            }
            shellProcStatusRef.current = status;
            if (status == "running") {
                termRef.current?.setIsRunning(true);
            } else {
                termRef.current?.setIsRunning(false);
            }
        }
        const initialRTStatus = services.BlockService.GetControllerStatus(blockId);
        initialRTStatus.then((rts) => {
            updateShellProcStatus(rts?.shellprocstatus);
        });
        return waveEventSubscribe({
            eventType: "controllerstatus",
            scope: WOS.makeORef("block", blockId),
            handler: (event) => {
                console.log("term waveEvent handler", event);
                let bcRTS: BlockControllerRuntimeStatus = event.data;
                updateShellProcStatus(bcRTS?.shellprocstatus);
            },
        });
    }, []);

    let stickerConfig = {
        charWidth: 8,
        charHeight: 16,
        rows: termRef.current?.terminal.rows ?? 24,
        cols: termRef.current?.terminal.cols ?? 80,
        blockId: blockId,
    };

    return (
        <div className={clsx("view-term", "term-mode-" + termMode)} ref={viewRef}>
            <TermResyncHandler blockId={blockId} model={model} />
            <TermThemeUpdater blockId={blockId} termRef={termRef} />
            <TermStickers config={stickerConfig} />
            <div key="conntectElem" className="term-connectelem" ref={connectElemRef}></div>
            <div
                key="htmlElem"
                className="term-htmlelem"
                onClick={() => {
                    if (htmlElemFocusRef.current != null) {
                        htmlElemFocusRef.current.focus();
                    }
                }}
            >
                <div key="htmlElemFocus" className="term-htmlelem-focus">
                    <input
                        type="text"
                        value={""}
                        ref={htmlElemFocusRef}
                        onKeyDown={handleHtmlKeyDown}
                        onChange={() => {}}
                    />
                </div>
                <div key="htmlElemContent" className="term-htmlelem-content">
                    <VDomView blockId={blockId} nodeModel={model.nodeModel} viewRef={viewRef} />
                </div>
            </div>
        </div>
    );
};

export { TermViewModel, TerminalView, makeTerminalModel };<|MERGE_RESOLUTION|>--- conflicted
+++ resolved
@@ -8,12 +8,8 @@
 import { DefaultRouter, WindowRpcClient } from "@/app/store/wshrpcutil";
 import { TermWshClient } from "@/app/view/term/term-wsh";
 import { VDomView } from "@/app/view/term/vdom";
-<<<<<<< HEAD
 import { NodeModel } from "@/layout/index";
-import { WOS, atoms, getConnStatusAtom, globalStore, useSettingsPrefixAtom } from "@/store/global";
-=======
 import { WOS, atoms, getConnStatusAtom, getSettingsKeyAtom, globalStore, useSettingsPrefixAtom } from "@/store/global";
->>>>>>> a629b281
 import * as services from "@/store/services";
 import * as keyutil from "@/util/keyutil";
 import * as util from "@/util/util";
