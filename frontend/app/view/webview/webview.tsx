--- conflicted
+++ resolved
@@ -382,14 +382,10 @@
                 click: async () => {
                     const url = this.getUrl();
                     if (url != null && url != "") {
-<<<<<<< HEAD
-                        RpcApi.SetConfigCommand(TabRpcClient, { "web:defaulturl": url });
-=======
-                        await RpcApi.SetMetaCommand(WindowRpcClient, {
+                        await RpcApi.SetMetaCommand(TabRpcClient, {
                             oref: WOS.makeORef("block", this.blockId),
                             meta: { pinnedurl: url },
                         });
->>>>>>> e2bd3cd9
                     }
                 },
             },
