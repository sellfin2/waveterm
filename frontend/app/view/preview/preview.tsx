// Copyright 2024, Command Line Inc.
// SPDX-License-Identifier: Apache-2.0

import { TypeAheadModal } from "@/app/modals/typeaheadmodal";
import { ContextMenuModel } from "@/app/store/contextmenu";
import { tryReinjectKey } from "@/app/store/keymodel";
import { RpcApi } from "@/app/store/wshclientapi";
import { TabRpcClient } from "@/app/store/wshrpcutil";
import { Markdown } from "@/element/markdown";
import { NodeModel } from "@/layout/index";
import { atoms, createBlock, getConnStatusAtom, getSettingsKeyAtom, globalStore, refocusNode } from "@/store/global";
import * as services from "@/store/services";
import * as WOS from "@/store/wos";
import { getWebServerEndpoint } from "@/util/endpoints";
import * as historyutil from "@/util/historyutil";
import * as keyutil from "@/util/keyutil";
import * as util from "@/util/util";
import { makeConnRoute } from "@/util/util";
import { Monaco } from "@monaco-editor/react";
import clsx from "clsx";
import * as jotai from "jotai";
import { loadable } from "jotai/utils";
import type * as MonacoTypes from "monaco-editor/esm/vs/editor/editor.api";
import * as React from "react";
import { createRef, useCallback, useState } from "react";
import { CenteredDiv } from "../../element/quickelems";
import { CodeEditor } from "../codeeditor/codeeditor";
import { CSVView } from "./csvview";
import { DirectoryPreview } from "./directorypreview";
import "./preview.less";

const MaxFileSize = 1024 * 1024 * 10; // 10MB
const MaxCSVSize = 1024 * 1024 * 1; // 1MB

type SpecializedViewProps = {
    model: PreviewModel;
    parentRef: React.RefObject<HTMLDivElement>;
};

const SpecializedViewMap: { [view: string]: ({ model }: SpecializedViewProps) => React.JSX.Element } = {
    streaming: StreamingPreview,
    markdown: MarkdownPreview,
    codeedit: CodeEditPreview,
    csv: CSVViewPreview,
    directory: DirectoryPreview,
};

const textApplicationMimetypes = [
    "application/sql",
    "application/pem-certificate-chain",
    "application/x-php",
    "application/x-httpd-php",
    "application/liquid",
    "application/graphql",
    "application/javascript",
    "application/typescript",
    "application/x-javascript",
    "application/x-typescript",
    "application/dart",
    "application/vnd.dart",
    "application/x-ruby",
    "application/sql",
    "application/wasm",
    "application/x-latex",
    "application/x-sh",
    "application/x-python",
];

function isTextFile(mimeType: string): boolean {
    if (mimeType == null) {
        return false;
    }
    return (
        mimeType.startsWith("text/") ||
        textApplicationMimetypes.includes(mimeType) ||
        (mimeType.startsWith("application/") &&
            (mimeType.includes("json") || mimeType.includes("yaml") || mimeType.includes("toml"))) ||
        mimeType.includes("xml")
    );
}

function canPreview(mimeType: string): boolean {
    if (mimeType == null) {
        return false;
    }
    return mimeType.startsWith("text/markdown") || mimeType.startsWith("text/csv");
}

function isStreamingType(mimeType: string): boolean {
    if (mimeType == null) {
        return false;
    }
    return (
        mimeType.startsWith("application/pdf") ||
        mimeType.startsWith("video/") ||
        mimeType.startsWith("audio/") ||
        mimeType.startsWith("image/")
    );
}
export class PreviewModel implements ViewModel {
    viewType: string;
    blockId: string;
    nodeModel: NodeModel;
    blockAtom: jotai.Atom<Block>;
    viewIcon: jotai.Atom<string | IconButtonDecl>;
    viewName: jotai.Atom<string>;
    viewText: jotai.Atom<HeaderElem[]>;
    preIconButton: jotai.Atom<IconButtonDecl>;
    endIconButtons: jotai.Atom<IconButtonDecl[]>;
    previewTextRef: React.RefObject<HTMLDivElement>;
    editMode: jotai.Atom<boolean>;
    canPreview: jotai.PrimitiveAtom<boolean>;
    specializedView: jotai.Atom<Promise<{ specializedView?: string; errorStr?: string }>>;
    loadableSpecializedView: jotai.Atom<Loadable<{ specializedView?: string; errorStr?: string }>>;
    manageConnection: jotai.Atom<boolean>;
    connStatus: jotai.Atom<ConnStatus>;

    metaFilePath: jotai.Atom<string>;
    statFilePath: jotai.Atom<Promise<string>>;
    normFilePath: jotai.Atom<Promise<string>>;
    loadableStatFilePath: jotai.Atom<Loadable<string>>;
    loadableFileInfo: jotai.Atom<Loadable<FileInfo>>;
    connection: jotai.Atom<string>;
    statFile: jotai.Atom<Promise<FileInfo>>;
    fullFile: jotai.Atom<Promise<FullFile>>;
    fileMimeType: jotai.Atom<Promise<string>>;
    fileMimeTypeLoadable: jotai.Atom<Loadable<string>>;
    fileContentSaved: jotai.PrimitiveAtom<string | null>;
    fileContent: jotai.WritableAtom<Promise<string>, [string], void>;
    newFileContent: jotai.PrimitiveAtom<string | null>;

    openFileModal: jotai.PrimitiveAtom<boolean>;
    openFileError: jotai.PrimitiveAtom<string>;
    openFileModalGiveFocusRef: React.MutableRefObject<() => boolean>;

    markdownShowToc: jotai.PrimitiveAtom<boolean>;

    monacoRef: React.MutableRefObject<MonacoTypes.editor.IStandaloneCodeEditor>;

    showHiddenFiles: jotai.PrimitiveAtom<boolean>;
    refreshVersion: jotai.PrimitiveAtom<number>;
    refreshCallback: () => void;
    directoryKeyDownHandler: (waveEvent: WaveKeyboardEvent) => boolean;
    codeEditKeyDownHandler: (waveEvent: WaveKeyboardEvent) => boolean;

    setPreviewFileName(fileName: string) {
        globalStore.set(this.fileContentSaved, null);
        globalStore.set(this.newFileContent, null);
        services.ObjectService.UpdateObjectMeta(`block:${this.blockId}`, { file: fileName });
    }

    constructor(blockId: string, nodeModel: NodeModel) {
        this.viewType = "preview";
        this.blockId = blockId;
        this.nodeModel = nodeModel;
        let showHiddenFiles = globalStore.get(getSettingsKeyAtom("preview:showhiddenfiles")) ?? true;
        this.showHiddenFiles = jotai.atom<boolean>(showHiddenFiles);
        this.refreshVersion = jotai.atom(0);
        this.previewTextRef = createRef();
        this.openFileModal = jotai.atom(false);
        this.openFileError = jotai.atom(null) as jotai.PrimitiveAtom<string>;
        this.openFileModalGiveFocusRef = createRef();
        this.manageConnection = jotai.atom(true);
        this.blockAtom = WOS.getWaveObjectAtom<Block>(`block:${blockId}`);
        this.markdownShowToc = jotai.atom(false);
        this.monacoRef = createRef();
        this.viewIcon = jotai.atom((get) => {
            const blockData = get(this.blockAtom);
            if (blockData?.meta?.icon) {
                return blockData.meta.icon;
            }
            const connStatus = get(this.connStatus);
            if (connStatus?.status != "connected") {
                return null;
            }
            const fileName = get(this.metaFilePath);
            const mimeTypeLoadable = get(this.fileMimeTypeLoadable);
            const mimeType = util.jotaiLoadableValue(mimeTypeLoadable, "");
            if (mimeType == "directory") {
                return {
                    elemtype: "iconbutton",
                    icon: "folder-open",
                    longClick: (e: React.MouseEvent<any>) => {
                        const menuItems: ContextMenuItem[] = [];
                        menuItems.push({
                            label: "Go to Home",
                            click: () => this.goHistory("~"),
                        });
                        menuItems.push({
                            label: "Go to Desktop",
                            click: () => this.goHistory("~/Desktop"),
                        });
                        menuItems.push({
                            label: "Go to Downloads",
                            click: () => this.goHistory("~/Downloads"),
                        });
                        menuItems.push({
                            label: "Go to Documents",
                            click: () => this.goHistory("~/Documents"),
                        });
                        menuItems.push({
                            label: "Go to Root",
                            click: () => this.goHistory("/"),
                        });
                        ContextMenuModel.showContextMenu(menuItems, e);
                    },
                };
            }
            return iconForFile(mimeType);
        });
        this.editMode = jotai.atom((get) => {
            const blockData = get(this.blockAtom);
            return blockData?.meta?.edit ?? false;
        });
        this.viewName = jotai.atom("Preview");
        this.viewText = jotai.atom((get) => {
            let headerPath = get(this.metaFilePath);
            const connStatus = get(this.connStatus);
            if (connStatus?.status != "connected") {
                return [
                    {
                        elemtype: "text",
                        text: headerPath,
                        className: "preview-filename",
                    },
                ];
            }
            const loadableSV = get(this.loadableSpecializedView);
            const isCeView = loadableSV.state == "hasData" && loadableSV.data.specializedView == "codeedit";
            const loadableFileInfo = get(this.loadableFileInfo);
            if (loadableFileInfo.state == "hasData") {
                headerPath = loadableFileInfo.data?.path;
                if (headerPath == "~") {
                    headerPath = `~ (${loadableFileInfo.data?.dir})`;
                }
            }

            const viewTextChildren: HeaderElem[] = [
                {
                    elemtype: "text",
                    text: headerPath,
                    ref: this.previewTextRef,
                    className: "preview-filename",
                    onClick: () => this.updateOpenFileModalAndError(true),
                },
            ];
            let saveClassName = "grey";
            if (get(this.newFileContent) !== null) {
                saveClassName = "green";
            }
            if (isCeView) {
                viewTextChildren.push({
                    elemtype: "textbutton",
                    text: "Save",
                    className: clsx(
                        `${saveClassName} warning border-radius-4 vertical-padding-2 horizontal-padding-10 font-size-11 font-weight-500`
                    ),
                    onClick: this.handleFileSave.bind(this),
                });
                if (get(this.canPreview)) {
                    viewTextChildren.push({
                        elemtype: "textbutton",
                        text: "Preview",
                        className:
                            "grey border-radius-4 vertical-padding-2 horizontal-padding-10 font-size-11 font-weight-500",
                        onClick: () => this.setEditMode(false),
                    });
                }
            } else if (get(this.canPreview)) {
                viewTextChildren.push({
                    elemtype: "textbutton",
                    text: "Edit",
                    className:
                        "grey border-radius-4 vertical-padding-2 horizontal-padding-10 font-size-11 font-weight-500",
                    onClick: () => this.setEditMode(true),
                });
            }
            return [
                {
                    elemtype: "div",
                    children: viewTextChildren,
                },
            ] as HeaderElem[];
        });
        this.preIconButton = jotai.atom((get) => {
            const connStatus = get(this.connStatus);
            if (connStatus?.status != "connected") {
                return null;
            }
            const mimeType = util.jotaiLoadableValue(get(this.fileMimeTypeLoadable), "");
            const metaPath = get(this.metaFilePath);
            if (mimeType == "directory" && metaPath == "/") {
                return null;
            }
            return {
                elemtype: "iconbutton",
                icon: "chevron-left",
                click: this.goParentDirectory.bind(this),
            };
        });
        this.endIconButtons = jotai.atom((get) => {
            const connStatus = get(this.connStatus);
            if (connStatus?.status != "connected") {
                return null;
            }
            const mimeType = util.jotaiLoadableValue(get(this.fileMimeTypeLoadable), "");
            const loadableSV = get(this.loadableSpecializedView);
            const isCeView = loadableSV.state == "hasData" && loadableSV.data.specializedView == "codeedit";
            if (mimeType == "directory") {
                const showHiddenFiles = get(this.showHiddenFiles);
                const settings = get(atoms.settingsAtom);
                return [
                    {
                        elemtype: "iconbutton",
                        icon: showHiddenFiles ? "eye" : "eye-slash",
                        click: () => {
                            globalStore.set(this.showHiddenFiles, (prev) => !prev);
                        },
                    },
                    {
                        elemtype: "iconbutton",
                        icon: "arrows-rotate",
                        click: () => this.refreshCallback?.(),
                    },
                ] as IconButtonDecl[];
            } else if (!isCeView && mimeType?.startsWith("text/markdown")) {
                return [
                    {
                        elemtype: "iconbutton",
                        icon: "book",
                        title: "Table of Contents",
                        click: () => this.markdownShowTocToggle(),
                    },
                ] as IconButtonDecl[];
            }
            return null;
        });
        this.metaFilePath = jotai.atom<string>((get) => {
            const file = get(this.blockAtom)?.meta?.file;
            if (util.isBlank(file)) {
                return "~";
            }
            return file;
        });
        this.statFilePath = jotai.atom<Promise<string>>(async (get) => {
            const fileInfo = await get(this.statFile);
            return fileInfo?.path;
        });
        this.normFilePath = jotai.atom<Promise<string>>(async (get) => {
            const fileInfo = await get(this.statFile);
            if (fileInfo == null) {
                return null;
            }
            if (fileInfo.isdir) {
                return fileInfo.dir + "/";
            }
            return fileInfo.dir + "/" + fileInfo.name;
        });
        this.loadableStatFilePath = loadable(this.statFilePath);
        this.connection = jotai.atom<string>((get) => {
            return get(this.blockAtom)?.meta?.connection;
        });
        this.statFile = jotai.atom<Promise<FileInfo>>(async (get) => {
            const fileName = get(this.metaFilePath);
            if (fileName == null) {
                return null;
            }
            const conn = get(this.connection) ?? "";
            const statFile = await services.FileService.StatFile(conn, fileName);
            return statFile;
        });
        this.fileMimeType = jotai.atom<Promise<string>>(async (get) => {
            const fileInfo = await get(this.statFile);
            return fileInfo?.mimetype;
        });
        this.fileMimeTypeLoadable = loadable(this.fileMimeType);
        this.newFileContent = jotai.atom(null) as jotai.PrimitiveAtom<string | null>;
        this.goParentDirectory = this.goParentDirectory.bind(this);

        const fullFileAtom = jotai.atom<Promise<FullFile>>(async (get) => {
            const fileName = get(this.metaFilePath);
            if (fileName == null) {
                return null;
            }
            const conn = get(this.connection) ?? "";
            const file = await services.FileService.ReadFile(conn, fileName);
            return file;
        });

        this.fileContentSaved = jotai.atom(null) as jotai.PrimitiveAtom<string | null>;
        const fileContentAtom = jotai.atom(
            async (get) => {
                const _ = get(this.metaFilePath);
                const newContent = get(this.newFileContent);
                if (newContent != null) {
                    return newContent;
                }
                const savedContent = get(this.fileContentSaved);
                if (savedContent != null) {
                    return savedContent;
                }
                const fullFile = await get(fullFileAtom);
                return util.base64ToString(fullFile?.data64);
            },
            (get, set, update: string) => {
                set(this.fileContentSaved, update);
            }
        );

        this.fullFile = fullFileAtom;
        this.fileContent = fileContentAtom;

        this.specializedView = jotai.atom<Promise<{ specializedView?: string; errorStr?: string }>>(async (get) => {
            return this.getSpecializedView(get);
        });
        this.loadableSpecializedView = loadable(this.specializedView);
        this.canPreview = jotai.atom(false);
        this.loadableFileInfo = loadable(this.statFile);
        this.connStatus = jotai.atom((get) => {
            const blockData = get(this.blockAtom);
            const connName = blockData?.meta?.connection;
            const connAtom = getConnStatusAtom(connName);
            return get(connAtom);
        });
    }

    markdownShowTocToggle() {
        globalStore.set(this.markdownShowToc, !globalStore.get(this.markdownShowToc));
    }

    async getSpecializedView(getFn: jotai.Getter): Promise<{ specializedView?: string; errorStr?: string }> {
        const mimeType = await getFn(this.fileMimeType);
        const fileInfo = await getFn(this.statFile);
        const fileName = await getFn(this.statFilePath);
        const editMode = getFn(this.editMode);
        const parentFileInfo = await this.getParentInfo(fileInfo);
        console.log(parentFileInfo);

        if (parentFileInfo?.notfound ?? false) {
            return { errorStr: `Parent Directory Not Found: ${fileInfo.path}` };
        }
        if (fileInfo?.notfound) {
            return { specializedView: "codeedit" };
        }
        if (mimeType == null) {
            return { errorStr: `Unable to determine mimetype for: ${fileInfo.path}` };
        }
        if (isStreamingType(mimeType)) {
            return { specializedView: "streaming" };
        }
        if (!fileInfo) {
            const fileNameStr = fileName ? " " + JSON.stringify(fileName) : "";
            return { errorStr: "File Not Found" + fileNameStr };
        }
        if (fileInfo.size > MaxFileSize) {
            return { errorStr: "File Too Large to Preiview (10 MB Max)" };
        }
        if (mimeType == "text/csv" && fileInfo.size > MaxCSVSize) {
            return { errorStr: "CSV File Too Large to Preiview (1 MB Max)" };
        }
        if (mimeType == "directory") {
            return { specializedView: "directory" };
        }
        if (mimeType == "text/csv") {
            if (editMode) {
                return { specializedView: "codeedit" };
            }
            return { specializedView: "csv" };
        }
        if (mimeType.startsWith("text/markdown")) {
            if (editMode) {
                return { specializedView: "codeedit" };
            }
            return { specializedView: "markdown" };
        }
        if (isTextFile(mimeType) || fileInfo.size == 0) {
            return { specializedView: "codeedit" };
        }
        return { errorStr: `Preview (${mimeType})` };
    }

    updateOpenFileModalAndError(isOpen, errorMsg = null) {
        globalStore.set(this.openFileModal, isOpen);
        globalStore.set(this.openFileError, errorMsg);
    }

    async goHistory(newPath: string) {
        let fileName = globalStore.get(this.metaFilePath);
        if (fileName == null) {
            fileName = "";
        }
        const blockMeta = globalStore.get(this.blockAtom)?.meta;
        const updateMeta = historyutil.goHistory("file", fileName, newPath, blockMeta);
        if (updateMeta == null) {
            return;
        }
        const blockOref = WOS.makeORef("block", this.blockId);
        services.ObjectService.UpdateObjectMeta(blockOref, updateMeta);
    }

    async getParentInfo(fileInfo: FileInfo): Promise<FileInfo | undefined> {
        const conn = globalStore.get(this.connection);
        try {
            const parentFileInfo = await RpcApi.RemoteFileJoinCommand(WindowRpcClient, [fileInfo.path, ".."], {
                route: makeConnRoute(conn),
            });
            return parentFileInfo;
        } catch {
            return undefined;
        }
    }

    async goParentDirectory({ fileInfo = null }: { fileInfo?: FileInfo | null }) {
        // optional parameter needed for recursive case
        const defaultFileInfo = await globalStore.get(this.statFile);
        if (fileInfo === null) {
            fileInfo = defaultFileInfo;
        }
        if (fileInfo == null) {
            this.updateOpenFileModalAndError(false);
            return true;
        }
        const conn = globalStore.get(this.connection);
        try {
<<<<<<< HEAD
            const newFileInfo = await RpcApi.RemoteFileJoinCommand(TabRpcClient, [fileInfo.dir, ".."], {
=======
            const newFileInfo = await RpcApi.RemoteFileJoinCommand(WindowRpcClient, [fileInfo.path, ".."], {
>>>>>>> 447596b5
                route: makeConnRoute(conn),
            });
            if (newFileInfo.path != "" && newFileInfo.notfound) {
                console.log("does not exist, ", newFileInfo.path);
                this.goParentDirectory({ fileInfo: newFileInfo });
                return;
            }
            console.log(newFileInfo.path);
            this.updateOpenFileModalAndError(false);
            this.goHistory(newFileInfo.path);
            refocusNode(this.blockId);
        } catch (e) {
            globalStore.set(this.openFileError, e.message);
            console.error("Error opening file", [fileInfo.dir, ".."], e);
        }
    }

    goHistoryBack() {
        const blockMeta = globalStore.get(this.blockAtom)?.meta;
        const curPath = globalStore.get(this.metaFilePath);
        const updateMeta = historyutil.goHistoryBack("file", curPath, blockMeta, true);
        if (updateMeta == null) {
            return;
        }
        updateMeta.edit = false;
        const blockOref = WOS.makeORef("block", this.blockId);
        services.ObjectService.UpdateObjectMeta(blockOref, updateMeta);
    }

    goHistoryForward() {
        const blockMeta = globalStore.get(this.blockAtom)?.meta;
        const curPath = globalStore.get(this.metaFilePath);
        const updateMeta = historyutil.goHistoryForward("file", curPath, blockMeta);
        if (updateMeta == null) {
            return;
        }
        updateMeta.edit = false;
        const blockOref = WOS.makeORef("block", this.blockId);
        services.ObjectService.UpdateObjectMeta(blockOref, updateMeta);
    }

    setEditMode(edit: boolean) {
        const blockMeta = globalStore.get(this.blockAtom)?.meta;
        const blockOref = WOS.makeORef("block", this.blockId);
        services.ObjectService.UpdateObjectMeta(blockOref, { ...blockMeta, edit });
    }

    async handleFileSave() {
        const filePath = await globalStore.get(this.statFilePath);
        if (filePath == null) {
            return;
        }
        const newFileContent = globalStore.get(this.newFileContent);
        if (newFileContent == null) {
            console.log("not saving file, newFileContent is null");
            return;
        }
        const conn = globalStore.get(this.connection) ?? "";
        try {
            services.FileService.SaveFile(conn, filePath, util.stringToBase64(newFileContent));
            globalStore.set(this.fileContent, newFileContent);
            globalStore.set(this.newFileContent, null);
            console.log("saved file", filePath);
        } catch (error) {
            console.error("Error saving file:", error);
        }
    }

    async handleFileRevert() {
        const fileContent = await globalStore.get(this.fileContent);
        this.monacoRef.current?.setValue(fileContent);
        globalStore.set(this.newFileContent, null);
    }

    async handleOpenFile(filePath: string) {
        const fileInfo = await globalStore.get(this.statFile);
        if (fileInfo == null) {
            this.updateOpenFileModalAndError(false);
            return true;
        }
        const conn = globalStore.get(this.connection);
        try {
            const newFileInfo = await RpcApi.RemoteFileJoinCommand(TabRpcClient, [fileInfo.dir, filePath], {
                route: makeConnRoute(conn),
            });
            this.updateOpenFileModalAndError(false);
            this.goHistory(newFileInfo.path);
            refocusNode(this.blockId);
        } catch (e) {
            globalStore.set(this.openFileError, e.message);
            console.error("Error opening file", fileInfo.dir, filePath, e);
        }
    }

    isSpecializedView(sv: string): boolean {
        const loadableSV = globalStore.get(this.loadableSpecializedView);
        return loadableSV.state == "hasData" && loadableSV.data.specializedView == sv;
    }

    getSettingsMenuItems(): ContextMenuItem[] {
        const menuItems: ContextMenuItem[] = [];
        menuItems.push({
            label: "Copy Full Path",
            click: async () => {
                const filePath = await globalStore.get(this.normFilePath);
                if (filePath == null) {
                    return;
                }
                navigator.clipboard.writeText(filePath);
            },
        });
        menuItems.push({
            label: "Copy File Name",
            click: async () => {
                const fileInfo = await globalStore.get(this.statFile);
                if (fileInfo == null || fileInfo.name == null) {
                    return;
                }
                navigator.clipboard.writeText(fileInfo.name);
            },
        });
        const mimeType = util.jotaiLoadableValue(globalStore.get(this.fileMimeTypeLoadable), "");
        if (mimeType == "directory") {
            menuItems.push({
                label: "Open Terminal in New Block",
                click: async () => {
                    const fileInfo = await globalStore.get(this.statFile);
                    const termBlockDef: BlockDef = {
                        meta: {
                            view: "term",
                            controller: "shell",
                            "cmd:cwd": fileInfo.dir,
                        },
                    };
                    await createBlock(termBlockDef);
                },
            });
        }
        const loadableSV = globalStore.get(this.loadableSpecializedView);
        if (loadableSV.state == "hasData") {
            if (loadableSV.data.specializedView == "codeedit") {
                if (globalStore.get(this.newFileContent) != null) {
                    menuItems.push({ type: "separator" });
                    menuItems.push({
                        label: "Save File",
                        click: this.handleFileSave.bind(this),
                    });
                    menuItems.push({
                        label: "Revert File",
                        click: this.handleFileRevert.bind(this),
                    });
                }
            }
        }
        return menuItems;
    }

    giveFocus(): boolean {
        const openModalOpen = globalStore.get(this.openFileModal);
        if (openModalOpen) {
            this.openFileModalGiveFocusRef.current?.();
            return true;
        }
        if (this.monacoRef.current) {
            this.monacoRef.current.focus();
            return true;
        }
        return false;
    }

    keyDownHandler(e: WaveKeyboardEvent): boolean {
        if (keyutil.checkKeyPressed(e, "Cmd:ArrowLeft")) {
            this.goHistoryBack();
            return true;
        }
        if (keyutil.checkKeyPressed(e, "Cmd:ArrowRight")) {
            this.goHistoryForward();
            return true;
        }
        if (keyutil.checkKeyPressed(e, "Cmd:ArrowUp")) {
            // handle up directory
            this.goParentDirectory({});
            return true;
        }
        const openModalOpen = globalStore.get(this.openFileModal);
        if (!openModalOpen) {
            if (keyutil.checkKeyPressed(e, "Cmd:o")) {
                this.updateOpenFileModalAndError(true);
                return true;
            }
        }
        const canPreview = globalStore.get(this.canPreview);
        if (canPreview) {
            if (keyutil.checkKeyPressed(e, "Cmd:e")) {
                const editMode = globalStore.get(this.editMode);
                this.setEditMode(!editMode);
                return true;
            }
        }
        if (this.directoryKeyDownHandler) {
            const handled = this.directoryKeyDownHandler(e);
            if (handled) {
                return true;
            }
        }
        if (this.codeEditKeyDownHandler) {
            const handled = this.codeEditKeyDownHandler(e);
            if (handled) {
                return true;
            }
        }
        return false;
    }
}

function makePreviewModel(blockId: string, nodeModel: NodeModel): PreviewModel {
    const previewModel = new PreviewModel(blockId, nodeModel);
    return previewModel;
}

function MarkdownPreview({ model }: SpecializedViewProps) {
    const connName = jotai.useAtomValue(model.connection);
    const fileInfo = jotai.useAtomValue(model.statFile);
    const resolveOpts: MarkdownResolveOpts = React.useMemo<MarkdownResolveOpts>(() => {
        return {
            connName: connName,
            baseDir: fileInfo.dir,
        };
    }, [connName, fileInfo.dir]);
    return (
        <div className="view-preview view-preview-markdown">
            <Markdown textAtom={model.fileContent} showTocAtom={model.markdownShowToc} resolveOpts={resolveOpts} />
        </div>
    );
}

function StreamingPreview({ model }: SpecializedViewProps) {
    const conn = jotai.useAtomValue(model.connection);
    const fileInfo = jotai.useAtomValue(model.statFile);
    const filePath = fileInfo.path;
    const usp = new URLSearchParams();
    usp.set("path", filePath);
    if (conn != null) {
        usp.set("connection", conn);
    }
    const streamingUrl = getWebServerEndpoint() + "/wave/stream-file?" + usp.toString();
    if (fileInfo.mimetype == "application/pdf") {
        return (
            <div className="view-preview view-preview-pdf">
                <iframe src={streamingUrl} width="95%" height="95%" name="pdfview" />
            </div>
        );
    }
    if (fileInfo.mimetype.startsWith("video/")) {
        return (
            <div className="view-preview view-preview-video">
                <video controls>
                    <source src={streamingUrl} />
                </video>
            </div>
        );
    }
    if (fileInfo.mimetype.startsWith("audio/")) {
        return (
            <div className="view-preview view-preview-audio">
                <audio controls>
                    <source src={streamingUrl} />
                </audio>
            </div>
        );
    }
    if (fileInfo.mimetype.startsWith("image/")) {
        return (
            <div className="view-preview view-preview-image">
                <img src={streamingUrl} />
            </div>
        );
    }
    return <CenteredDiv>Preview Not Supported</CenteredDiv>;
}

function CodeEditPreview({ model }: SpecializedViewProps) {
    const fileContent = jotai.useAtomValue(model.fileContent);
    const setNewFileContent = jotai.useSetAtom(model.newFileContent);
    const fileName = jotai.useAtomValue(model.statFilePath);

    function codeEditKeyDownHandler(e: WaveKeyboardEvent): boolean {
        if (keyutil.checkKeyPressed(e, "Cmd:e")) {
            model.setEditMode(false);
            return true;
        }
        if (keyutil.checkKeyPressed(e, "Cmd:s")) {
            model.handleFileSave();
            return true;
        }
        if (keyutil.checkKeyPressed(e, "Cmd:r")) {
            model.handleFileRevert();
            return true;
        }
        return false;
    }

    React.useEffect(() => {
        model.codeEditKeyDownHandler = codeEditKeyDownHandler;
        return () => {
            model.codeEditKeyDownHandler = null;
            model.monacoRef.current = null;
        };
    }, []);

    function onMount(editor: MonacoTypes.editor.IStandaloneCodeEditor, monaco: Monaco): () => void {
        model.monacoRef.current = editor;

        editor.onKeyDown((e: MonacoTypes.IKeyboardEvent) => {
            const waveEvent = keyutil.adaptFromReactOrNativeKeyEvent(e.browserEvent);
            const handled = tryReinjectKey(waveEvent);
            if (handled) {
                e.stopPropagation();
                e.preventDefault();
            }
        });

        const isFocused = globalStore.get(model.nodeModel.isFocused);
        if (isFocused) {
            editor.focus();
        }

        return null;
    }

    return (
        <CodeEditor
            text={fileContent}
            filename={fileName}
            onChange={(text) => setNewFileContent(text)}
            onMount={onMount}
        />
    );
}

function CSVViewPreview({ model, parentRef }: SpecializedViewProps) {
    const fileContent = jotai.useAtomValue(model.fileContent);
    const fileName = jotai.useAtomValue(model.statFilePath);
    return <CSVView parentRef={parentRef} readonly={true} content={fileContent} filename={fileName} />;
}

function iconForFile(mimeType: string): string {
    if (mimeType == null) {
        mimeType = "unknown";
    }
    if (mimeType == "application/pdf") {
        return "file-pdf";
    } else if (mimeType.startsWith("image/")) {
        return "image";
    } else if (mimeType.startsWith("video/")) {
        return "film";
    } else if (mimeType.startsWith("audio/")) {
        return "headphones";
    } else if (mimeType.startsWith("text/markdown")) {
        return "file-lines";
    } else if (mimeType == "text/csv") {
        return "file-csv";
    } else if (
        mimeType.startsWith("text/") ||
        mimeType == "application/sql" ||
        (mimeType.startsWith("application/") &&
            (mimeType.includes("json") || mimeType.includes("yaml") || mimeType.includes("toml")))
    ) {
        return "file-code";
    } else {
        return "file";
    }
}

function SpecializedView({ parentRef, model }: SpecializedViewProps) {
    const specializedView = jotai.useAtomValue(model.specializedView);
    const mimeType = jotai.useAtomValue(model.fileMimeType);
    const setCanPreview = jotai.useSetAtom(model.canPreview);

    React.useEffect(() => {
        setCanPreview(canPreview(mimeType));
    }, [mimeType, setCanPreview]);

    if (specializedView.errorStr != null) {
        return <CenteredDiv>{specializedView.errorStr}</CenteredDiv>;
    }
    const SpecializedViewComponent = SpecializedViewMap[specializedView.specializedView];
    if (!SpecializedViewComponent) {
        return <CenteredDiv>Invalid Specialzied View Component ({specializedView.specializedView})</CenteredDiv>;
    }
    return <SpecializedViewComponent model={model} parentRef={parentRef} />;
}

function PreviewView({
    blockId,
    blockRef,
    contentRef,
    model,
}: {
    blockId: string;
    blockRef: React.RefObject<HTMLDivElement>;
    contentRef: React.RefObject<HTMLDivElement>;
    model: PreviewModel;
}) {
    const connStatus = jotai.useAtomValue(model.connStatus);
    if (connStatus?.status != "connected") {
        return null;
    }
    return (
        <>
            <OpenFileModal blockId={blockId} model={model} blockRef={blockRef} />
            <div className="full-preview scrollbar-hide-until-hover">
                <div ref={contentRef} className="full-preview-content">
                    <SpecializedView parentRef={contentRef} model={model} />
                </div>
            </div>
        </>
    );
}

const OpenFileModal = React.memo(
    ({
        model,
        blockRef,
        blockId,
    }: {
        model: PreviewModel;
        blockRef: React.RefObject<HTMLDivElement>;
        blockId: string;
    }) => {
        const openFileModal = jotai.useAtomValue(model.openFileModal);
        const curFileName = jotai.useAtomValue(model.metaFilePath);
        const [filePath, setFilePath] = useState("");
        const isNodeFocused = jotai.useAtomValue(model.nodeModel.isFocused);
        const handleKeyDown = useCallback(
            keyutil.keydownWrapper((waveEvent: WaveKeyboardEvent): boolean => {
                if (keyutil.checkKeyPressed(waveEvent, "Escape")) {
                    model.updateOpenFileModalAndError(false);
                    return true;
                }

                const handleCommandOperations = async () => {
                    if (keyutil.checkKeyPressed(waveEvent, "Enter")) {
                        model.handleOpenFile(filePath);
                        return true;
                    }
                    return false;
                };

                handleCommandOperations().catch((error) => {
                    console.error("Error handling key down:", error);
                    model.updateOpenFileModalAndError(true, "An error occurred during operation.");
                    return false;
                });
                return false;
            }),
            [model, blockId, filePath, curFileName]
        );
        const handleFileSuggestionSelect = (value) => {
            globalStore.set(model.openFileModal, false);
        };
        const handleFileSuggestionChange = (value) => {
            setFilePath(value);
        };
        const handleBackDropClick = () => {
            globalStore.set(model.openFileModal, false);
        };
        if (!openFileModal) {
            return null;
        }
        return (
            <TypeAheadModal
                label="Open path"
                blockRef={blockRef}
                anchorRef={model.previewTextRef}
                onKeyDown={handleKeyDown}
                onSelect={handleFileSuggestionSelect}
                onChange={handleFileSuggestionChange}
                onClickBackdrop={handleBackDropClick}
                autoFocus={isNodeFocused}
                giveFocusRef={model.openFileModalGiveFocusRef}
            />
        );
    }
);

export { makePreviewModel, PreviewView };<|MERGE_RESOLUTION|>--- conflicted
+++ resolved
@@ -501,7 +501,7 @@
     async getParentInfo(fileInfo: FileInfo): Promise<FileInfo | undefined> {
         const conn = globalStore.get(this.connection);
         try {
-            const parentFileInfo = await RpcApi.RemoteFileJoinCommand(WindowRpcClient, [fileInfo.path, ".."], {
+            const parentFileInfo = await RpcApi.RemoteFileJoinCommand(TabRpcClient, [fileInfo.path, ".."], {
                 route: makeConnRoute(conn),
             });
             return parentFileInfo;
@@ -522,11 +522,7 @@
         }
         const conn = globalStore.get(this.connection);
         try {
-<<<<<<< HEAD
-            const newFileInfo = await RpcApi.RemoteFileJoinCommand(TabRpcClient, [fileInfo.dir, ".."], {
-=======
-            const newFileInfo = await RpcApi.RemoteFileJoinCommand(WindowRpcClient, [fileInfo.path, ".."], {
->>>>>>> 447596b5
+            const newFileInfo = await RpcApi.RemoteFileJoinCommand(TabRpcClient, [fileInfo.path, ".."], {
                 route: makeConnRoute(conn),
             });
             if (newFileInfo.path != "" && newFileInfo.notfound) {
