// Copyright 2024, Command Line Inc.
// SPDX-License-Identifier: Apache-2.0

import clsx from "clsx";
import { Children, forwardRef, memo, ReactNode, useImperativeHandle, useRef } from "react";

import "./button.less";

interface ButtonProps extends React.ButtonHTMLAttributes<HTMLButtonElement> {
<<<<<<< HEAD
    forwardedRef?: React.RefObject<HTMLButtonElement>;
    outerStyle?: React.CSSProperties;
=======
>>>>>>> c7a60a80
    className?: string;
    children?: ReactNode;
    target?: string;
    source?: string;
}

<<<<<<< HEAD
const Button = React.memo(({ className = "primary", children, outerStyle, disabled, ...props }: ButtonProps) => {
    const hasIcon = React.Children.toArray(children).some(
        (child) => React.isValidElement(child) && (child as React.ReactElement).type === "svg"
    );

    return (
        <button
            tabIndex={disabled ? -1 : 0}
            className={clsx("button", className, {
                disabled,
                hasIcon,
            })}
            disabled={disabled}
            {...props}
        >
            {children}
        </button>
    );
});
=======
const Button = memo(
    forwardRef<HTMLButtonElement, ButtonProps>(
        ({ children, disabled, source, className = "", ...props }: ButtonProps, ref) => {
            const btnRef = useRef<HTMLButtonElement>(null);
            useImperativeHandle(ref, () => btnRef.current as HTMLButtonElement);

            const childrenArray = Children.toArray(children);

            // Check if the className contains any of the categories: solid, outlined, or ghost
            const containsButtonCategory = /(solid|outline|ghost)/.test(className);
            // If no category is present, default to 'solid'
            const categoryClassName = containsButtonCategory ? className : `solid ${className}`;

            // Check if the className contains any of the color options: green, grey, red, or yellow
            const containsColor = /(green|grey|red|yellow)/.test(categoryClassName);
            // If no color is present, default to 'green'
            const finalClassName = containsColor ? categoryClassName : `green ${categoryClassName}`;

            return (
                <button
                    ref={btnRef}
                    tabIndex={disabled ? -1 : 0}
                    className={clsx("button", finalClassName, {
                        disabled,
                    })}
                    disabled={disabled}
                    {...props}
                >
                    {childrenArray}
                </button>
            );
        }
    )
);
>>>>>>> c7a60a80

export { Button };<|MERGE_RESOLUTION|>--- conflicted
+++ resolved
@@ -7,38 +7,12 @@
 import "./button.less";
 
 interface ButtonProps extends React.ButtonHTMLAttributes<HTMLButtonElement> {
-<<<<<<< HEAD
-    forwardedRef?: React.RefObject<HTMLButtonElement>;
-    outerStyle?: React.CSSProperties;
-=======
->>>>>>> c7a60a80
     className?: string;
     children?: ReactNode;
     target?: string;
     source?: string;
 }
 
-<<<<<<< HEAD
-const Button = React.memo(({ className = "primary", children, outerStyle, disabled, ...props }: ButtonProps) => {
-    const hasIcon = React.Children.toArray(children).some(
-        (child) => React.isValidElement(child) && (child as React.ReactElement).type === "svg"
-    );
-
-    return (
-        <button
-            tabIndex={disabled ? -1 : 0}
-            className={clsx("button", className, {
-                disabled,
-                hasIcon,
-            })}
-            disabled={disabled}
-            {...props}
-        >
-            {children}
-        </button>
-    );
-});
-=======
 const Button = memo(
     forwardRef<HTMLButtonElement, ButtonProps>(
         ({ children, disabled, source, className = "", ...props }: ButtonProps, ref) => {
@@ -73,6 +47,5 @@
         }
     )
 );
->>>>>>> c7a60a80
 
 export { Button };