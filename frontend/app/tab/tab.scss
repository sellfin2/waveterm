// Copyright 2024, Command Line Inc.
// SPDX-License-Identifier: Apache-2.0

.tab {
  position: absolute;
  width: 130px;
  height: calc(100% - 1px);
  padding: 6px 0px 0px;
  box-sizing: border-box;
  font-weight: bold;
  color: var(--secondary-text-color);
  opacity: 0;
  display: flex;
  align-items: center;
  justify-content: center;

  &::after {
    content: "";
    position: absolute;
<<<<<<< HEAD
    width: 130px;
    height: calc(100% - 1px);
    padding: 6px 0px 0px;
    box-sizing: border-box;
    font-weight: bold;
    color: var(--secondary-text-color);
    opacity: 0;
	display: flex;
	align-items: center; 
	justify-content: center; 

	.separator {
		position: absolute;
		left: 0px;
		width: 1px;
		height: 14px;
		border-right-width: 1px;
		border-right-style: solid;
		border-color: rgb(from var(--main-text-color) r g b / 0.2);
		opacity: 1;
	}
=======
    left: 0;
    width: 1px;
    height: 14px;
    border-right: 1px solid rgb(from var(--main-text-color) r g b / 0.2);
  }

  .tab-inner {
    position: relative;
    width: calc(100% - 6px);
    height: 100%;
    white-space: nowrap;
    border-radius: 6px;
  }

  &.animate {
    transition:
      transform 0.3s ease,
      background-color 0.3s ease-in-out;
  }
>>>>>>> 29e8929f

  &.active {
    .tab-inner {
<<<<<<< HEAD
        position: relative;
        width: calc(100% - 6px); 
        height: 100%;
        white-space: nowrap;
		border-radius: 6px;
    }

	&:hover {
		.tab-inner {
			border-color: transparent;
			background: rgb(from var(--main-text-color) r g b / 0.07);
		}
	}

    &.animate {
        transition:
            transform 0.3s ease,
            background-color 0.3s ease-in-out;
    }

    &.active {
        .tab-inner {
            border-color: transparent;
            border-radius: 6px;
            background: rgb(from var(--main-text-color) r g b / 0.07);
        }

        .name {
            color: var(--main-text-color);
        }

		& + .tab .separator,
		.separator {
			opacity: 0;
		}
=======
      border-color: transparent;
      border-radius: 6px;
      background: rgb(from var(--main-text-color) r g b / 0.07);
    }

    .name {
      color: var(--main-text-color);
    }

    & + .tab::after,
    &::after {
      content: none;
>>>>>>> 29e8929f
    }
  }

<<<<<<< HEAD
    .name {
        position: absolute;
        top: 50%;
        left: 50%;
        transform: translate3d(-50%, -50%, 0);
        user-select: none;
        z-index: var(--zindex-tab-name);
        font-size: 11px;
        font-weight: 500;
        text-shadow: 0px 0px 4px rgb(from var(--main-bg-color) r g b / 0.25);
        overflow: hidden;
        width: calc(100% - 10px);
        text-overflow: ellipsis;
        text-align: center;

        &.focused {
            outline: none;
            border: 1px solid rgb(from var(--main-text-color) r g b / 0.179);
            padding: 2px 6px;
            border-radius: 2px;
        }
    }
=======
  &:first-child::after {
    content: none;
  }

  .name {
    position: absolute;
    top: 50%;
    left: 50%;
    transform: translate3d(-50%, -50%, 0);
    user-select: none;
    z-index: var(--zindex-tab-name);
    font-size: 11px;
    font-weight: 500;
    text-shadow: 0px 0px 4px rgb(from var(--main-bg-color) r g b / 0.25);
    overflow: hidden;
    width: calc(100% - 10px);
    text-overflow: ellipsis;
    text-align: center;
>>>>>>> 29e8929f

    &.focused {
      outline: none;
      border: 1px solid rgb(from var(--main-text-color) r g b / 0.179);
      padding: 2px 6px;
      border-radius: 2px;
    }
  }

  .close {
    visibility: hidden;
    position: absolute;
    top: 50%;
    right: 4px;
    transform: translate3d(0, -50%, 0);
    width: 20px;
    height: 20px;
    display: flex;
    align-items: center;
    justify-content: center;
    cursor: pointer;
    z-index: var(--zindex-tab-name);
    padding: 1px 2px;
    transition: none !important;
  }
}

body:not(.nohover) .tab:hover {
  & + .tab::after,
  &::after {
    content: none;
  }

<<<<<<< HEAD
        &:hover {
            color: var(--main-text-color);
        }
=======
  .tab-inner {
    border-color: transparent;
    background: rgb(from var(--main-text-color) r g b / 0.07);
  }
  .close {
    visibility: visible;
    &:hover {
      color: var(--main-text-color);
>>>>>>> 29e8929f
    }
  }
}

@keyframes expandWidthAndFadeIn {
  from {
    width: var(--initial-tab-width);
    opacity: 0;
  }
  to {
    width: var(--final-tab-width);
    opacity: 1;
  }
}

.tab.new-tab {
  animation: expandWidthAndFadeIn 0.1s forwards;
}<|MERGE_RESOLUTION|>--- conflicted
+++ resolved
@@ -2,22 +2,7 @@
 // SPDX-License-Identifier: Apache-2.0
 
 .tab {
-  position: absolute;
-  width: 130px;
-  height: calc(100% - 1px);
-  padding: 6px 0px 0px;
-  box-sizing: border-box;
-  font-weight: bold;
-  color: var(--secondary-text-color);
-  opacity: 0;
-  display: flex;
-  align-items: center;
-  justify-content: center;
-
-  &::after {
-    content: "";
     position: absolute;
-<<<<<<< HEAD
     width: 130px;
     height: calc(100% - 1px);
     padding: 6px 0px 0px;
@@ -39,44 +24,14 @@
 		border-color: rgb(from var(--main-text-color) r g b / 0.2);
 		opacity: 1;
 	}
-=======
-    left: 0;
-    width: 1px;
-    height: 14px;
-    border-right: 1px solid rgb(from var(--main-text-color) r g b / 0.2);
-  }
 
-  .tab-inner {
-    position: relative;
-    width: calc(100% - 6px);
-    height: 100%;
-    white-space: nowrap;
-    border-radius: 6px;
-  }
-
-  &.animate {
-    transition:
-      transform 0.3s ease,
-      background-color 0.3s ease-in-out;
-  }
->>>>>>> 29e8929f
-
-  &.active {
     .tab-inner {
-<<<<<<< HEAD
         position: relative;
         width: calc(100% - 6px); 
         height: 100%;
         white-space: nowrap;
 		border-radius: 6px;
     }
-
-	&:hover {
-		.tab-inner {
-			border-color: transparent;
-			background: rgb(from var(--main-text-color) r g b / 0.07);
-		}
-	}
 
     &.animate {
         transition:
@@ -99,24 +54,8 @@
 		.separator {
 			opacity: 0;
 		}
-=======
-      border-color: transparent;
-      border-radius: 6px;
-      background: rgb(from var(--main-text-color) r g b / 0.07);
     }
 
-    .name {
-      color: var(--main-text-color);
-    }
-
-    & + .tab::after,
-    &::after {
-      content: none;
->>>>>>> 29e8929f
-    }
-  }
-
-<<<<<<< HEAD
     .name {
         position: absolute;
         top: 50%;
@@ -139,88 +78,59 @@
             border-radius: 2px;
         }
     }
-=======
-  &:first-child::after {
-    content: none;
-  }
 
-  .name {
-    position: absolute;
-    top: 50%;
-    left: 50%;
-    transform: translate3d(-50%, -50%, 0);
-    user-select: none;
-    z-index: var(--zindex-tab-name);
-    font-size: 11px;
-    font-weight: 500;
-    text-shadow: 0px 0px 4px rgb(from var(--main-bg-color) r g b / 0.25);
-    overflow: hidden;
-    width: calc(100% - 10px);
-    text-overflow: ellipsis;
-    text-align: center;
->>>>>>> 29e8929f
+    .close {
+		visibility: hidden;
+		position: absolute;
+		top: 50%;
+		right: 4px;
+		transform: translate3d(0, -50%, 0);
+		width: 20px;
+		height: 20px;
+		display: flex;
+		align-items: center;
+		justify-content: center;
+		cursor: pointer;
+		z-index: var(--zindex-tab-name);
+		padding: 1px 2px;
+		transition: none !important;
+    }
 
-    &.focused {
-      outline: none;
-      border: 1px solid rgb(from var(--main-text-color) r g b / 0.179);
-      padding: 2px 6px;
-      border-radius: 2px;
+    &:hover .close {
+        visibility: visible;
+        backdrop-filter: blur(3px);
+
+        &:hover {
+            color: var(--main-text-color);
+        }
     }
-  }
-
-  .close {
-    visibility: hidden;
-    position: absolute;
-    top: 50%;
-    right: 4px;
-    transform: translate3d(0, -50%, 0);
-    width: 20px;
-    height: 20px;
-    display: flex;
-    align-items: center;
-    justify-content: center;
-    cursor: pointer;
-    z-index: var(--zindex-tab-name);
-    padding: 1px 2px;
-    transition: none !important;
-  }
 }
 
 body:not(.nohover) .tab:hover {
-  & + .tab::after,
-  &::after {
-    content: none;
-  }
+	.tab-inner {
+		border-color: transparent;
+		background: rgb(from var(--main-text-color) r g b / 0.07);
+	}
 
-<<<<<<< HEAD
-        &:hover {
-            color: var(--main-text-color);
-        }
-=======
-  .tab-inner {
-    border-color: transparent;
-    background: rgb(from var(--main-text-color) r g b / 0.07);
-  }
-  .close {
-    visibility: visible;
-    &:hover {
-      color: var(--main-text-color);
->>>>>>> 29e8929f
-    }
-  }
+	.close {
+		visibility: visible;
+		&:hover {
+			color: var(--main-text-color);
+		}
+	}
 }
 
 @keyframes expandWidthAndFadeIn {
-  from {
-    width: var(--initial-tab-width);
-    opacity: 0;
-  }
-  to {
-    width: var(--final-tab-width);
-    opacity: 1;
-  }
+    from {
+        width: var(--initial-tab-width);
+        opacity: 0;
+    }
+    to {
+        width: var(--final-tab-width);
+        opacity: 1;
+    }
 }
 
 .tab.new-tab {
-  animation: expandWidthAndFadeIn 0.1s forwards;
+    animation: expandWidthAndFadeIn 0.1s forwards;
 }