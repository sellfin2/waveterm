--- conflicted
+++ resolved
@@ -4,16 +4,12 @@
 import { Button } from "@/element/button";
 import { ContextMenuModel } from "@/store/contextmenu";
 import { clsx } from "clsx";
-<<<<<<< HEAD
 import { useAtomValue } from "jotai";
 import { forwardRef, memo, useCallback, useEffect, useImperativeHandle, useRef, useState } from "react";
 
 import { atoms, globalStore, refocusNode } from "@/app/store/global";
 import { RpcApi } from "@/app/store/wshclientapi";
 import { TabRpcClient } from "@/app/store/wshrpcutil";
-=======
-import { forwardRef, memo, useCallback, useEffect, useImperativeHandle, useRef, useState } from "react";
->>>>>>> 5c315779
 import { ObjectService } from "../store/services";
 import { makeORef, useWaveObjectValue } from "../store/wos";
 import "./tab.scss";
