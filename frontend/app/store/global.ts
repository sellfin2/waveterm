--- conflicted
+++ resolved
@@ -622,14 +622,11 @@
 
 function createTab() {
     getApi().createTab();
-<<<<<<< HEAD
-=======
 }
 
 function setActiveTab(tabId: string) {
     document.body.classList.add("nohover");
     getApi().setActiveTab(tabId);
->>>>>>> 29e8929f
 }
 
 export {
