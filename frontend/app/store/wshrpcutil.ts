// Copyright 2024, Command Line Inc.
// SPDX-License-Identifier: Apache-2.0

import { wpsReconnectHandler } from "@/app/store/wps";
import { WshClient } from "@/app/store/wshclient";
import { makeTabRouteId, WshRouter } from "@/app/store/wshrouter";
import { getWSServerEndpoint } from "@/util/endpoints";
import { addWSReconnectHandler, ElectronOverrideOpts, globalWS, initGlobalWS, WSControl } from "./ws";

let DefaultRouter: WshRouter;
let TabRpcClient: WshClient;

async function* rpcResponseGenerator(
    openRpcs: Map<string, ClientRpcEntry>,
    command: string,
    reqid: string,
    timeout: number
): AsyncGenerator<any, void, boolean> {
    const msgQueue: RpcMessage[] = [];
    let signalFn: () => void;
    let signalPromise = new Promise<void>((resolve) => (signalFn = resolve));
    let timeoutId: NodeJS.Timeout = null;
    if (timeout > 0) {
        timeoutId = setTimeout(() => {
            msgQueue.push({ resid: reqid, error: "EC-TIME: timeout waiting for response" });
            signalFn();
        }, timeout);
    }
    const msgFn = (msg: RpcMessage) => {
        msgQueue.push(msg);
        signalFn();
        // reset signal promise
        signalPromise = new Promise<void>((resolve) => (signalFn = resolve));
    };
    openRpcs.set(reqid, {
        reqId: reqid,
        startTs: Date.now(),
        command: command,
        msgFn: msgFn,
    });
    yield null;
    try {
        while (true) {
            while (msgQueue.length > 0) {
                const msg = msgQueue.shift()!;
                if (msg.error != null) {
                    throw new Error(msg.error);
                }
                if (!msg.cont && msg.data == null) {
                    return;
                }
                const shouldTerminate = yield msg.data;
                if (shouldTerminate) {
                    sendRpcCancel(reqid);
                    return;
                }
                if (!msg.cont) {
                    return;
                }
            }
            await signalPromise;
        }
    } finally {
        openRpcs.delete(reqid);
        if (timeoutId != null) {
            clearTimeout(timeoutId);
        }
    }
}

function sendRpcCancel(reqid: string) {
    const rpcMsg: RpcMessage = { reqid: reqid, cancel: true };
    DefaultRouter.recvRpcMessage(rpcMsg);
}

function sendRpcResponse(msg: RpcMessage) {
    DefaultRouter.recvRpcMessage(msg);
}

function sendRpcCommand(
    openRpcs: Map<string, ClientRpcEntry>,
    msg: RpcMessage
): AsyncGenerator<RpcMessage, void, boolean> {
    DefaultRouter.recvRpcMessage(msg);
    if (msg.reqid == null) {
        return null;
    }
    const rtnGen = rpcResponseGenerator(openRpcs, msg.command, msg.reqid, msg.timeout);
    rtnGen.next(); // start the generator (run the initialization/registration logic, throw away the result)
    return rtnGen;
}

async function consumeGenerator(gen: AsyncGenerator<any, any, any>) {
    let idx = 0;
    try {
        for await (const msg of gen) {
            console.log("gen", idx, msg);
            idx++;
        }
        const result = await gen.return(undefined);
        console.log("gen done", result.value);
    } catch (e) {
        console.log("gen error", e);
    }
}

if (globalThis.window != null) {
    globalThis["consumeGenerator"] = consumeGenerator;
}

function initElectronWshrpc(electronClient: WshClient, eoOpts: ElectronOverrideOpts) {
    DefaultRouter = new WshRouter(new UpstreamWshRpcProxy());
    const handleFn = (event: WSEventType) => {
        DefaultRouter.recvRpcMessage(event.data);
    };
    initGlobalWS(getWSServerEndpoint(), "electron", handleFn, eoOpts);
    globalWS.connectNow("connectWshrpc");
    DefaultRouter.registerRoute(electronClient.routeId, electronClient);
    addWSReconnectHandler(() => {
        DefaultRouter.reannounceRoutes();
    });
    addWSReconnectHandler(wpsReconnectHandler);
}

function shutdownWshrpc() {
    globalWS?.shutdown();
}

function initWshrpc(tabId: string): WSControl {
    DefaultRouter = new WshRouter(new UpstreamWshRpcProxy());
    const handleFn = (event: WSEventType) => {
        DefaultRouter.recvRpcMessage(event.data);
    };
<<<<<<< HEAD
    globalWS = new WSControl(getWSServerEndpoint(), tabId, handleFn);
=======
    initGlobalWS(getWSServerEndpoint(), windowId, handleFn);
>>>>>>> da0b8b04
    globalWS.connectNow("connectWshrpc");
    TabRpcClient = new WshClient(makeTabRouteId(tabId));
    DefaultRouter.registerRoute(TabRpcClient.routeId, TabRpcClient);
    addWSReconnectHandler(() => {
        DefaultRouter.reannounceRoutes();
    });
    addWSReconnectHandler(wpsReconnectHandler);
    return globalWS;
}

class UpstreamWshRpcProxy implements AbstractWshClient {
    recvRpcMessage(msg: RpcMessage): void {
        const wsMsg: WSRpcCommand = { wscommand: "rpc", message: msg };
        globalWS?.pushMessage(wsMsg);
    }
}

export {
    DefaultRouter,
    initElectronWshrpc,
    initWshrpc,
    sendRpcCommand,
    sendRpcResponse,
    shutdownWshrpc,
    TabRpcClient,
};<|MERGE_RESOLUTION|>--- conflicted
+++ resolved
@@ -131,11 +131,7 @@
     const handleFn = (event: WSEventType) => {
         DefaultRouter.recvRpcMessage(event.data);
     };
-<<<<<<< HEAD
-    globalWS = new WSControl(getWSServerEndpoint(), tabId, handleFn);
-=======
-    initGlobalWS(getWSServerEndpoint(), windowId, handleFn);
->>>>>>> da0b8b04
+    initGlobalWS(getWSServerEndpoint(), tabId, handleFn);
     globalWS.connectNow("connectWshrpc");
     TabRpcClient = new WshClient(makeTabRouteId(tabId));
     DefaultRouter.registerRoute(TabRpcClient.routeId, TabRpcClient);
@@ -153,12 +149,4 @@
     }
 }
 
-export {
-    DefaultRouter,
-    initElectronWshrpc,
-    initWshrpc,
-    sendRpcCommand,
-    sendRpcResponse,
-    shutdownWshrpc,
-    TabRpcClient,
-};+export { DefaultRouter, initElectronWshrpc, initWshrpc, sendRpcCommand, sendRpcResponse, shutdownWshrpc, TabRpcClient };