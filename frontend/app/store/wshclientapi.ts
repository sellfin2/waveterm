// Copyright 2024, Command Line Inc.
// SPDX-License-Identifier: Apache-2.0

// generated by cmd/generate/main-generatets.go

import { WshClient } from "./wshclient";

// WshServerCommandToDeclMap
class RpcApiType {
    // command "authenticate" [call]
    AuthenticateCommand(client: WshClient, data: string, opts?: RpcOpts): Promise<CommandAuthenticateRtnData> {
        return client.wshRpcCall("authenticate", data, opts);
    }

    // command "blockinfo" [call]
    BlockInfoCommand(client: WshClient, data: string, opts?: RpcOpts): Promise<BlockInfoData> {
        return client.wshRpcCall("blockinfo", data, opts);
    }

    // command "connconnect" [call]
    ConnConnectCommand(client: WshClient, data: string, opts?: RpcOpts): Promise<void> {
        return client.wshRpcCall("connconnect", data, opts);
    }

    // command "conndisconnect" [call]
    ConnDisconnectCommand(client: WshClient, data: string, opts?: RpcOpts): Promise<void> {
        return client.wshRpcCall("conndisconnect", data, opts);
    }

    // command "connensure" [call]
    ConnEnsureCommand(client: WshClient, data: string, opts?: RpcOpts): Promise<void> {
        return client.wshRpcCall("connensure", data, opts);
    }

    // command "connlist" [call]
    ConnListCommand(client: WshClient, opts?: RpcOpts): Promise<string[]> {
        return client.wshRpcCall("connlist", null, opts);
    }

    // command "connreinstallwsh" [call]
    ConnReinstallWshCommand(client: WshClient, data: string, opts?: RpcOpts): Promise<void> {
        return client.wshRpcCall("connreinstallwsh", data, opts);
    }

    // command "connstatus" [call]
    ConnStatusCommand(client: WshClient, opts?: RpcOpts): Promise<ConnStatus[]> {
        return client.wshRpcCall("connstatus", null, opts);
    }

    // command "controllerinput" [call]
    ControllerInputCommand(client: WshClient, data: CommandBlockInputData, opts?: RpcOpts): Promise<void> {
        return client.wshRpcCall("controllerinput", data, opts);
    }

    // command "controllerresync" [call]
    ControllerResyncCommand(client: WshClient, data: CommandControllerResyncData, opts?: RpcOpts): Promise<void> {
        return client.wshRpcCall("controllerresync", data, opts);
    }

    // command "controllerstop" [call]
    ControllerStopCommand(client: WshClient, data: string, opts?: RpcOpts): Promise<void> {
        return client.wshRpcCall("controllerstop", data, opts);
    }

    // command "createblock" [call]
    CreateBlockCommand(client: WshClient, data: CommandCreateBlockData, opts?: RpcOpts): Promise<ORef> {
        return client.wshRpcCall("createblock", data, opts);
    }

    // command "createsubblock" [call]
    CreateSubBlockCommand(client: WshClient, data: CommandCreateSubBlockData, opts?: RpcOpts): Promise<ORef> {
        return client.wshRpcCall("createsubblock", data, opts);
    }

    // command "deleteblock" [call]
    DeleteBlockCommand(client: WshClient, data: CommandDeleteBlockData, opts?: RpcOpts): Promise<void> {
        return client.wshRpcCall("deleteblock", data, opts);
    }

<<<<<<< HEAD
    // command "deletesubblock" [call]
    DeleteSubBlockCommand(client: WshClient, data: CommandDeleteBlockData, opts?: RpcOpts): Promise<void> {
        return client.wshRpcCall("deletesubblock", data, opts);
=======
    // command "dispose" [call]
    DisposeCommand(client: WshClient, data: CommandDisposeData, opts?: RpcOpts): Promise<void> {
        return client.wshRpcCall("dispose", data, opts);
>>>>>>> 8248637e
    }

    // command "eventpublish" [call]
    EventPublishCommand(client: WshClient, data: WaveEvent, opts?: RpcOpts): Promise<void> {
        return client.wshRpcCall("eventpublish", data, opts);
    }

    // command "eventreadhistory" [call]
    EventReadHistoryCommand(client: WshClient, data: CommandEventReadHistoryData, opts?: RpcOpts): Promise<WaveEvent[]> {
        return client.wshRpcCall("eventreadhistory", data, opts);
    }

    // command "eventrecv" [call]
    EventRecvCommand(client: WshClient, data: WaveEvent, opts?: RpcOpts): Promise<void> {
        return client.wshRpcCall("eventrecv", data, opts);
    }

    // command "eventsub" [call]
    EventSubCommand(client: WshClient, data: SubscriptionRequest, opts?: RpcOpts): Promise<void> {
        return client.wshRpcCall("eventsub", data, opts);
    }

    // command "eventunsub" [call]
    EventUnsubCommand(client: WshClient, data: string, opts?: RpcOpts): Promise<void> {
        return client.wshRpcCall("eventunsub", data, opts);
    }

    // command "eventunsuball" [call]
    EventUnsubAllCommand(client: WshClient, opts?: RpcOpts): Promise<void> {
        return client.wshRpcCall("eventunsuball", null, opts);
    }

    // command "fileappend" [call]
    FileAppendCommand(client: WshClient, data: CommandFileData, opts?: RpcOpts): Promise<void> {
        return client.wshRpcCall("fileappend", data, opts);
    }

    // command "fileappendijson" [call]
    FileAppendIJsonCommand(client: WshClient, data: CommandAppendIJsonData, opts?: RpcOpts): Promise<void> {
        return client.wshRpcCall("fileappendijson", data, opts);
    }

    // command "fileread" [call]
    FileReadCommand(client: WshClient, data: CommandFileData, opts?: RpcOpts): Promise<string> {
        return client.wshRpcCall("fileread", data, opts);
    }

    // command "filewrite" [call]
    FileWriteCommand(client: WshClient, data: CommandFileData, opts?: RpcOpts): Promise<void> {
        return client.wshRpcCall("filewrite", data, opts);
    }

    // command "getmeta" [call]
    GetMetaCommand(client: WshClient, data: CommandGetMetaData, opts?: RpcOpts): Promise<MetaType> {
        return client.wshRpcCall("getmeta", data, opts);
    }

    // command "message" [call]
    MessageCommand(client: WshClient, data: CommandMessageData, opts?: RpcOpts): Promise<void> {
        return client.wshRpcCall("message", data, opts);
    }

    // command "notify" [call]
    NotifyCommand(client: WshClient, data: WaveNotificationOptions, opts?: RpcOpts): Promise<void> {
        return client.wshRpcCall("notify", data, opts);
    }

    // command "remotefiledelete" [call]
    RemoteFileDeleteCommand(client: WshClient, data: string, opts?: RpcOpts): Promise<void> {
        return client.wshRpcCall("remotefiledelete", data, opts);
    }

    // command "remotefileinfo" [call]
    RemoteFileInfoCommand(client: WshClient, data: string, opts?: RpcOpts): Promise<FileInfo> {
        return client.wshRpcCall("remotefileinfo", data, opts);
    }

    // command "remotefilejoin" [call]
    RemoteFileJoinCommand(client: WshClient, data: string[], opts?: RpcOpts): Promise<FileInfo> {
        return client.wshRpcCall("remotefilejoin", data, opts);
    }

    // command "remotestreamcpudata" [responsestream]
	RemoteStreamCpuDataCommand(client: WshClient, opts?: RpcOpts): AsyncGenerator<TimeSeriesData, void, boolean> {
        return client.wshRpcStream("remotestreamcpudata", null, opts);
    }

    // command "remotestreamfile" [responsestream]
	RemoteStreamFileCommand(client: WshClient, data: CommandRemoteStreamFileData, opts?: RpcOpts): AsyncGenerator<CommandRemoteStreamFileRtnData, void, boolean> {
        return client.wshRpcStream("remotestreamfile", data, opts);
    }

    // command "remotewritefile" [call]
    RemoteWriteFileCommand(client: WshClient, data: CommandRemoteWriteFileData, opts?: RpcOpts): Promise<void> {
        return client.wshRpcCall("remotewritefile", data, opts);
    }

    // command "resolveids" [call]
    ResolveIdsCommand(client: WshClient, data: CommandResolveIdsData, opts?: RpcOpts): Promise<CommandResolveIdsRtnData> {
        return client.wshRpcCall("resolveids", data, opts);
    }

    // command "routeannounce" [call]
    RouteAnnounceCommand(client: WshClient, opts?: RpcOpts): Promise<void> {
        return client.wshRpcCall("routeannounce", null, opts);
    }

    // command "routeunannounce" [call]
    RouteUnannounceCommand(client: WshClient, opts?: RpcOpts): Promise<void> {
        return client.wshRpcCall("routeunannounce", null, opts);
    }

    // command "setconfig" [call]
    SetConfigCommand(client: WshClient, data: SettingsType, opts?: RpcOpts): Promise<void> {
        return client.wshRpcCall("setconfig", data, opts);
    }

    // command "setmeta" [call]
    SetMetaCommand(client: WshClient, data: CommandSetMetaData, opts?: RpcOpts): Promise<void> {
        return client.wshRpcCall("setmeta", data, opts);
    }

    // command "setview" [call]
    SetViewCommand(client: WshClient, data: CommandBlockSetViewData, opts?: RpcOpts): Promise<void> {
        return client.wshRpcCall("setview", data, opts);
    }

    // command "streamcpudata" [responsestream]
	StreamCpuDataCommand(client: WshClient, data: CpuDataRequest, opts?: RpcOpts): AsyncGenerator<TimeSeriesData, void, boolean> {
        return client.wshRpcStream("streamcpudata", data, opts);
    }

    // command "streamtest" [responsestream]
	StreamTestCommand(client: WshClient, opts?: RpcOpts): AsyncGenerator<number, void, boolean> {
        return client.wshRpcStream("streamtest", null, opts);
    }

    // command "streamwaveai" [responsestream]
	StreamWaveAiCommand(client: WshClient, data: OpenAiStreamRequest, opts?: RpcOpts): AsyncGenerator<OpenAIPacketType, void, boolean> {
        return client.wshRpcStream("streamwaveai", data, opts);
    }

    // command "test" [call]
    TestCommand(client: WshClient, data: string, opts?: RpcOpts): Promise<void> {
        return client.wshRpcCall("test", data, opts);
    }

    // command "vdomasyncinitiation" [call]
    VDomAsyncInitiationCommand(client: WshClient, data: VDomAsyncInitiationRequest, opts?: RpcOpts): Promise<void> {
        return client.wshRpcCall("vdomasyncinitiation", data, opts);
    }

    // command "vdomcreatecontext" [call]
    VDomCreateContextCommand(client: WshClient, data: VDomCreateContext, opts?: RpcOpts): Promise<ORef> {
        return client.wshRpcCall("vdomcreatecontext", data, opts);
    }

    // command "vdomrender" [call]
    VDomRenderCommand(client: WshClient, data: VDomFrontendUpdate, opts?: RpcOpts): Promise<VDomBackendUpdate> {
        return client.wshRpcCall("vdomrender", data, opts);
    }

    // command "waitforroute" [call]
    WaitForRouteCommand(client: WshClient, data: CommandWaitForRouteData, opts?: RpcOpts): Promise<boolean> {
        return client.wshRpcCall("waitforroute", data, opts);
    }

    // command "webselector" [call]
    WebSelectorCommand(client: WshClient, data: CommandWebSelectorData, opts?: RpcOpts): Promise<string[]> {
        return client.wshRpcCall("webselector", data, opts);
    }

    // command "wsldefaultdistro" [call]
    WslDefaultDistroCommand(client: WshClient, opts?: RpcOpts): Promise<string> {
        return client.wshRpcCall("wsldefaultdistro", null, opts);
    }

    // command "wsllist" [call]
    WslListCommand(client: WshClient, opts?: RpcOpts): Promise<string[]> {
        return client.wshRpcCall("wsllist", null, opts);
    }

    // command "wslstatus" [call]
    WslStatusCommand(client: WshClient, opts?: RpcOpts): Promise<ConnStatus[]> {
        return client.wshRpcCall("wslstatus", null, opts);
    }

}

export const RpcApi = new RpcApiType();<|MERGE_RESOLUTION|>--- conflicted
+++ resolved
@@ -77,15 +77,14 @@
         return client.wshRpcCall("deleteblock", data, opts);
     }
 
-<<<<<<< HEAD
     // command "deletesubblock" [call]
     DeleteSubBlockCommand(client: WshClient, data: CommandDeleteBlockData, opts?: RpcOpts): Promise<void> {
         return client.wshRpcCall("deletesubblock", data, opts);
-=======
+    }
+
     // command "dispose" [call]
     DisposeCommand(client: WshClient, data: CommandDisposeData, opts?: RpcOpts): Promise<void> {
         return client.wshRpcCall("dispose", data, opts);
->>>>>>> 8248637e
     }
 
     // command "eventpublish" [call]
