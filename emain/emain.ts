// Copyright 2024, Command Line Inc.
// SPDX-License-Identifier: Apache-2.0

import * as electron from "electron";
import {
    getActivityState,
    getForceQuit,
    getGlobalIsRelaunching,
    setForceQuit,
    setGlobalIsQuitting,
    setGlobalIsRelaunching,
    setGlobalIsStarting,
    setWasActive,
    setWasInFg,
} from "emain/emain-activity";
import { handleCtrlShiftState } from "emain/emain-util";
import {
    createBrowserWindow,
    ensureHotSpareTab,
    getAllWaveWindows,
    getFocusedWaveWindow,
    getLastFocusedWaveWindow,
    getWaveTabViewByWebContentsId,
    getWaveWindowById,
    getWaveWindowByWebContentsId,
    setActiveTab,
    setMaxTabCacheSize,
} from "emain/emain-viewmgr";
import { getIsWaveSrvDead, getWaveSrvProc, getWaveSrvReady, getWaveVersion, runWaveSrv } from "emain/emain-wavesrv";
import { FastAverageColor } from "fast-average-color";
import fs from "fs";
import * as child_process from "node:child_process";
import * as path from "path";
import { PNG } from "pngjs";
import { sprintf } from "sprintf-js";
import { Readable } from "stream";
import * as util from "util";
import winston from "winston";
import * as services from "../frontend/app/store/services";
import { initElectronWshrpc, shutdownWshrpc } from "../frontend/app/store/wshrpcutil";
import { getWebServerEndpoint } from "../frontend/util/endpoints";
import { fetch } from "../frontend/util/fetchutil";
import * as keyutil from "../frontend/util/keyutil";
import { fireAndForget } from "../frontend/util/util";
import { AuthKey, configureAuthKeyRequestInjection } from "./authkey";
import { initDocsite } from "./docsite";
import { ElectronWshClient, initElectronWshClient } from "./emain-wsh";
import { getLaunchSettings } from "./launchsettings";
import { getAppMenu } from "./menu";
import {
    WaveConfigHomeVarName,
    WaveDataHomeVarName,
    getElectronAppBasePath,
    getElectronAppUnpackedBasePath,
<<<<<<< HEAD
    getWaveConfigDir,
    getWaveDataDir,
    getWaveSrvCwd,
    getWaveSrvPath,
=======
    getWaveHomeDir,
>>>>>>> c1c90bb4
    isDev,
    unameArch,
    unamePlatform,
} from "./platform";
import { configureAutoUpdater, updater } from "./updater";

const electronApp = electron.app;

electron.nativeTheme.themeSource = "dark";

let webviewFocusId: number = null; // set to the getWebContentsId of the webview that has focus (null if not focused)
let webviewKeys: string[] = []; // the keys to trap when webview has focus
<<<<<<< HEAD

let waveSrvProc: child_process.ChildProcessWithoutNullStreams | null = null;

const waveDataDir = getWaveDataDir();
const waveConfigDir = getWaveConfigDir();

=======
const waveHome = getWaveHomeDir();
>>>>>>> c1c90bb4
const oldConsoleLog = console.log;

const loggerTransports: winston.transport[] = [
    new winston.transports.File({ filename: path.join(waveDataDir, "waveapp.log"), level: "info" }),
];
if (isDev) {
    loggerTransports.push(new winston.transports.Console());
}
const loggerConfig = {
    level: "info",
    format: winston.format.combine(
        winston.format.timestamp({ format: "YYYY-MM-DD HH:mm:ss.SSS" }),
        winston.format.printf((info) => `${info.timestamp} ${info.message}`)
    ),
    transports: loggerTransports,
};
const logger = winston.createLogger(loggerConfig);
function log(...msg: any[]) {
    try {
        logger.info(util.format(...msg));
    } catch (e) {
        oldConsoleLog(...msg);
    }
}
console.log = log;
console.log(
    sprintf(
        "waveterm-app starting, data_dir=%s, config_dir=%s electronpath=%s gopath=%s arch=%s/%s",
        waveDataDir,
        waveConfigDir,
        getElectronAppBasePath(),
        getElectronAppUnpackedBasePath(),
        unamePlatform,
        unameArch
    )
);
if (isDev) {
    console.log("waveterm-app WAVETERM_DEV set");
}

<<<<<<< HEAD
function getWindowForEvent(event: Electron.IpcMainEvent): Electron.BrowserWindow {
    const windowId = event.sender.id;
    return electron.BrowserWindow.fromId(windowId);
}

function setCtrlShift(wc: Electron.WebContents, state: boolean) {
    wc.send("control-shift-state-update", state);
}

function handleCtrlShiftState(sender: Electron.WebContents, waveEvent: WaveKeyboardEvent) {
    if (waveEvent.type == "keyup") {
        if (waveEvent.key === "Control" || waveEvent.key === "Shift") {
            setCtrlShift(sender, false);
        }
        if (waveEvent.key == "Meta") {
            if (waveEvent.control && waveEvent.shift) {
                setCtrlShift(sender, true);
            }
        }
        return;
    }
    if (waveEvent.type == "keydown") {
        if (waveEvent.key === "Control" || waveEvent.key === "Shift" || waveEvent.key === "Meta") {
            if (waveEvent.control && waveEvent.shift && !waveEvent.meta) {
                // Set the control and shift without the Meta key
                setCtrlShift(sender, true);
            } else {
                // Unset if Meta is pressed
                setCtrlShift(sender, false);
            }
        }
        return;
    }
}

function handleCtrlShiftFocus(sender: Electron.WebContents, focused: boolean) {
    if (!focused) {
        setCtrlShift(sender, false);
    }
}

function runWaveSrv(): Promise<boolean> {
    let pResolve: (value: boolean) => void;
    let pReject: (reason?: any) => void;
    const rtnPromise = new Promise<boolean>((argResolve, argReject) => {
        pResolve = argResolve;
        pReject = argReject;
    });
    const envCopy = { ...process.env };
    envCopy[WaveAppPathVarName] = getElectronAppUnpackedBasePath();
    envCopy[WaveSrvReadySignalPidVarName] = process.pid.toString();
    envCopy[AuthKeyEnv] = AuthKey;
    envCopy[WaveConfigHomeVarName] = waveConfigDir;
    envCopy[WaveDataHomeVarName] = waveDataDir;
    const waveSrvCmd = getWaveSrvPath();
    console.log("trying to run local server", waveSrvCmd);
    const proc = child_process.spawn(getWaveSrvPath(), {
        cwd: getWaveSrvCwd(),
        env: envCopy,
    });
    proc.on("exit", (e) => {
        if (updater?.status == "installing") {
            return;
        }
        console.log("wavesrv exited, shutting down");
        forceQuit = true;
        isWaveSrvDead = true;
        electronApp.quit();
    });
    proc.on("spawn", (e) => {
        console.log("spawned wavesrv");
        waveSrvProc = proc;
        pResolve(true);
    });
    proc.on("error", (e) => {
        console.log("error running wavesrv", e);
        pReject(e);
    });
    const rlStdout = readline.createInterface({
        input: proc.stdout,
        terminal: false,
    });
    rlStdout.on("line", (line) => {
        console.log(line);
    });
    const rlStderr = readline.createInterface({
        input: proc.stderr,
        terminal: false,
    });
    rlStderr.on("line", (line) => {
        if (line.includes("WAVESRV-ESTART")) {
            const startParams = /ws:([a-z0-9.:]+) web:([a-z0-9.:]+) version:([a-z0-9.\-]+) buildtime:(\d+)/gm.exec(
                line
            );
            if (startParams == null) {
                console.log("error parsing WAVESRV-ESTART line", line);
                electronApp.quit();
                return;
            }
            process.env[WSServerEndpointVarName] = startParams[1];
            process.env[WebServerEndpointVarName] = startParams[2];
            WaveVersion = startParams[3];
            WaveBuildTime = parseInt(startParams[4]);
            waveSrvReadyResolve(true);
            return;
        }
        if (line.startsWith("WAVESRV-EVENT:")) {
            const evtJson = line.slice("WAVESRV-EVENT:".length);
            try {
                const evtMsg: WSEventType = JSON.parse(evtJson);
                handleWSEvent(evtMsg);
            } catch (e) {
                console.log("error handling WAVESRV-EVENT", e);
            }
            return;
        }
        console.log(line);
    });
    return rtnPromise;
}

=======
>>>>>>> c1c90bb4
async function handleWSEvent(evtMsg: WSEventType) {
    console.log("handleWSEvent", evtMsg?.eventtype);
    if (evtMsg.eventtype == "electron:newwindow") {
        const windowId: string = evtMsg.data;
        const windowData: WaveWindow = (await services.ObjectService.GetObject("window:" + windowId)) as WaveWindow;
        if (windowData == null) {
            return;
        }
        const clientData = await services.ClientService.GetClientData();
        const fullConfig = await services.FileService.GetFullConfig();
        const newWin = createBrowserWindow(clientData.oid, windowData, fullConfig, { unamePlatform });
        await newWin.waveReadyPromise;
        newWin.show();
    } else if (evtMsg.eventtype == "electron:closewindow") {
        if (evtMsg.data === undefined) return;
        const ww = getWaveWindowById(evtMsg.data);
        if (ww != null) {
            ww.alreadyClosed = true;
            ww.destroy(); // bypass the "are you sure?" dialog
        }
    } else {
        console.log("unhandled electron ws eventtype", evtMsg.eventtype);
    }
}

// Listen for the open-external event from the renderer process
electron.ipcMain.on("open-external", (event, url) => {
    if (url && typeof url === "string") {
        electron.shell.openExternal(url).catch((err) => {
            console.error(`Failed to open URL ${url}:`, err);
        });
    } else {
        console.error("Invalid URL received in open-external event:", url);
    }
});

type UrlInSessionResult = {
    stream: Readable;
    mimeType: string;
    fileName: string;
};

function getSingleHeaderVal(headers: Record<string, string | string[]>, key: string): string {
    const val = headers[key];
    if (val == null) {
        return null;
    }
    if (Array.isArray(val)) {
        return val[0];
    }
    return val;
}

function cleanMimeType(mimeType: string): string {
    if (mimeType == null) {
        return null;
    }
    const parts = mimeType.split(";");
    return parts[0].trim();
}

function getFileNameFromUrl(url: string): string {
    try {
        const pathname = new URL(url).pathname;
        const filename = pathname.substring(pathname.lastIndexOf("/") + 1);
        return filename;
    } catch (e) {
        return null;
    }
}

function getUrlInSession(session: Electron.Session, url: string): Promise<UrlInSessionResult> {
    return new Promise((resolve, reject) => {
        // Handle data URLs directly
        if (url.startsWith("data:")) {
            const parts = url.split(",");
            if (parts.length < 2) {
                return reject(new Error("Invalid data URL"));
            }
            const header = parts[0]; // Get the data URL header (e.g., data:image/png;base64)
            const base64Data = parts[1]; // Get the base64 data part
            const mimeType = header.split(";")[0].slice(5); // Extract the MIME type (after "data:")
            const buffer = Buffer.from(base64Data, "base64");
            const readable = Readable.from(buffer);
            resolve({ stream: readable, mimeType, fileName: "image" });
            return;
        }
        const request = electron.net.request({
            url,
            method: "GET",
            session, // Attach the session directly to the request
        });
        const readable = new Readable({
            read() {}, // No-op, we'll push data manually
        });
        request.on("response", (response) => {
            const mimeType = cleanMimeType(getSingleHeaderVal(response.headers, "content-type"));
            const fileName = getFileNameFromUrl(url) || "image";
            response.on("data", (chunk) => {
                readable.push(chunk); // Push data to the readable stream
            });
            response.on("end", () => {
                readable.push(null); // Signal the end of the stream
                resolve({ stream: readable, mimeType, fileName });
            });
        });
        request.on("error", (err) => {
            readable.destroy(err); // Destroy the stream on error
            reject(err);
        });
        request.end();
    });
}

electron.ipcMain.on("webview-image-contextmenu", (event: electron.IpcMainEvent, payload: { src: string }) => {
    const menu = new electron.Menu();
    const win = getWaveWindowByWebContentsId(event.sender.hostWebContents.id);
    if (win == null) {
        return;
    }
    menu.append(
        new electron.MenuItem({
            label: "Save Image",
            click: () => {
                const resultP = getUrlInSession(event.sender.session, payload.src);
                resultP
                    .then((result) => {
                        saveImageFileWithNativeDialog(result.fileName, result.mimeType, result.stream);
                    })
                    .catch((e) => {
                        console.log("error getting image", e);
                    });
            },
        })
    );
    const { x, y } = electron.screen.getCursorScreenPoint();
    const windowPos = win.getPosition();
    menu.popup();
});

electron.ipcMain.on("download", (event, payload) => {
    const streamingUrl = getWebServerEndpoint() + "/wave/stream-file?path=" + encodeURIComponent(payload.filePath);
    event.sender.downloadURL(streamingUrl);
});

electron.ipcMain.on("set-active-tab", async (event, tabId) => {
    const ww = getWaveWindowByWebContentsId(event.sender.id);
    console.log("set-active-tab", tabId, ww?.waveWindowId);
    await setActiveTab(ww, tabId);
});

electron.ipcMain.on("create-tab", async (event, opts) => {
    const senderWc = event.sender;
    const tabView = getWaveTabViewByWebContentsId(senderWc.id);
    if (tabView == null) {
        return;
    }
    const waveWindowId = tabView.waveWindowId;
    const waveWindow = (await services.ObjectService.GetObject("window:" + waveWindowId)) as WaveWindow;
    if (waveWindow == null) {
        return;
    }
    const newTabId = await services.ObjectService.AddTabToWorkspace(waveWindowId, null, true);
    const ww = getWaveWindowById(waveWindowId);
    if (ww == null) {
        return;
    }
    await setActiveTab(ww, newTabId);
    event.returnValue = true;
    return null;
});

electron.ipcMain.on("close-tab", async (event, tabId) => {
    const tabView = getWaveTabViewByWebContentsId(event.sender.id);
    if (tabView == null) {
        return;
    }
    const rtn = await services.WindowService.CloseTab(tabView.waveWindowId, tabId, true);
    if (rtn?.closewindow) {
        const ww = getWaveWindowById(tabView.waveWindowId);
        ww.alreadyClosed = true;
        ww?.destroy(); // bypass the "are you sure?" dialog
    } else if (rtn?.newactivetabid) {
        setActiveTab(getWaveWindowById(tabView.waveWindowId), rtn.newactivetabid);
    }
    event.returnValue = true;
    return null;
});

electron.ipcMain.on("get-cursor-point", (event) => {
    const tabView = getWaveTabViewByWebContentsId(event.sender.id);
    if (tabView == null) {
        event.returnValue = null;
        return;
    }
    const screenPoint = electron.screen.getCursorScreenPoint();
    const windowRect = tabView.getBounds();
    const retVal: Electron.Point = {
        x: screenPoint.x - windowRect.x,
        y: screenPoint.y - windowRect.y,
    };
    event.returnValue = retVal;
});

electron.ipcMain.on("get-env", (event, varName) => {
    event.returnValue = process.env[varName] ?? null;
});

electron.ipcMain.on("get-about-modal-details", (event) => {
    event.returnValue = getWaveVersion() as AboutModalDetails;
});

const hasBeforeInputRegisteredMap = new Map<number, boolean>();

electron.ipcMain.on("webview-focus", (event: Electron.IpcMainEvent, focusedId: number) => {
    webviewFocusId = focusedId;
    console.log("webview-focus", focusedId);
    if (focusedId == null) {
        return;
    }
    const parentWc = event.sender;
    const webviewWc = electron.webContents.fromId(focusedId);
    if (webviewWc == null) {
        webviewFocusId = null;
        return;
    }
    if (!hasBeforeInputRegisteredMap.get(focusedId)) {
        hasBeforeInputRegisteredMap.set(focusedId, true);
        webviewWc.on("before-input-event", (e, input) => {
            let waveEvent = keyutil.adaptFromElectronKeyEvent(input);
            // console.log(`WEB ${focusedId}`, waveEvent.type, waveEvent.code);
            handleCtrlShiftState(parentWc, waveEvent);
            if (webviewFocusId != focusedId) {
                return;
            }
            if (input.type != "keyDown") {
                return;
            }
            for (let keyDesc of webviewKeys) {
                if (keyutil.checkKeyPressed(waveEvent, keyDesc)) {
                    e.preventDefault();
                    parentWc.send("reinject-key", waveEvent);
                    console.log("webview reinject-key", keyDesc);
                    return;
                }
            }
        });
        webviewWc.on("destroyed", () => {
            hasBeforeInputRegisteredMap.delete(focusedId);
        });
    }
});

electron.ipcMain.on("register-global-webview-keys", (event, keys: string[]) => {
    webviewKeys = keys ?? [];
});

if (unamePlatform !== "darwin") {
    const fac = new FastAverageColor();

    electron.ipcMain.on("update-window-controls-overlay", async (event, rect: Dimensions) => {
        // Bail out if the user requests the native titlebar
        const fullConfig = await services.FileService.GetFullConfig();
        if (fullConfig.settings["window:nativetitlebar"]) return;

        const zoomFactor = event.sender.getZoomFactor();
        const electronRect: Electron.Rectangle = {
            x: rect.left * zoomFactor,
            y: rect.top * zoomFactor,
            height: rect.height * zoomFactor,
            width: rect.width * zoomFactor,
        };
        const overlay = await event.sender.capturePage(electronRect);
        const overlayBuffer = overlay.toPNG();
        const png = PNG.sync.read(overlayBuffer);
        const color = fac.prepareResult(fac.getColorFromArray4(png.data));
        const ww = getWaveWindowByWebContentsId(event.sender.id);
        ww.setTitleBarOverlay({
            color: unamePlatform === "linux" ? color.rgba : "#00000000", // Windows supports a true transparent overlay, so we don't need to set a background color.
            symbolColor: color.isDark ? "white" : "black",
        });
    });
}

electron.ipcMain.on("quicklook", (event, filePath: string) => {
    if (unamePlatform == "darwin") {
        child_process.execFile("/usr/bin/qlmanage", ["-p", filePath], (error, stdout, stderr) => {
            if (error) {
                console.error(`Error opening Quick Look: ${error}`);
                return;
            }
        });
    }
});

async function createNewWaveWindow(): Promise<void> {
    const clientData = await services.ClientService.GetClientData();
    const fullConfig = await services.FileService.GetFullConfig();
    let recreatedWindow = false;
    const allWindows = getAllWaveWindows();
    if (allWindows.length === 0 && clientData?.windowids?.length >= 1) {
        // reopen the first window
        const existingWindowId = clientData.windowids[0];
        const existingWindowData = (await services.ObjectService.GetObject("window:" + existingWindowId)) as WaveWindow;
        if (existingWindowData != null) {
            const win = createBrowserWindow(clientData.oid, existingWindowData, fullConfig, { unamePlatform });
            await win.waveReadyPromise;
            win.show();
            recreatedWindow = true;
        }
    }
    if (recreatedWindow) {
        return;
    }
    const newWindow = await services.ClientService.MakeWindow();
    const newBrowserWindow = createBrowserWindow(clientData.oid, newWindow, fullConfig, { unamePlatform });
    await newBrowserWindow.waveReadyPromise;
    newBrowserWindow.show();
}

electron.ipcMain.on("set-window-init-status", (event, status: "ready" | "wave-ready") => {
    const tabView = getWaveTabViewByWebContentsId(event.sender.id);
    if (tabView == null || tabView.initResolve == null) {
        return;
    }
    if (status === "ready") {
        console.log("initResolve");
        tabView.initResolve();
        if (tabView.savedInitOpts) {
            tabView.webContents.send("wave-init", tabView.savedInitOpts);
        }
    } else if (status === "wave-ready") {
        console.log("waveReadyResolve");
        tabView.waveReadyResolve();
    }
});

electron.ipcMain.on("fe-log", (event, logStr: string) => {
    console.log("fe-log", logStr);
});

function saveImageFileWithNativeDialog(defaultFileName: string, mimeType: string, readStream: Readable) {
    if (defaultFileName == null || defaultFileName == "") {
        defaultFileName = "image";
    }
    const ww = getFocusedWaveWindow();
    const mimeToExtension: { [key: string]: string } = {
        "image/png": "png",
        "image/jpeg": "jpg",
        "image/gif": "gif",
        "image/webp": "webp",
        "image/bmp": "bmp",
        "image/tiff": "tiff",
        "image/heic": "heic",
    };
    function addExtensionIfNeeded(fileName: string, mimeType: string): string {
        const extension = mimeToExtension[mimeType];
        if (!path.extname(fileName) && extension) {
            return `${fileName}.${extension}`;
        }
        return fileName;
    }
    defaultFileName = addExtensionIfNeeded(defaultFileName, mimeType);
    electron.dialog
        .showSaveDialog(ww, {
            title: "Save Image",
            defaultPath: defaultFileName,
            filters: [{ name: "Images", extensions: ["png", "jpg", "jpeg", "gif", "webp", "bmp", "tiff", "heic"] }],
        })
        .then((file) => {
            if (file.canceled) {
                return;
            }
            const writeStream = fs.createWriteStream(file.filePath);
            readStream.pipe(writeStream);
            writeStream.on("finish", () => {
                console.log("saved file", file.filePath);
            });
            writeStream.on("error", (err) => {
                console.log("error saving file (writeStream)", err);
                readStream.destroy();
            });
            readStream.on("error", (err) => {
                console.error("error saving file (readStream)", err);
                writeStream.destroy(); // Stop the write stream
            });
        })
        .catch((err) => {
            console.log("error trying to save file", err);
        });
}

electron.ipcMain.on("open-new-window", () => fireAndForget(createNewWaveWindow));

electron.ipcMain.on("contextmenu-show", (event, menuDefArr?: ElectronContextMenuItem[]) => {
    if (menuDefArr?.length === 0) {
        return;
    }
    const menu = menuDefArr ? convertMenuDefArrToMenu(menuDefArr) : instantiateAppMenu();
    // const { x, y } = electron.screen.getCursorScreenPoint();
    // const windowPos = window.getPosition();
    menu.popup();
    event.returnValue = true;
});

async function logActiveState() {
    const astate = getActivityState();
    const activeState = { fg: astate.wasInFg, active: astate.wasActive, open: true };
    const url = new URL(getWebServerEndpoint() + "/wave/log-active-state");
    try {
        const resp = await fetch(url, { method: "post", body: JSON.stringify(activeState) });
        if (!resp.ok) {
            console.log("error logging active state", resp.status, resp.statusText);
            return;
        }
    } catch (e) {
        console.log("error logging active state", e);
    } finally {
        // for next iteration
        const ww = getFocusedWaveWindow();
        setWasInFg(ww?.isFocused() ?? false);
        setWasActive(false);
    }
}

// this isn't perfect, but gets the job done without being complicated
function runActiveTimer() {
    logActiveState();
    setTimeout(runActiveTimer, 60000);
}

function convertMenuDefArrToMenu(menuDefArr: ElectronContextMenuItem[]): electron.Menu {
    const menuItems: electron.MenuItem[] = [];
    for (const menuDef of menuDefArr) {
        const menuItemTemplate: electron.MenuItemConstructorOptions = {
            role: menuDef.role as any,
            label: menuDef.label,
            type: menuDef.type,
            click: (_, window) => {
                const ww = window as WaveBrowserWindow;
                const tabView = ww.activeTabView;
                tabView?.webContents?.send("contextmenu-click", menuDef.id);
            },
            checked: menuDef.checked,
        };
        if (menuDef.submenu != null) {
            menuItemTemplate.submenu = convertMenuDefArrToMenu(menuDef.submenu);
        }
        const menuItem = new electron.MenuItem(menuItemTemplate);
        menuItems.push(menuItem);
    }
    return electron.Menu.buildFromTemplate(menuItems);
}

function instantiateAppMenu(): electron.Menu {
    return getAppMenu({
        createNewWaveWindow,
        relaunchBrowserWindows,
        getLastFocusedWaveWindow: getLastFocusedWaveWindow,
    });
}

function makeAppMenu() {
    const menu = instantiateAppMenu();
    electron.Menu.setApplicationMenu(menu);
}

electronApp.on("window-all-closed", () => {
    if (getGlobalIsRelaunching()) {
        return;
    }
    if (unamePlatform !== "darwin") {
        electronApp.quit();
    }
});
electronApp.on("before-quit", (e) => {
    setGlobalIsQuitting(true);
    updater?.stop();
    if (unamePlatform == "win32") {
        // win32 doesn't have a SIGINT, so we just let electron die, which
        // ends up killing wavesrv via closing it's stdin.
        return;
    }
    getWaveSrvProc()?.kill("SIGINT");
    shutdownWshrpc();
    if (getForceQuit()) {
        return;
    }
    e.preventDefault();
    const allWindows = getAllWaveWindows();
    for (const window of allWindows) {
        window.hide();
    }
    if (getIsWaveSrvDead()) {
        console.log("wavesrv is dead, quitting immediately");
        setForceQuit(true);
        electronApp.quit();
        return;
    }
    setTimeout(() => {
        console.log("waiting for wavesrv to exit...");
        setForceQuit(true);
        electronApp.quit();
    }, 3000);
});
process.on("SIGINT", () => {
    console.log("Caught SIGINT, shutting down");
    electronApp.quit();
});
process.on("SIGHUP", () => {
    console.log("Caught SIGHUP, shutting down");
    electronApp.quit();
});
process.on("SIGTERM", () => {
    console.log("Caught SIGTERM, shutting down");
    electronApp.quit();
});
let caughtException = false;
process.on("uncaughtException", (error) => {
    if (caughtException) {
        return;
    }
    caughtException = true;
    console.log("Uncaught Exception, shutting down: ", error);
    console.log("Stack Trace:", error.stack);
    // Optionally, handle cleanup or exit the app
    electronApp.quit();
});

async function relaunchBrowserWindows(): Promise<void> {
    setGlobalIsRelaunching(true);
    const windows = getAllWaveWindows();
    for (const window of windows) {
        window.removeAllListeners();
        window.close();
    }
    setGlobalIsRelaunching(false);

    const clientData = await services.ClientService.GetClientData();
    const fullConfig = await services.FileService.GetFullConfig();
    const wins: WaveBrowserWindow[] = [];
    for (const windowId of clientData.windowids.slice().reverse()) {
        const windowData: WaveWindow = (await services.ObjectService.GetObject("window:" + windowId)) as WaveWindow;
        if (windowData == null) {
            services.WindowService.CloseWindow(windowId, true).catch((e) => {
                /* ignore */
            });
            continue;
        }
        const win = createBrowserWindow(clientData.oid, windowData, fullConfig, { unamePlatform });
        wins.push(win);
    }
    for (const win of wins) {
        await win.waveReadyPromise;
        console.log("show", win.waveWindowId);
        win.show();
    }
}

async function appMain() {
    // Set disableHardwareAcceleration as early as possible, if required.
    const launchSettings = getLaunchSettings();
    if (launchSettings?.["window:disablehardwareacceleration"]) {
        console.log("disabling hardware acceleration, per launch settings");
        electronApp.disableHardwareAcceleration();
    }
    const startTs = Date.now();
    const instanceLock = electronApp.requestSingleInstanceLock();
    if (!instanceLock) {
        console.log("waveterm-app could not get single-instance-lock, shutting down");
        electronApp.quit();
        return;
    }
    makeAppMenu();
    try {
        await runWaveSrv(handleWSEvent);
    } catch (e) {
        console.log(e.toString());
    }
    const ready = await getWaveSrvReady();
    console.log("wavesrv ready signal received", ready, Date.now() - startTs, "ms");
    await electronApp.whenReady();
    configureAuthKeyRequestInjection(electron.session.defaultSession);
    const fullConfig = await services.FileService.GetFullConfig();
    ensureHotSpareTab(fullConfig);
    await relaunchBrowserWindows();
    await initDocsite();
    setTimeout(runActiveTimer, 5000); // start active timer, wait 5s just to be safe
    try {
        initElectronWshClient();
        initElectronWshrpc(ElectronWshClient, { authKey: AuthKey });
    } catch (e) {
        console.log("error initializing wshrpc", e);
    }
    await configureAutoUpdater();

    setGlobalIsStarting(false);
    if (fullConfig?.settings?.["window:maxtabcachesize"] != null) {
        setMaxTabCacheSize(fullConfig.settings["window:maxtabcachesize"]);
    }

    electronApp.on("activate", async () => {
        const allWindows = getAllWaveWindows();
        if (allWindows.length === 0) {
            await createNewWaveWindow();
        }
    });
}

appMain().catch((e) => {
    console.log("appMain error", e);
    electronApp.quit();
});<|MERGE_RESOLUTION|>--- conflicted
+++ resolved
@@ -48,18 +48,10 @@
 import { getLaunchSettings } from "./launchsettings";
 import { getAppMenu } from "./menu";
 import {
-    WaveConfigHomeVarName,
-    WaveDataHomeVarName,
     getElectronAppBasePath,
     getElectronAppUnpackedBasePath,
-<<<<<<< HEAD
     getWaveConfigDir,
     getWaveDataDir,
-    getWaveSrvCwd,
-    getWaveSrvPath,
-=======
-    getWaveHomeDir,
->>>>>>> c1c90bb4
     isDev,
     unameArch,
     unamePlatform,
@@ -68,20 +60,13 @@
 
 const electronApp = electron.app;
 
+const waveDataDir = getWaveDataDir();
+const waveConfigDir = getWaveConfigDir();
+
 electron.nativeTheme.themeSource = "dark";
 
 let webviewFocusId: number = null; // set to the getWebContentsId of the webview that has focus (null if not focused)
 let webviewKeys: string[] = []; // the keys to trap when webview has focus
-<<<<<<< HEAD
-
-let waveSrvProc: child_process.ChildProcessWithoutNullStreams | null = null;
-
-const waveDataDir = getWaveDataDir();
-const waveConfigDir = getWaveConfigDir();
-
-=======
-const waveHome = getWaveHomeDir();
->>>>>>> c1c90bb4
 const oldConsoleLog = console.log;
 
 const loggerTransports: winston.transport[] = [
@@ -122,130 +107,6 @@
     console.log("waveterm-app WAVETERM_DEV set");
 }
 
-<<<<<<< HEAD
-function getWindowForEvent(event: Electron.IpcMainEvent): Electron.BrowserWindow {
-    const windowId = event.sender.id;
-    return electron.BrowserWindow.fromId(windowId);
-}
-
-function setCtrlShift(wc: Electron.WebContents, state: boolean) {
-    wc.send("control-shift-state-update", state);
-}
-
-function handleCtrlShiftState(sender: Electron.WebContents, waveEvent: WaveKeyboardEvent) {
-    if (waveEvent.type == "keyup") {
-        if (waveEvent.key === "Control" || waveEvent.key === "Shift") {
-            setCtrlShift(sender, false);
-        }
-        if (waveEvent.key == "Meta") {
-            if (waveEvent.control && waveEvent.shift) {
-                setCtrlShift(sender, true);
-            }
-        }
-        return;
-    }
-    if (waveEvent.type == "keydown") {
-        if (waveEvent.key === "Control" || waveEvent.key === "Shift" || waveEvent.key === "Meta") {
-            if (waveEvent.control && waveEvent.shift && !waveEvent.meta) {
-                // Set the control and shift without the Meta key
-                setCtrlShift(sender, true);
-            } else {
-                // Unset if Meta is pressed
-                setCtrlShift(sender, false);
-            }
-        }
-        return;
-    }
-}
-
-function handleCtrlShiftFocus(sender: Electron.WebContents, focused: boolean) {
-    if (!focused) {
-        setCtrlShift(sender, false);
-    }
-}
-
-function runWaveSrv(): Promise<boolean> {
-    let pResolve: (value: boolean) => void;
-    let pReject: (reason?: any) => void;
-    const rtnPromise = new Promise<boolean>((argResolve, argReject) => {
-        pResolve = argResolve;
-        pReject = argReject;
-    });
-    const envCopy = { ...process.env };
-    envCopy[WaveAppPathVarName] = getElectronAppUnpackedBasePath();
-    envCopy[WaveSrvReadySignalPidVarName] = process.pid.toString();
-    envCopy[AuthKeyEnv] = AuthKey;
-    envCopy[WaveConfigHomeVarName] = waveConfigDir;
-    envCopy[WaveDataHomeVarName] = waveDataDir;
-    const waveSrvCmd = getWaveSrvPath();
-    console.log("trying to run local server", waveSrvCmd);
-    const proc = child_process.spawn(getWaveSrvPath(), {
-        cwd: getWaveSrvCwd(),
-        env: envCopy,
-    });
-    proc.on("exit", (e) => {
-        if (updater?.status == "installing") {
-            return;
-        }
-        console.log("wavesrv exited, shutting down");
-        forceQuit = true;
-        isWaveSrvDead = true;
-        electronApp.quit();
-    });
-    proc.on("spawn", (e) => {
-        console.log("spawned wavesrv");
-        waveSrvProc = proc;
-        pResolve(true);
-    });
-    proc.on("error", (e) => {
-        console.log("error running wavesrv", e);
-        pReject(e);
-    });
-    const rlStdout = readline.createInterface({
-        input: proc.stdout,
-        terminal: false,
-    });
-    rlStdout.on("line", (line) => {
-        console.log(line);
-    });
-    const rlStderr = readline.createInterface({
-        input: proc.stderr,
-        terminal: false,
-    });
-    rlStderr.on("line", (line) => {
-        if (line.includes("WAVESRV-ESTART")) {
-            const startParams = /ws:([a-z0-9.:]+) web:([a-z0-9.:]+) version:([a-z0-9.\-]+) buildtime:(\d+)/gm.exec(
-                line
-            );
-            if (startParams == null) {
-                console.log("error parsing WAVESRV-ESTART line", line);
-                electronApp.quit();
-                return;
-            }
-            process.env[WSServerEndpointVarName] = startParams[1];
-            process.env[WebServerEndpointVarName] = startParams[2];
-            WaveVersion = startParams[3];
-            WaveBuildTime = parseInt(startParams[4]);
-            waveSrvReadyResolve(true);
-            return;
-        }
-        if (line.startsWith("WAVESRV-EVENT:")) {
-            const evtJson = line.slice("WAVESRV-EVENT:".length);
-            try {
-                const evtMsg: WSEventType = JSON.parse(evtJson);
-                handleWSEvent(evtMsg);
-            } catch (e) {
-                console.log("error handling WAVESRV-EVENT", e);
-            }
-            return;
-        }
-        console.log(line);
-    });
-    return rtnPromise;
-}
-
-=======
->>>>>>> c1c90bb4
 async function handleWSEvent(evtMsg: WSEventType) {
     console.log("handleWSEvent", evtMsg?.eventtype);
     if (evtMsg.eventtype == "electron:newwindow") {
