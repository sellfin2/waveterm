--- conflicted
+++ resolved
@@ -41,12 +41,9 @@
 const electronApp = electron.app;
 let WaveVersion = "unknown"; // set by WAVESRV-ESTART
 let WaveBuildTime = 0; // set by WAVESRV-ESTART
-<<<<<<< HEAD
 const devToolsWindow: electron.BrowserWindow = null;
-=======
 let forceQuit = false;
 let isWaveSrvDead = false;
->>>>>>> 447596b5
 
 const WaveAppPathVarName = "WAVETERM_APP_PATH";
 const WaveSrvReadySignalPidVarName = "WAVETERM_READY_SIGNAL_PID";
@@ -852,7 +849,6 @@
     newBrowserWindow.show();
 }
 
-<<<<<<< HEAD
 function getTabViewFromEvent(event: Electron.IpcMainEvent): WaveTabView {
     const window = electron.BrowserWindow.fromWebContents(event.sender);
     if (window == null) {
@@ -884,7 +880,6 @@
     console.log("fe-log", logStr);
 });
 
-=======
 function saveImageFileWithNativeDialog(defaultFileName: string, mimeType: string, readStream: Readable) {
     if (defaultFileName == null || defaultFileName == "") {
         defaultFileName = "image";
@@ -936,7 +931,6 @@
         });
 }
 
->>>>>>> 447596b5
 electron.ipcMain.on("open-new-window", () => fireAndForget(createNewWaveWindow));
 
 electron.ipcMain.on("contextmenu-show", (event, menuDefArr?: ElectronContextMenuItem[]) => {
