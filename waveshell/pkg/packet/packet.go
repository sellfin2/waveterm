--- conflicted
+++ resolved
@@ -61,10 +61,7 @@
 	WriteFileDonePacketStr  = "writefiledone"  // rpc-response
 	FileDataPacketStr       = "filedata"
 	FileStatPacketStr       = "filestat"
-<<<<<<< HEAD
 	FileViewStatePacketStr  = "fileviewstate"
-=======
->>>>>>> d2f5d871
 	LogPacketStr            = "log" // logging packet (sent from waveshell back to server)
 	ShellStatePacketStr     = "shellstate"
 	ListDirPacketStr        = "listdir"
@@ -121,11 +118,8 @@
 	TypeStrToFactory[WriteFileDonePacketStr] = reflect.TypeOf(WriteFileDonePacketType{})
 	TypeStrToFactory[LogPacketStr] = reflect.TypeOf(LogPacketType{})
 	TypeStrToFactory[ShellStatePacketStr] = reflect.TypeOf(ShellStatePacketType{})
-<<<<<<< HEAD
 	TypeStrToFactory[ListDirPacketStr] = reflect.TypeOf(ListDirPacketType{})
 	TypeStrToFactory[SearchDirPacketStr] = reflect.TypeOf(SearchDirPacketType{})
-=======
->>>>>>> d2f5d871
 	TypeStrToFactory[FileStatPacketStr] = reflect.TypeOf(FileStatPacketType{})
 
 	var _ RpcPacketType = (*RunPacketType)(nil)
@@ -396,7 +390,6 @@
 	return &ReInitPacketType{Type: ReInitPacketStr}
 }
 
-<<<<<<< HEAD
 type FileViewStatePacketType struct {
 	Type     string `json:"type"`
 	File     string `json:"file"`
@@ -412,8 +405,6 @@
 	return FileViewStatePacketStr
 }
 
-=======
->>>>>>> d2f5d871
 type FileStatPacketType struct {
 	Type    string    `json:"type"`
 	Name    string    `json:"name"`
@@ -444,17 +435,12 @@
 	return &FileStatPacketType{Type: FileStatPacketStr}
 }
 
-<<<<<<< HEAD
 func MakeFileStatPacketFromFileInfo(listDirPk *ListDirPacketType, finfo fs.FileInfo, err string, done bool) *FileStatPacketType {
 	resp := MakeFileStatPacketType()
 	if listDirPk != nil {
 		resp.RespId = listDirPk.ReqId
 		resp.Path = listDirPk.Path
 	}
-=======
-func MakeFileStatPacketFromFileInfo(finfo fs.FileInfo, err string, done bool) *FileStatPacketType {
-	resp := MakeFileStatPacketType()
->>>>>>> d2f5d871
 	resp.Error = err
 	resp.Done = done
 
@@ -468,7 +454,6 @@
 	return resp
 }
 
-<<<<<<< HEAD
 type ListDirPacketType struct {
 	Type  string `json:"type"`
 	ReqId string `json:"reqid"`
@@ -513,8 +498,6 @@
 	return &SearchDirPacketType{Type: SearchDirPacketStr}
 }
 
-=======
->>>>>>> d2f5d871
 type StreamFilePacketType struct {
 	Type      string  `json:"type"`
 	ReqId     string  `json:"reqid"`
