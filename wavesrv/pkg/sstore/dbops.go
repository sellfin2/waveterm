--- conflicted
+++ resolved
@@ -1736,17 +1736,10 @@
 			query = `UPDATE remote SET sshopts = json_set(sshopts, '$.sshpassword', ?) WHERE remoteid = ?`
 			tx.Exec(query, sshPassword, remoteId)
 		}
-<<<<<<< HEAD
-		if sshPort, found := editMap[RemoteField_SSHPort]; found {
-			query = `UPDATE remote SET sshopts = json_set(sshopts, '$.sshport', ?) WHERE remoteid = ?`
-			tx.Exec(query, sshPort, remoteId)
-		}
 		if shellType, found := editMap[RemoteField_ShellType]; found {
 			query = `UPDATE remote SET sshopts = json_set(sshopts, '$.shelltype', ?) WHERE remoteid = ?`
 			tx.Exec(query, shellType, remoteId)
 		}
-=======
->>>>>>> fad48b0d
 		if color, found := editMap[RemoteField_Color]; found {
 			query = `UPDATE remote SET remoteopts = json_set(remoteopts, '$.color', ?) WHERE remoteid = ?`
 			tx.Exec(query, color, remoteId)
