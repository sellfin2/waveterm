// Copyright 2023, Command Line Inc.
// SPDX-License-Identifier: Apache-2.0

package remote

import (
	"bytes"
	"context"
	"encoding/base64"
	"errors"
	"fmt"
	"io"
	"log"
	"os"
	"os/exec"
	"path"
	"regexp"
	"strconv"
	"strings"
	"sync"
	"syscall"
	"time"

	"github.com/alessio/shellescape"
	"github.com/armon/circbuf"
	"github.com/creack/pty"
	"github.com/google/uuid"
	"github.com/wavetermdev/waveterm/waveshell/pkg/base"
	"github.com/wavetermdev/waveterm/waveshell/pkg/packet"
	"github.com/wavetermdev/waveterm/waveshell/pkg/shellapi"
	"github.com/wavetermdev/waveterm/waveshell/pkg/shellenv"
	"github.com/wavetermdev/waveterm/waveshell/pkg/shexec"
	"github.com/wavetermdev/waveterm/waveshell/pkg/statediff"
	"github.com/wavetermdev/waveterm/wavesrv/pkg/scbase"
	"github.com/wavetermdev/waveterm/wavesrv/pkg/scpacket"
	"github.com/wavetermdev/waveterm/wavesrv/pkg/sstore"
	"golang.org/x/mod/semver"
)

const RemoteTypeMShell = "mshell"
const DefaultTerm = "xterm-256color"
const DefaultMaxPtySize = 1024 * 1024
const CircBufSize = 64 * 1024
const RemoteTermRows = 8
const RemoteTermCols = 80
const PtyReadBufSize = 100
const RemoteConnectTimeout = 15 * time.Second

var envVarsToStrip map[string]bool = map[string]bool{
	"PROMPT":               true,
	"PROMPT_VERSION":       true,
	"MSHELL":               true,
	"MSHELL_VERSION":       true,
	"WAVETERM":             true,
	"WAVETERM_VERSION":     true,
	"TERM_PROGRAM":         true,
	"TERM_PROGRAM_VERSION": true,
	"TERM_SESSION_ID":      true,
}

// we add this ping packet to the MShellServer Commands in order to deal with spurious SSH output
// basically we guarantee the parser will see a valid packet (either an init error or a ping)
// so we can pass ignoreUntilValid to PacketParser
const PrintPingPacket = `printf "\n##N{\"type\": \"ping\"}\n"`

const MShellServerCommandFmt = `
PATH=$PATH:~/.mshell;
which mshell-[%VERSION%] > /dev/null;
if [[ "$?" -ne 0 ]]
then
  printf "\n##N{\"type\": \"init\", \"notfound\": true, \"uname\": \"%s | %s\"}\n" "$(uname -s)" "$(uname -m)"
else
  [%PINGPACKET%]
  mshell-[%VERSION%] --server [%SHELLTYPE%]
fi
`

func makeShellOverrideArg(shellType string) string {
	if shellType == "" {
		return ""
	}
	return fmt.Sprintf(" --shelltype %q", shellType)
}

func MakeLocalMShellCommandStr(isSudo bool, shellType string) (string, error) {
	mshellPath, err := scbase.LocalMShellBinaryPath()
	if err != nil {
		return "", err
	}
	shellOverride := makeShellOverrideArg(shellType)
	if isSudo {
		return fmt.Sprintf(`%s; sudo %s --server %s`, PrintPingPacket, shellescape.Quote(mshellPath), shellOverride), nil
	} else {
		return fmt.Sprintf(`%s; %s --server %s`, PrintPingPacket, shellescape.Quote(mshellPath), shellOverride), nil
	}
}

func MakeServerCommandStr(shellType string) string {
	rtn := strings.ReplaceAll(MShellServerCommandFmt, "[%VERSION%]", semver.MajorMinor(scbase.MShellVersion))
	rtn = strings.ReplaceAll(rtn, "[%PINGPACKET%]", PrintPingPacket)
	shellOverride := makeShellOverrideArg(shellType)
	rtn = strings.ReplaceAll(rtn, "[%SHELLTYPE%]", shellOverride)
	return rtn
}

const (
	StatusConnected    = sstore.RemoteStatus_Connected
	StatusConnecting   = sstore.RemoteStatus_Connecting
	StatusDisconnected = sstore.RemoteStatus_Disconnected
	StatusError        = sstore.RemoteStatus_Error
)

func init() {
	if scbase.MShellVersion != base.MShellVersion {
		panic(fmt.Sprintf("prompt-server apishell version must match '%s' vs '%s'", scbase.MShellVersion, base.MShellVersion))
	}
}

var GlobalStore *Store

type Store struct {
	Lock       *sync.Mutex
	Map        map[string]*MShellProc // key=remoteid
	CmdWaitMap map[base.CommandKey][]func()
}

type pendingStateKey struct {
	ScreenId  string
	RemotePtr sstore.RemotePtrType
}

type MShellProc struct {
	Lock   *sync.Mutex
	Remote *sstore.RemoteType

	// runtime
	RemoteId           string // can be read without a lock
	Status             string
	ServerProc         *shexec.ClientProc
	UName              string
	Err                error
	ErrNoInitPk        bool
	ControllingPty     *os.File
	PtyBuffer          *circbuf.Buffer
	MakeClientCancelFn context.CancelFunc
	MakeClientDeadline *time.Time
	StateMap           map[string]*packet.ShellState // sha1->state
	CurrentState       string                        // sha1
	NumTryConnect      int
	ShellPref          string
	InitPkShellType    string

	// install
	InstallStatus      string
	NeedsMShellUpgrade bool
	InstallCancelFn    context.CancelFunc
	InstallErr         error

	RunningCmds      map[base.CommandKey]RunCmdType
	WaitingCmds      []RunCmdType
	PendingStateCmds map[pendingStateKey]base.CommandKey // key=[remoteinstance name]
}

type RunCmdType struct {
	SessionId string
	ScreenId  string
	RemotePtr sstore.RemotePtrType
	RunPacket *packet.RunPacketType
}

type RemoteRuntimeState = sstore.RemoteRuntimeState

func CanComplete(remoteType string) bool {
	switch remoteType {
	case sstore.RemoteTypeSsh:
		return true
	default:
		return false
	}
}

func (msh *MShellProc) GetStatus() string {
	msh.Lock.Lock()
	defer msh.Lock.Unlock()
	return msh.Status
}

func (msh *MShellProc) GetDefaultState() *packet.ShellState {
	msh.Lock.Lock()
	defer msh.Lock.Unlock()
	return msh.StateMap[msh.CurrentState]
}

func (msh *MShellProc) GetDefaultStatePtr() *sstore.ShellStatePtr {
	msh.Lock.Lock()
	defer msh.Lock.Unlock()
	if msh.CurrentState == "" {
		return nil
	}
	return &sstore.ShellStatePtr{BaseHash: msh.CurrentState}
}

func (msh *MShellProc) GetDefaultFeState() map[string]string {
	state := msh.GetDefaultState()
	return sstore.FeStateFromShellState(state)
}

func (msh *MShellProc) GetStateByHash(hval string) *packet.ShellState {
	msh.Lock.Lock()
	defer msh.Lock.Unlock()
	return msh.StateMap[hval]
}

func (msh *MShellProc) GetRemoteId() string {
	msh.Lock.Lock()
	defer msh.Lock.Unlock()
	return msh.Remote.RemoteId
}

func (msh *MShellProc) GetInstallStatus() string {
	msh.Lock.Lock()
	defer msh.Lock.Unlock()
	return msh.InstallStatus
}

func LoadRemotes(ctx context.Context) error {
	GlobalStore = &Store{
		Lock:       &sync.Mutex{},
		Map:        make(map[string]*MShellProc),
		CmdWaitMap: make(map[base.CommandKey][]func()),
	}
	allRemotes, err := sstore.GetAllRemotes(ctx)
	if err != nil {
		return err
	}
	var numLocal int
	var numSudoLocal int
	for _, remote := range allRemotes {
		msh := MakeMShell(remote)
		GlobalStore.Map[remote.RemoteId] = msh
		if remote.ConnectMode == sstore.ConnectModeStartup {
			go msh.Launch(false)
		}
		if remote.Local {
			if remote.IsSudo() {
				numSudoLocal++
			} else {
				numLocal++
			}
		}
	}
	if numLocal == 0 {
		return fmt.Errorf("no local remote found")
	}
	if numLocal > 1 {
		return fmt.Errorf("multiple local remotes found")
	}
	if numSudoLocal > 1 {
		return fmt.Errorf("multiple local sudo remotes found")
	}
	return nil
}

func LoadRemoteById(ctx context.Context, remoteId string) error {
	r, err := sstore.GetRemoteById(ctx, remoteId)
	if err != nil {
		return err
	}
	if r == nil {
		return fmt.Errorf("remote %s not found", remoteId)
	}
	msh := MakeMShell(r)
	GlobalStore.Lock.Lock()
	defer GlobalStore.Lock.Unlock()
	existingRemote := GlobalStore.Map[remoteId]
	if existingRemote != nil {
		return fmt.Errorf("cannot add remote %s, already in global map", remoteId)
	}
	GlobalStore.Map[r.RemoteId] = msh
	if r.ConnectMode == sstore.ConnectModeStartup {
		go msh.Launch(false)
	}
	return nil
}

func ReadRemotePty(ctx context.Context, remoteId string) (int64, []byte, error) {
	GlobalStore.Lock.Lock()
	defer GlobalStore.Lock.Unlock()
	msh := GlobalStore.Map[remoteId]
	if msh == nil {
		return 0, nil, nil
	}
	msh.Lock.Lock()
	defer msh.Lock.Unlock()
	barr := msh.PtyBuffer.Bytes()
	offset := msh.PtyBuffer.TotalWritten() - int64(len(barr))
	return offset, barr, nil
}

func AddRemote(ctx context.Context, r *sstore.RemoteType, shouldStart bool) error {
	GlobalStore.Lock.Lock()
	defer GlobalStore.Lock.Unlock()

	existingRemote := getRemoteByCanonicalName_nolock(r.RemoteCanonicalName)
	if existingRemote != nil {
		erCopy := existingRemote.GetRemoteCopy()
		if !erCopy.Archived {
			return fmt.Errorf("duplicate canonical name %q: cannot create new remote", r.RemoteCanonicalName)
		}
		r.RemoteId = erCopy.RemoteId
	}
	if r.Local {
		return fmt.Errorf("cannot create another local remote (there can be only one)")
	}

	err := sstore.UpsertRemote(ctx, r)
	if err != nil {
		return fmt.Errorf("cannot create remote %q: %v", r.RemoteCanonicalName, err)
	}
	newMsh := MakeMShell(r)
	GlobalStore.Map[r.RemoteId] = newMsh
	go newMsh.NotifyRemoteUpdate()
	if shouldStart {
		go newMsh.Launch(true)
	}
	return nil
}

func ArchiveRemote(ctx context.Context, remoteId string) error {
	GlobalStore.Lock.Lock()
	defer GlobalStore.Lock.Unlock()
	msh := GlobalStore.Map[remoteId]
	if msh == nil {
		return fmt.Errorf("remote not found, cannot archive")
	}
	if msh.Status == StatusConnected {
		return fmt.Errorf("cannot archive connected remote")
	}
	if msh.Remote.Local {
		return fmt.Errorf("cannot archive local remote")
	}
	rcopy := msh.GetRemoteCopy()
	archivedRemote := &sstore.RemoteType{
		RemoteId:            rcopy.RemoteId,
		RemoteType:          rcopy.RemoteType,
		RemoteCanonicalName: rcopy.RemoteCanonicalName,
		ConnectMode:         sstore.ConnectModeManual,
		Archived:            true,
		SSHConfigSrc:        rcopy.SSHConfigSrc,
	}
	err := sstore.UpsertRemote(ctx, archivedRemote)
	if err != nil {
		return err
	}
	newMsh := MakeMShell(archivedRemote)
	GlobalStore.Map[remoteId] = newMsh
	go newMsh.NotifyRemoteUpdate()
	return nil
}

var partialUUIDRe = regexp.MustCompile("^[0-9a-f]{8}$")

func isPartialUUID(s string) bool {
	return partialUUIDRe.MatchString(s)
}

func NumRemotes() int {
	GlobalStore.Lock.Lock()
	defer GlobalStore.Lock.Unlock()
	return len(GlobalStore.Map)
}

func GetRemoteByArg(arg string) *MShellProc {
	GlobalStore.Lock.Lock()
	defer GlobalStore.Lock.Unlock()
	isPuid := isPartialUUID(arg)
	for _, msh := range GlobalStore.Map {
		rcopy := msh.GetRemoteCopy()
		if rcopy.RemoteAlias == arg || rcopy.RemoteCanonicalName == arg || rcopy.RemoteId == arg {
			return msh
		}
		if isPuid && strings.HasPrefix(rcopy.RemoteId, arg) {
			return msh
		}
	}
	return nil
}

func getRemoteByCanonicalName_nolock(name string) *MShellProc {
	for _, msh := range GlobalStore.Map {
		rcopy := msh.GetRemoteCopy()
		if rcopy.RemoteCanonicalName == name {
			return msh
		}
	}
	return nil
}

func GetRemoteById(remoteId string) *MShellProc {
	GlobalStore.Lock.Lock()
	defer GlobalStore.Lock.Unlock()
	return GlobalStore.Map[remoteId]
}

func GetRemoteCopyById(remoteId string) *sstore.RemoteType {
	msh := GetRemoteById(remoteId)
	if msh == nil {
		return nil
	}
	rcopy := msh.GetRemoteCopy()
	return &rcopy
}

func GetRemoteMap() map[string]*MShellProc {
	GlobalStore.Lock.Lock()
	defer GlobalStore.Lock.Unlock()
	rtn := make(map[string]*MShellProc)
	for remoteId, msh := range GlobalStore.Map {
		rtn[remoteId] = msh
	}
	return rtn
}

func GetLocalRemote() *MShellProc {
	GlobalStore.Lock.Lock()
	defer GlobalStore.Lock.Unlock()
	for _, msh := range GlobalStore.Map {
		if msh.IsLocal() && !msh.IsSudo() {
			return msh
		}
	}
	return nil
}

func ResolveRemoteRef(remoteRef string) *RemoteRuntimeState {
	GlobalStore.Lock.Lock()
	defer GlobalStore.Lock.Unlock()

	_, err := uuid.Parse(remoteRef)
	if err == nil {
		msh := GlobalStore.Map[remoteRef]
		if msh != nil {
			state := msh.GetRemoteRuntimeState()
			return &state
		}
		return nil
	}
	for _, msh := range GlobalStore.Map {
		if msh.Remote.RemoteAlias == remoteRef || msh.Remote.RemoteCanonicalName == remoteRef {
			state := msh.GetRemoteRuntimeState()
			return &state
		}
	}
	return nil
}

func unquoteDQBashString(str string) (string, bool) {
	if len(str) < 2 {
		return str, false
	}
	if str[0] != '"' || str[len(str)-1] != '"' {
		return str, false
	}
	rtn := make([]byte, 0, len(str)-2)
	for idx := 1; idx < len(str)-1; idx++ {
		ch := str[idx]
		if ch == '"' {
			return str, false
		}
		if ch == '\\' {
			if idx == len(str)-2 {
				return str, false
			}
			nextCh := str[idx+1]
			if nextCh == '\n' {
				idx++
				continue
			}
			if nextCh == '$' || nextCh == '"' || nextCh == '\\' || nextCh == '`' {
				idx++
				rtn = append(rtn, nextCh)
				continue
			}
			rtn = append(rtn, '\\')
			continue
		} else {
			rtn = append(rtn, ch)
		}
	}
	return string(rtn), true
}

func makeShortHost(host string) string {
	dotIdx := strings.Index(host, ".")
	if dotIdx == -1 {
		return host
	}
	return host[0:dotIdx]
}

func (msh *MShellProc) IsLocal() bool {
	msh.Lock.Lock()
	defer msh.Lock.Unlock()
	return msh.Remote.Local
}

func (msh *MShellProc) IsSudo() bool {
	msh.Lock.Lock()
	defer msh.Lock.Unlock()
	return msh.Remote.IsSudo()
}

func (msh *MShellProc) tryAutoInstall() {
	msh.Lock.Lock()
	defer msh.Lock.Unlock()
	if !msh.Remote.AutoInstall || !msh.NeedsMShellUpgrade || msh.InstallErr != nil {
		return
	}
	msh.writeToPtyBuffer_nolock("trying auto-install\n")
	go msh.RunInstall()
}

func (msh *MShellProc) GetRemoteRuntimeState() RemoteRuntimeState {
	msh.Lock.Lock()
	defer msh.Lock.Unlock()
	state := RemoteRuntimeState{
		RemoteType:          msh.Remote.RemoteType,
		RemoteId:            msh.Remote.RemoteId,
		RemoteAlias:         msh.Remote.RemoteAlias,
		RemoteCanonicalName: msh.Remote.RemoteCanonicalName,
		Status:              msh.Status,
		ConnectMode:         msh.Remote.ConnectMode,
		AutoInstall:         msh.Remote.AutoInstall,
		Archived:            msh.Remote.Archived,
		RemoteIdx:           msh.Remote.RemoteIdx,
		SSHConfigSrc:        msh.Remote.SSHConfigSrc,
		UName:               msh.UName,
		InstallStatus:       msh.InstallStatus,
		NeedsMShellUpgrade:  msh.NeedsMShellUpgrade,
		Local:               msh.Remote.Local,
		NoInitPk:            msh.ErrNoInitPk,
		AuthType:            sstore.RemoteAuthTypeNone,
	}
	if msh.Remote.SSHOpts != nil {
		state.AuthType = msh.Remote.SSHOpts.GetAuthType()
	}
	if msh.Remote.RemoteOpts != nil {
		optsCopy := *msh.Remote.RemoteOpts
		state.RemoteOpts = &optsCopy
	}
	if msh.Err != nil {
		state.ErrorStr = msh.Err.Error()
	}
	if msh.InstallErr != nil {
		state.InstallErrorStr = msh.InstallErr.Error()
	}
	if msh.Status == StatusConnecting {
		state.WaitingForPassword = msh.isWaitingForPassword_nolock()
		if msh.MakeClientDeadline != nil {
			state.ConnectTimeout = int((*msh.MakeClientDeadline).Sub(time.Now()) / time.Second)
			if state.ConnectTimeout < 0 {
				state.ConnectTimeout = 0
			}
		}
	}
	vars := msh.Remote.StateVars
	if vars == nil {
		vars = make(map[string]string)
	}
	vars["user"] = msh.Remote.RemoteUser
	vars["bestuser"] = vars["user"]
	vars["host"] = msh.Remote.RemoteHost
	vars["shorthost"] = makeShortHost(msh.Remote.RemoteHost)
	vars["alias"] = msh.Remote.RemoteAlias
	vars["cname"] = msh.Remote.RemoteCanonicalName
	vars["remoteid"] = msh.Remote.RemoteId
	vars["status"] = msh.Status
	vars["type"] = msh.Remote.RemoteType
	if msh.Remote.IsSudo() {
		vars["sudo"] = "1"
	}
	if msh.Remote.Local {
		vars["local"] = "1"
	}
	vars["port"] = "22"
	if msh.Remote.SSHOpts != nil {
		if msh.Remote.SSHOpts.SSHPort != 0 {
			vars["port"] = strconv.Itoa(msh.Remote.SSHOpts.SSHPort)
		}
	}
	if msh.Remote.RemoteOpts != nil && msh.Remote.RemoteOpts.Color != "" {
		vars["color"] = msh.Remote.RemoteOpts.Color
	}
	if msh.ServerProc != nil && msh.ServerProc.InitPk != nil {
		initPk := msh.ServerProc.InitPk
		if initPk.BuildTime == "" || initPk.BuildTime == "0" {
			state.MShellVersion = initPk.Version
		} else {
			state.MShellVersion = fmt.Sprintf("%s+%s", initPk.Version, initPk.BuildTime)
		}
		vars["home"] = initPk.HomeDir
		vars["remoteuser"] = initPk.User
		vars["bestuser"] = vars["remoteuser"]
		vars["remotehost"] = initPk.HostName
		vars["remoteshorthost"] = makeShortHost(initPk.HostName)
		vars["besthost"] = vars["remotehost"]
		vars["bestshorthost"] = vars["remoteshorthost"]
	}
	curState := msh.StateMap[msh.CurrentState]
	if curState != nil {
		state.DefaultFeState = sstore.FeStateFromShellState(curState)
		vars["cwd"] = curState.Cwd
	}
	if msh.Remote.Local && msh.Remote.IsSudo() {
		vars["bestuser"] = "sudo"
	} else if msh.Remote.IsSudo() {
		vars["bestuser"] = "sudo@" + vars["bestuser"]
	}
	if msh.Remote.Local {
		vars["bestname"] = vars["bestuser"] + "@local"
		vars["bestshortname"] = vars["bestuser"] + "@local"
	} else {
		vars["bestname"] = vars["bestuser"] + "@" + vars["besthost"]
		vars["bestshortname"] = vars["bestuser"] + "@" + vars["bestshorthost"]
	}
	if vars["remoteuser"] == "root" || vars["sudo"] == "1" {
		vars["isroot"] = "1"
	}
	state.RemoteVars = vars
	return state
}

func (msh *MShellProc) NotifyRemoteUpdate() {
	rstate := msh.GetRemoteRuntimeState()
	update := &sstore.ModelUpdate{Remotes: []RemoteRuntimeState{rstate}}
	sstore.MainBus.SendUpdate(update)
}

func GetAllRemoteRuntimeState() []RemoteRuntimeState {
	GlobalStore.Lock.Lock()
	defer GlobalStore.Lock.Unlock()

	var rtn []RemoteRuntimeState
	for _, proc := range GlobalStore.Map {
		state := proc.GetRemoteRuntimeState()
		rtn = append(rtn, state)
	}
	return rtn
}

func GetDefaultRemoteStateById(remoteId string) (*packet.ShellState, error) {
	remote := GetRemoteById(remoteId)
	if remote == nil {
		return nil, fmt.Errorf("remote not found")
	}
	if !remote.IsConnected() {
		return nil, fmt.Errorf("remote not connected")
	}
	state := remote.GetDefaultState()
	if state == nil {
		return nil, fmt.Errorf("could not get default remote state")
	}
	return state, nil
}

func MakeMShell(r *sstore.RemoteType) *MShellProc {
	buf, err := circbuf.NewBuffer(CircBufSize)
	if err != nil {
		panic(err) // this should never happen (NewBuffer only returns an error if CirBufSize <= 0)
	}
	rtn := &MShellProc{
		Lock:             &sync.Mutex{},
		Remote:           r,
		RemoteId:         r.RemoteId,
		Status:           StatusDisconnected,
		PtyBuffer:        buf,
		InstallStatus:    StatusDisconnected,
		RunningCmds:      make(map[base.CommandKey]RunCmdType),
		PendingStateCmds: make(map[pendingStateKey]base.CommandKey),
		StateMap:         make(map[string]*packet.ShellState),
	}
	rtn.WriteToPtyBuffer("console for connection [%s]\n", r.GetName())
	return rtn
}

func SendRemoteInput(pk *scpacket.RemoteInputPacketType) error {
	data, err := base64.StdEncoding.DecodeString(pk.InputData64)
	if err != nil {
		return fmt.Errorf("cannot decode base64: %v\n", err)
	}
	msh := GetRemoteById(pk.RemoteId)
	if msh == nil {
		return fmt.Errorf("remote not found")
	}
	var cmdPty *os.File
	msh.WithLock(func() {
		cmdPty = msh.ControllingPty
	})
	if cmdPty == nil {
		return fmt.Errorf("remote has no attached pty")
	}
	_, err = cmdPty.Write(data)
	if err != nil {
		return fmt.Errorf("writing to pty: %v", err)
	}
	msh.resetClientDeadline()
	return nil
}

func (msh *MShellProc) getClientDeadline() *time.Time {
	msh.Lock.Lock()
	defer msh.Lock.Unlock()
	return msh.MakeClientDeadline
}

func (msh *MShellProc) resetClientDeadline() {
	msh.Lock.Lock()
	defer msh.Lock.Unlock()
	if msh.Status != StatusConnecting {
		return
	}
	deadline := msh.MakeClientDeadline
	if deadline == nil {
		return
	}
	newDeadline := time.Now().Add(RemoteConnectTimeout)
	msh.MakeClientDeadline = &newDeadline
}

func (msh *MShellProc) watchClientDeadlineTime() {
	for {
		time.Sleep(1 * time.Second)
		status := msh.GetStatus()
		if status != StatusConnecting {
			break
		}
		deadline := msh.getClientDeadline()
		if deadline == nil {
			break
		}
		if time.Now().After(*deadline) {
			msh.Disconnect(false)
			break
		}
		go msh.NotifyRemoteUpdate()
	}
}

func convertSSHOpts(opts *sstore.SSHOpts) shexec.SSHOpts {
	if opts == nil || opts.Local {
		opts = &sstore.SSHOpts{}
	}
	return shexec.SSHOpts{
		SSHHost:     opts.SSHHost,
		SSHOptsStr:  opts.SSHOptsStr,
		SSHIdentity: opts.SSHIdentity,
		SSHUser:     opts.SSHUser,
		SSHPort:     opts.SSHPort,
	}
}

func (msh *MShellProc) addControllingTty(ecmd *exec.Cmd) (*os.File, error) {
	msh.Lock.Lock()
	defer msh.Lock.Unlock()

	cmdPty, cmdTty, err := pty.Open()
	if err != nil {
		return nil, err
	}
	pty.Setsize(cmdPty, &pty.Winsize{Rows: RemoteTermRows, Cols: RemoteTermCols})
	msh.ControllingPty = cmdPty
	ecmd.ExtraFiles = append(ecmd.ExtraFiles, cmdTty)
	if ecmd.SysProcAttr == nil {
		ecmd.SysProcAttr = &syscall.SysProcAttr{}
	}
	ecmd.SysProcAttr.Setsid = true
	ecmd.SysProcAttr.Setctty = true
	ecmd.SysProcAttr.Ctty = len(ecmd.ExtraFiles) + 3 - 1
	return cmdPty, nil
}

func (msh *MShellProc) setErrorStatus(err error) {
	msh.Lock.Lock()
	defer msh.Lock.Unlock()
	msh.Status = StatusError
	msh.Err = err
	go msh.NotifyRemoteUpdate()
}

func (msh *MShellProc) setInstallErrorStatus(err error) {
	msh.WriteToPtyBuffer("*error, %s\n", err.Error())
	msh.Lock.Lock()
	defer msh.Lock.Unlock()
	msh.InstallStatus = StatusError
	msh.InstallErr = err
	go msh.NotifyRemoteUpdate()
}

func (msh *MShellProc) GetRemoteCopy() sstore.RemoteType {
	msh.Lock.Lock()
	defer msh.Lock.Unlock()
	return *msh.Remote
}

func (msh *MShellProc) GetUName() string {
	msh.Lock.Lock()
	defer msh.Lock.Unlock()
	return msh.UName
}

func (msh *MShellProc) GetNumRunningCommands() int {
	msh.Lock.Lock()
	defer msh.Lock.Unlock()
	return len(msh.RunningCmds)
}

func (msh *MShellProc) UpdateRemote(ctx context.Context, editMap map[string]interface{}) error {
	msh.Lock.Lock()
	defer msh.Lock.Unlock()
	updatedRemote, err := sstore.UpdateRemote(ctx, msh.Remote.RemoteId, editMap)
	if err != nil {
		return err
	}
	if updatedRemote == nil {
		return fmt.Errorf("no remote returned from UpdateRemote")
	}
	msh.Remote = updatedRemote
	go msh.NotifyRemoteUpdate()
	return nil
}

func (msh *MShellProc) Disconnect(force bool) {
	status := msh.GetStatus()
	if status != StatusConnected && status != StatusConnecting {
		msh.WriteToPtyBuffer("remote already disconnected (no action taken)\n")
		return
	}
	numCommands := msh.GetNumRunningCommands()
	if numCommands > 0 && !force {
		msh.WriteToPtyBuffer("remote not disconnected, has %d running commands.  use force=1 to force disconnection\n", numCommands)
		return
	}
	msh.Lock.Lock()
	defer msh.Lock.Unlock()
	if msh.ServerProc != nil {
		msh.ServerProc.Close()
	}
	if msh.MakeClientCancelFn != nil {
		msh.MakeClientCancelFn()
		msh.MakeClientCancelFn = nil
	}
}

func (msh *MShellProc) CancelInstall() {
	msh.Lock.Lock()
	defer msh.Lock.Unlock()
	if msh.InstallCancelFn != nil {
		msh.InstallCancelFn()
		msh.InstallCancelFn = nil
	}
}

func (msh *MShellProc) GetRemoteName() string {
	msh.Lock.Lock()
	defer msh.Lock.Unlock()
	return msh.Remote.GetName()
}

func (msh *MShellProc) WriteToPtyBuffer(strFmt string, args ...interface{}) {
	msh.Lock.Lock()
	defer msh.Lock.Unlock()
	msh.writeToPtyBuffer_nolock(strFmt, args...)
}

func (msh *MShellProc) writeToPtyBuffer_nolock(strFmt string, args ...interface{}) {
	// inefficient string manipulation here and read of PtyBuffer, but these messages are rare, nbd
	realStr := fmt.Sprintf(strFmt, args...)
	if !strings.HasPrefix(realStr, "~") {
		realStr = strings.ReplaceAll(realStr, "\n", "\r\n")
		if !strings.HasSuffix(realStr, "\r\n") {
			realStr = realStr + "\r\n"
		}
		if strings.HasPrefix(realStr, "*") {
			realStr = "\033[0m\033[31mprompt>\033[0m " + realStr[1:]
		} else {
			realStr = "\033[0m\033[32mprompt>\033[0m " + realStr
		}
		barr := msh.PtyBuffer.Bytes()
		if len(barr) > 0 && barr[len(barr)-1] != '\n' {
			realStr = "\r\n" + realStr
		}
	} else {
		realStr = realStr[1:]
	}
	curOffset := msh.PtyBuffer.TotalWritten()
	data := []byte(realStr)
	msh.PtyBuffer.Write(data)
	sendRemotePtyUpdate(msh.Remote.RemoteId, curOffset, data)
}

func sendRemotePtyUpdate(remoteId string, dataOffset int64, data []byte) {
	data64 := base64.StdEncoding.EncodeToString(data)
	update := &sstore.PtyDataUpdate{
		RemoteId:   remoteId,
		PtyPos:     dataOffset,
		PtyData64:  data64,
		PtyDataLen: int64(len(data)),
	}
	sstore.MainBus.SendUpdate(update)
}

func (msh *MShellProc) isWaitingForPassword_nolock() bool {
	barr := msh.PtyBuffer.Bytes()
	if len(barr) == 0 {
		return false
	}
	nlIdx := bytes.LastIndex(barr, []byte{'\n'})
	var lastLine string
	if nlIdx == -1 {
		lastLine = string(barr)
	} else {
		lastLine = string(barr[nlIdx+1:])
	}
	pwIdx := strings.Index(lastLine, "assword")
	return pwIdx != -1
}

func (msh *MShellProc) isWaitingForPassphrase_nolock() bool {
	barr := msh.PtyBuffer.Bytes()
	if len(barr) == 0 {
		return false
	}
	nlIdx := bytes.LastIndex(barr, []byte{'\n'})
	var lastLine string
	if nlIdx == -1 {
		lastLine = string(barr)
	} else {
		lastLine = string(barr[nlIdx+1:])
	}
	pwIdx := strings.Index(lastLine, "Enter passphrase for key")
	return pwIdx != -1
}

func (msh *MShellProc) RunPtyReadLoop(cmdPty *os.File) {
	buf := make([]byte, PtyReadBufSize)
	var isWaiting bool
	for {
		n, readErr := cmdPty.Read(buf)
		if readErr == io.EOF {
			break
		}
		if readErr != nil {
			msh.WriteToPtyBuffer("*error reading from controlling-pty: %v\n", readErr)
			break
		}
		var newIsWaiting bool
		msh.WithLock(func() {
			curOffset := msh.PtyBuffer.TotalWritten()
			msh.PtyBuffer.Write(buf[0:n])
			sendRemotePtyUpdate(msh.Remote.RemoteId, curOffset, buf[0:n])
			newIsWaiting = msh.isWaitingForPassword_nolock()
		})
		if newIsWaiting != isWaiting {
			isWaiting = newIsWaiting
			go msh.NotifyRemoteUpdate()
		}
	}
}

func (msh *MShellProc) WaitAndSendPassword(pw string) {
	var numWaits int
	for {
		var isWaiting bool
		var isConnecting bool
		msh.WithLock(func() {
			if msh.Remote.SSHOpts.GetAuthType() == sstore.RemoteAuthTypeKeyPassword {
				isWaiting = msh.isWaitingForPassphrase_nolock()
			} else {
				isWaiting = msh.isWaitingForPassword_nolock()
			}
			isConnecting = msh.Status == StatusConnecting
		})
		if !isConnecting {
			break
		}
		if !isWaiting {
			numWaits = 0
			time.Sleep(100 * time.Millisecond)
			continue
		}
		numWaits++
		if numWaits < 10 {
			time.Sleep(100 * time.Millisecond)
		} else {
			// send password
			msh.WithLock(func() {
				if msh.ControllingPty == nil {
					return
				}
				pwBytes := []byte(pw + "\r")
				msh.writeToPtyBuffer_nolock("~[sent password]\r\n")
				_, err := msh.ControllingPty.Write(pwBytes)
				if err != nil {
					msh.writeToPtyBuffer_nolock("*cannot write password to controlling pty: %v\n", err)
				}
			})
			break
		}
	}
}

func (msh *MShellProc) RunInstall() {
	remoteCopy := msh.GetRemoteCopy()
	if remoteCopy.Archived {
		msh.WriteToPtyBuffer("*error: cannot install on archived remote\n")
		return
	}
	baseStatus := msh.GetStatus()
	if baseStatus == StatusConnecting || baseStatus == StatusConnected {
		msh.WriteToPtyBuffer("*error: cannot install on remote that is connected/connecting, disconnect to install\n")
		return
	}
	curStatus := msh.GetInstallStatus()
	if curStatus == StatusConnecting {
		msh.WriteToPtyBuffer("*error: cannot install on remote that is already trying to install, cancel current install to try again\n")
		return
	}
	sapi, err := shellapi.MakeShellApi(packet.ShellType_bash)
	if err != nil {
		msh.WriteToPtyBuffer("*error: %v\n", err)
		return
	}
	msh.WriteToPtyBuffer("installing mshell %s to %s...\n", scbase.MShellVersion, remoteCopy.RemoteCanonicalName)
	sshOpts := convertSSHOpts(remoteCopy.SSHOpts)
	sshOpts.SSHErrorsToTty = true
	cmdStr := shexec.MakeInstallCommandStr()
	ecmd := sshOpts.MakeSSHExecCmd(cmdStr, sapi)
	cmdPty, err := msh.addControllingTty(ecmd)
	if err != nil {
		statusErr := fmt.Errorf("cannot attach controlling tty to mshell install command: %w", err)
		msh.setInstallErrorStatus(statusErr)
		return
	}
	defer func() {
		if len(ecmd.ExtraFiles) > 0 {
			ecmd.ExtraFiles[len(ecmd.ExtraFiles)-1].Close()
		}
		cmdPty.Close()
	}()
	go msh.RunPtyReadLoop(cmdPty)
	clientCtx, clientCancelFn := context.WithCancel(context.Background())
	defer clientCancelFn()
	msh.WithLock(func() {
		msh.InstallErr = nil
		msh.InstallStatus = StatusConnecting
		msh.InstallCancelFn = clientCancelFn
		go msh.NotifyRemoteUpdate()
	})
	msgFn := func(msg string) {
		msh.WriteToPtyBuffer("%s", msg)
	}
	err = shexec.RunInstallFromCmd(clientCtx, ecmd, true, nil, scbase.MShellBinaryReader, msgFn)
	if err == context.Canceled {
		msh.WriteToPtyBuffer("*install canceled\n")
		msh.WithLock(func() {
			msh.InstallStatus = StatusDisconnected
			go msh.NotifyRemoteUpdate()
		})
		return
	}
	if err != nil {
		statusErr := fmt.Errorf("install failed: %w", err)
		msh.setInstallErrorStatus(statusErr)
		return
	}
	var connectMode string
	msh.WithLock(func() {
		msh.InstallStatus = StatusDisconnected
		msh.InstallCancelFn = nil
		msh.NeedsMShellUpgrade = false
		msh.Status = StatusDisconnected
		msh.Err = nil
		connectMode = msh.Remote.ConnectMode
	})
	msh.WriteToPtyBuffer("successfully installed mshell %s to ~/.mshell\n", scbase.MShellVersion)
	go msh.NotifyRemoteUpdate()
	if connectMode == sstore.ConnectModeStartup || connectMode == sstore.ConnectModeAuto {
		// the install was successful, and we don't have a manual connect mode, try to connect
		go msh.Launch(true)
	}
	return
}

func (msh *MShellProc) updateRemoteStateVars(ctx context.Context, remoteId string, initPk *packet.InitPacketType) {
	msh.Lock.Lock()
	defer msh.Lock.Unlock()
	stateVars := getStateVarsFromInitPk(initPk)
	if stateVars == nil {
		return
	}
	msh.Remote.StateVars = stateVars
	err := sstore.UpdateRemoteStateVars(ctx, remoteId, stateVars)
	if err != nil {
		// ignore error, nothing to do
		log.Printf("error updating remote statevars: %v\n", err)
	}
}

func getStateVarsFromInitPk(initPk *packet.InitPacketType) map[string]string {
	if initPk == nil || initPk.NotFound {
		return nil
	}
	rtn := make(map[string]string)
	rtn["home"] = initPk.HomeDir
	rtn["remoteuser"] = initPk.User
	rtn["remotehost"] = initPk.HostName
	rtn["remoteuname"] = initPk.UName
	rtn["shelltype"] = initPk.Shell
	return rtn
}

func (msh *MShellProc) ReInit(ctx context.Context) (*packet.InitPacketType, error) {
	reinitPk := packet.MakeReInitPacket()
	reinitPk.ReqId = uuid.New().String()
	resp, err := msh.PacketRpcRaw(ctx, reinitPk)
	if err != nil {
		return nil, err
	}
	if resp == nil {
		return nil, fmt.Errorf("no response")
	}
	initPk, ok := resp.(*packet.InitPacketType)
	if !ok {
		return nil, fmt.Errorf("invalid reinit response (not an initpacket): %T", resp)
	}
	if initPk.State == nil {
		return nil, fmt.Errorf("invalid reinit response initpk does not contain remote state")
	}
	hval := initPk.State.GetHashVal(false)
	sstore.StoreStateBase(ctx, initPk.State)
	msh.WithLock(func() {
		msh.CurrentState = hval
		msh.StateMap[hval] = initPk.State
		msh.InitPkShellType = initPk.Shell
	})
	msh.updateRemoteStateVars(ctx, msh.RemoteId, initPk)
	return initPk, nil
}

func (msh *MShellProc) StreamFile(ctx context.Context, streamPk *packet.StreamFilePacketType) (*packet.RpcResponseIter, error) {
	return msh.PacketRpcIter(ctx, streamPk)
}

func addScVarsToState(state *packet.ShellState) *packet.ShellState {
	if state == nil {
		return nil
	}
	rtn := *state
<<<<<<< HEAD
	envMap := shellenv.DeclMapFromState(&rtn)
	envMap["WAVETERM"] = &shellenv.DeclareDeclType{Name: "WAVETERM", Value: "1", Args: "x"}
	envMap["WAVETERM_VERSION"] = &shellenv.DeclareDeclType{Name: "WAVETERM_VERSION", Value: scbase.WaveVersion, Args: "x"}
	envMap["TERM_PROGRAM"] = &shellenv.DeclareDeclType{Name: "TERM_PROGRAM", Value: "waveterm", Args: "x"}
	envMap["TERM_PROGRAM_VERSION"] = &shellenv.DeclareDeclType{Name: "TERM_PROGRAM_VERSION", Value: scbase.WaveVersion, Args: "x"}
	rtn.ShellVars = shellenv.SerializeDeclMap(envMap)
=======
	envMap := shexec.DeclMapFromState(&rtn)
	envMap["PROMPT"] = &shexec.DeclareDeclType{Name: "PROMPT", Value: "1", Args: "x"}
	envMap["PROMPT_VERSION"] = &shexec.DeclareDeclType{Name: "PROMPT_VERSION", Value: scbase.WaveVersion, Args: "x"}
	if _, exists := envMap["LANG"]; !exists {
		envMap["LANG"] = &shexec.DeclareDeclType{Name: "LANG", Value: scbase.DetermineLang(), Args: "x"}
	}
	rtn.ShellVars = shexec.SerializeDeclMap(envMap)
>>>>>>> fad48b0d
	return &rtn
}

func stripScVarsFromState(state *packet.ShellState) *packet.ShellState {
	if state == nil {
		return nil
	}
	rtn := *state
	rtn.HashVal = ""
	envMap := shellenv.DeclMapFromState(&rtn)
	for key := range envVarsToStrip {
		delete(envMap, key)
	}
	rtn.ShellVars = shellenv.SerializeDeclMap(envMap)
	return &rtn
}

func stripScVarsFromStateDiff(stateDiff *packet.ShellStateDiff) *packet.ShellStateDiff {
	if stateDiff == nil || len(stateDiff.VarsDiff) == 0 {
		return stateDiff
	}
	rtn := *stateDiff
	rtn.HashVal = ""
	var mapDiff statediff.MapDiffType
	err := mapDiff.Decode(stateDiff.VarsDiff)
	if err != nil {
		log.Printf("error decoding statediff in stripScVarsFromStateDiff: %v\n", err)
		return stateDiff
	}
	for key := range envVarsToStrip {
		delete(mapDiff.ToAdd, key)
	}
	rtn.VarsDiff = mapDiff.Encode()
	return &rtn
}

func (msh *MShellProc) Launch(interactive bool) {
	remoteCopy := msh.GetRemoteCopy()
	if remoteCopy.Archived {
		msh.WriteToPtyBuffer("cannot launch archived remote\n")
		return
	}
	curStatus := msh.GetStatus()
	if curStatus == StatusConnected {
		msh.WriteToPtyBuffer("remote is already connected (no action taken)\n")
		return
	}
	if curStatus == StatusConnecting {
		msh.WriteToPtyBuffer("remote is already connecting, disconnect before trying to connect again\n")
		return
	}
	sapi, err := shellapi.MakeShellApi(msh.GetShellType())
	if err != nil {
		msh.WriteToPtyBuffer("*error, %v\n", err)
		return
	}
	istatus := msh.GetInstallStatus()
	if istatus == StatusConnecting {
		msh.WriteToPtyBuffer("remote is trying to install, cancel install before trying to connect again\n")
		return
	}
	if remoteCopy.SSHOpts.SSHPort != 0 && remoteCopy.SSHOpts.SSHPort != 22 {
		msh.WriteToPtyBuffer("connecting to %s (port %d)...\n", remoteCopy.RemoteCanonicalName, remoteCopy.SSHOpts.SSHPort)
	} else {
		msh.WriteToPtyBuffer("connecting to %s...\n", remoteCopy.RemoteCanonicalName)
	}
	var shellType string
	if remoteCopy.SSHOpts != nil {
		shellType = remoteCopy.SSHOpts.ShellType
	}
	sshOpts := convertSSHOpts(remoteCopy.SSHOpts)
	sshOpts.SSHErrorsToTty = true
	if remoteCopy.ConnectMode != sstore.ConnectModeManual && remoteCopy.SSHOpts.SSHPassword == "" && !interactive {
		sshOpts.BatchMode = true
	}
	var cmdStr string
	if sshOpts.SSHHost == "" && remoteCopy.Local {
		var err error
		cmdStr, err = MakeLocalMShellCommandStr(remoteCopy.IsSudo(), shellType)
		if err != nil {
			msh.WriteToPtyBuffer("*error, cannot find local mshell binary: %v\n", err)
			return
		}
	} else {
		cmdStr = MakeServerCommandStr(shellType)
	}
	ecmd := sshOpts.MakeSSHExecCmd(cmdStr, sapi)
	cmdPty, err := msh.addControllingTty(ecmd)
	if err != nil {
		statusErr := fmt.Errorf("cannot attach controlling tty to mshell command: %w", err)
		msh.WriteToPtyBuffer("*error, %s\n", statusErr.Error())
		msh.setErrorStatus(statusErr)
		return
	}
	defer func() {
		if len(ecmd.ExtraFiles) > 0 {
			ecmd.ExtraFiles[len(ecmd.ExtraFiles)-1].Close()
		}
	}()
	go msh.RunPtyReadLoop(cmdPty)
	if remoteCopy.SSHOpts.SSHPassword != "" {
		go msh.WaitAndSendPassword(remoteCopy.SSHOpts.SSHPassword)
	}
	makeClientCtx, makeClientCancelFn := context.WithCancel(context.Background())
	defer makeClientCancelFn()
	msh.WithLock(func() {
		msh.Err = nil
		msh.ErrNoInitPk = false
		msh.Status = StatusConnecting
		msh.MakeClientCancelFn = makeClientCancelFn
		deadlineTime := time.Now().Add(RemoteConnectTimeout)
		msh.MakeClientDeadline = &deadlineTime
		msh.ShellPref = shellType
		go msh.NotifyRemoteUpdate()
	})
	go msh.watchClientDeadlineTime()
	cproc, initPk, err := shexec.MakeClientProc(makeClientCtx, ecmd)
	// TODO check if initPk.State is not nil
	var mshellVersion string
	var stateBaseHash string
	var hitDeadline bool
	var initPkShellType string
	msh.WithLock(func() {
		msh.MakeClientCancelFn = nil
		if time.Now().After(*msh.MakeClientDeadline) {
			hitDeadline = true
		}
		msh.MakeClientDeadline = nil
		if initPk == nil {
			msh.ErrNoInitPk = true
		}
		if initPk != nil {
			msh.UName = initPk.UName
			mshellVersion = initPk.Version
			if semver.Compare(mshellVersion, scbase.MShellVersion) < 0 {
				// only set NeedsMShellUpgrade if we got an InitPk
				msh.NeedsMShellUpgrade = true
			}
			msh.InitPkShellType = initPk.Shell
			initPkShellType = initPk.Shell
		}
		if initPk != nil && initPk.State != nil {
			hval := initPk.State.GetHashVal(false)
			msh.CurrentState = hval
			msh.StateMap[hval] = initPk.State
			sstore.StoreStateBase(context.Background(), initPk.State)
			stateBaseHash = hval
		} else {
			msh.CurrentState = ""
		}
		// no notify here, because we'll call notify in either case below
	})
	if err == context.Canceled {
		if hitDeadline {
			msh.WriteToPtyBuffer("*connect timeout\n")
			msh.setErrorStatus(errors.New("connect timeout"))
		} else {
			msh.WriteToPtyBuffer("*forced disconnection\n")
			msh.WithLock(func() {
				msh.Status = StatusDisconnected
				go msh.NotifyRemoteUpdate()
			})
		}
		return
	}
	if err == nil && semver.MajorMinor(mshellVersion) != semver.MajorMinor(scbase.MShellVersion) {
		err = fmt.Errorf("mshell version is not compatible current=%s remote=%s", scbase.MShellVersion, mshellVersion)
	}
	if err != nil {
		msh.setErrorStatus(err)
		msh.WriteToPtyBuffer("*error connecting to remote: %v\n", err)
		go msh.tryAutoInstall()
		return
	}
	msh.updateRemoteStateVars(context.Background(), msh.RemoteId, initPk)
	msh.WriteToPtyBuffer("connected shell:%s state:%s\n", initPkShellType, stateBaseHash)
	msh.WithLock(func() {
		msh.ServerProc = cproc
		msh.Status = StatusConnected
		go msh.NotifyRemoteUpdate()
	})
	go func() {
		exitErr := cproc.Cmd.Wait()
		exitCode := shexec.GetExitCode(exitErr)
		msh.WithLock(func() {
			if msh.Status == StatusConnected || msh.Status == StatusConnecting {
				msh.Status = StatusDisconnected
				go msh.NotifyRemoteUpdate()
			}
		})
		msh.WriteToPtyBuffer("*disconnected exitcode=%d\n", exitCode)
	}()
	go msh.ProcessPackets()
	return
}

func (msh *MShellProc) IsConnected() bool {
	msh.Lock.Lock()
	defer msh.Lock.Unlock()
	return msh.Status == StatusConnected
}

func (msh *MShellProc) GetShellType() string {
	msh.Lock.Lock()
	defer msh.Lock.Unlock()
	return msh.InitPkShellType
}

func replaceHomePath(pathStr string, homeDir string) string {
	if homeDir == "" {
		return pathStr
	}
	if pathStr == homeDir {
		return "~"
	}
	if strings.HasPrefix(pathStr, homeDir+"/") {
		return "~" + pathStr[len(homeDir):]
	}
	return pathStr
}

func (msh *MShellProc) IsCmdRunning(ck base.CommandKey) bool {
	msh.Lock.Lock()
	defer msh.Lock.Unlock()
	for runningCk := range msh.RunningCmds {
		if runningCk == ck {
			return true
		}
	}
	return false
}

func (msh *MShellProc) SendInput(dataPk *packet.DataPacketType) error {
	if !msh.IsConnected() {
		return fmt.Errorf("remote is not connected, cannot send input")
	}
	if !msh.IsCmdRunning(dataPk.CK) {
		return fmt.Errorf("cannot send input, cmd is not running")
	}
	return msh.ServerProc.Input.SendPacket(dataPk)
}

func (msh *MShellProc) SendSpecialInput(siPk *packet.SpecialInputPacketType) error {
	if !msh.IsConnected() {
		return fmt.Errorf("remote is not connected, cannot send input")
	}
	if !msh.IsCmdRunning(siPk.CK) {
		return fmt.Errorf("cannot send input, cmd is not running")
	}
	return msh.ServerProc.Input.SendPacket(siPk)
}

func (msh *MShellProc) SendFileData(dataPk *packet.FileDataPacketType) error {
	if !msh.IsConnected() {
		return fmt.Errorf("remote is not connected, cannot send input")
	}
	return msh.ServerProc.Input.SendPacket(dataPk)
}

func makeTermOpts(runPk *packet.RunPacketType) sstore.TermOpts {
	return sstore.TermOpts{Rows: int64(runPk.TermOpts.Rows), Cols: int64(runPk.TermOpts.Cols), FlexRows: runPk.TermOpts.FlexRows, MaxPtySize: DefaultMaxPtySize}
}

// returns (ok, currentPSC)
func (msh *MShellProc) testAndSetPendingStateCmd(screenId string, rptr sstore.RemotePtrType, newCK *base.CommandKey) (bool, *base.CommandKey) {
	key := pendingStateKey{ScreenId: screenId, RemotePtr: rptr}
	msh.Lock.Lock()
	defer msh.Lock.Unlock()
	ck, found := msh.PendingStateCmds[key]
	if found {
		return false, &ck
	}
	if newCK != nil {
		msh.PendingStateCmds[key] = *newCK
	}
	return true, nil
}

func (msh *MShellProc) removePendingStateCmd(screenId string, rptr sstore.RemotePtrType, ck base.CommandKey) {
	key := pendingStateKey{ScreenId: screenId, RemotePtr: rptr}
	msh.Lock.Lock()
	defer msh.Lock.Unlock()
	existingCK, found := msh.PendingStateCmds[key]
	if !found {
		return
	}
	if existingCK == ck {
		delete(msh.PendingStateCmds, key)
	}
}

// returns (cmdtype, allow-updates-callback, err)
func RunCommand(ctx context.Context, sessionId string, screenId string, remotePtr sstore.RemotePtrType, runPacket *packet.RunPacketType) (rtnCmd *sstore.CmdType, rtnCallback func(), rtnErr error) {
	rct := RunCmdType{
		SessionId: sessionId,
		ScreenId:  screenId,
		RemotePtr: remotePtr,
		RunPacket: runPacket,
	}
	if remotePtr.OwnerId != "" {
		return nil, nil, fmt.Errorf("cannot run command against another user's remote '%s'", remotePtr.MakeFullRemoteRef())
	}
	if screenId != runPacket.CK.GetGroupId() {
		return nil, nil, fmt.Errorf("run commands screenids do not match")
	}
	msh := GetRemoteById(remotePtr.RemoteId)
	if msh == nil {
		return nil, nil, fmt.Errorf("no remote id=%s found", remotePtr.RemoteId)
	}
	if !msh.IsConnected() {
		return nil, nil, fmt.Errorf("remote '%s' is not connected", remotePtr.RemoteId)
	}
	if runPacket.State != nil {
		return nil, nil, fmt.Errorf("runPacket.State should not be set, it is set in RunCommand")
	}
	var newPSC *base.CommandKey
	if runPacket.ReturnState {
		newPSC = &runPacket.CK
	}
	ok, existingPSC := msh.testAndSetPendingStateCmd(screenId, remotePtr, newPSC)
	if !ok {
		line, _, err := sstore.GetLineCmdByLineId(ctx, screenId, existingPSC.GetCmdId())
		if err != nil {
			return nil, nil, fmt.Errorf("cannot run command while a stateful command is still running: %v", err)
		}
		if line == nil {
			return nil, nil, fmt.Errorf("cannot run command while a stateful command is still running %s", *existingPSC)
		}
		return nil, nil, fmt.Errorf("cannot run command while a stateful command (linenum=%d) is still running", line.LineNum)
	}
	startCmdWait(runPacket.CK)
	defer func() {
		if rtnErr != nil {
			removeCmdWait(runPacket.CK)
			if newPSC != nil {
				msh.removePendingStateCmd(screenId, remotePtr, *newPSC)
			}
		}
	}()
	// get current remote-instance state
	statePtr, err := sstore.GetRemoteStatePtr(ctx, sessionId, screenId, remotePtr)
	if err != nil {
		return nil, nil, fmt.Errorf("cannot get current remote stateptr: %w", err)
	}
	if statePtr == nil {
		statePtr = msh.GetDefaultStatePtr()
	}
	if statePtr == nil {
		return nil, nil, fmt.Errorf("cannot run command, no valid remote stateptr")
	}
	currentState, err := sstore.GetFullState(ctx, *statePtr)
	if err != nil || currentState == nil {
		return nil, nil, fmt.Errorf("cannot get current remote state: %w", err)
	}
	runPacket.State = addScVarsToState(currentState)
	runPacket.StateComplete = true
	runPacket.ShellType = msh.GetShellType()
	msh.ServerProc.Output.RegisterRpc(runPacket.ReqId)
	err = shexec.SendRunPacketAndRunData(ctx, msh.ServerProc.Input, runPacket)
	if err != nil {
		return nil, nil, fmt.Errorf("sending run packet to remote: %w", err)
	}
	rtnPk := msh.ServerProc.Output.WaitForResponse(ctx, runPacket.ReqId)
	if rtnPk == nil {
		return nil, nil, ctx.Err()
	}
	startPk, ok := rtnPk.(*packet.CmdStartPacketType)
	if !ok {
		respPk, ok := rtnPk.(*packet.ResponsePacketType)
		if !ok {
			return nil, nil, fmt.Errorf("invalid response received from server for run packet: %s", packet.AsString(rtnPk))
		}
		if respPk.Error != "" {
			return nil, nil, errors.New(respPk.Error)
		}
		return nil, nil, fmt.Errorf("invalid response received from server for run packet: %s", packet.AsString(rtnPk))
	}
	status := sstore.CmdStatusRunning
	if runPacket.Detached {
		status = sstore.CmdStatusDetached
	}
	cmd := &sstore.CmdType{
		ScreenId:   runPacket.CK.GetGroupId(),
		LineId:     runPacket.CK.GetCmdId(),
		CmdStr:     runPacket.Command,
		RawCmdStr:  runPacket.Command,
		Remote:     remotePtr,
		FeState:    sstore.FeStateFromShellState(currentState),
		StatePtr:   *statePtr,
		TermOpts:   makeTermOpts(runPacket),
		Status:     status,
		CmdPid:     startPk.Pid,
		RemotePid:  startPk.MShellPid,
		ExitCode:   0,
		DurationMs: 0,
		RunOut:     nil,
		RtnState:   runPacket.ReturnState,
	}
	err = sstore.CreateCmdPtyFile(ctx, cmd.ScreenId, cmd.LineId, cmd.TermOpts.MaxPtySize)
	if err != nil {
		// TODO the cmd is running, so this is a tricky error to handle
		return nil, nil, fmt.Errorf("cannot create local ptyout file for running command: %v", err)
	}
	msh.AddRunningCmd(rct)
	return cmd, func() { removeCmdWait(runPacket.CK) }, nil
}

func (msh *MShellProc) AddWaitingCmd(rct RunCmdType) {
	msh.Lock.Lock()
	defer msh.Lock.Unlock()
	msh.WaitingCmds = append(msh.WaitingCmds, rct)
}

func (msh *MShellProc) reExecSingle(rct RunCmdType) {
	// TODO fixme
	ctx, cancelFn := context.WithTimeout(context.Background(), 15*time.Second)
	defer cancelFn()
	_, callback, _ := RunCommand(ctx, rct.SessionId, rct.ScreenId, rct.RemotePtr, rct.RunPacket)
	if callback != nil {
		defer callback()
	}
}

func (msh *MShellProc) ReExecWaitingCmds() {
	msh.Lock.Lock()
	defer msh.Lock.Unlock()
	for len(msh.WaitingCmds) > 0 {
		rct := msh.WaitingCmds[0]
		go msh.reExecSingle(rct)
		if rct.RunPacket.ReturnState {
			break
		}
	}
	if len(msh.WaitingCmds) == 0 {
		msh.WaitingCmds = nil
	}
}

func (msh *MShellProc) AddRunningCmd(rct RunCmdType) {
	msh.Lock.Lock()
	defer msh.Lock.Unlock()
	msh.RunningCmds[rct.RunPacket.CK] = rct
}

func (msh *MShellProc) GetRunningCmd(ck base.CommandKey) *RunCmdType {
	msh.Lock.Lock()
	defer msh.Lock.Unlock()
	rct, found := msh.RunningCmds[ck]
	if !found {
		return nil
	}
	return &rct
}

func (msh *MShellProc) RemoveRunningCmd(ck base.CommandKey) {
	msh.Lock.Lock()
	defer msh.Lock.Unlock()
	delete(msh.RunningCmds, ck)
	for key, pendingCk := range msh.PendingStateCmds {
		if pendingCk == ck {
			delete(msh.PendingStateCmds, key)
		}
	}
}

func (msh *MShellProc) PacketRpcIter(ctx context.Context, pk packet.RpcPacketType) (*packet.RpcResponseIter, error) {
	if !msh.IsConnected() {
		return nil, fmt.Errorf("remote is not connected")
	}
	if pk == nil {
		return nil, fmt.Errorf("PacketRpc passed nil packet")
	}
	reqId := pk.GetReqId()
	msh.ServerProc.Output.RegisterRpc(reqId)
	err := msh.ServerProc.Input.SendPacketCtx(ctx, pk)
	if err != nil {
		return nil, err
	}
	return msh.ServerProc.Output.GetResponseIter(reqId), nil
}

func (msh *MShellProc) PacketRpcRaw(ctx context.Context, pk packet.RpcPacketType) (packet.RpcResponsePacketType, error) {
	if !msh.IsConnected() {
		return nil, fmt.Errorf("remote is not connected")
	}
	if pk == nil {
		return nil, fmt.Errorf("PacketRpc passed nil packet")
	}
	reqId := pk.GetReqId()
	msh.ServerProc.Output.RegisterRpc(reqId)
	defer msh.ServerProc.Output.UnRegisterRpc(reqId)
	err := msh.ServerProc.Input.SendPacketCtx(ctx, pk)
	if err != nil {
		return nil, err
	}
	rtnPk := msh.ServerProc.Output.WaitForResponse(ctx, reqId)
	if rtnPk == nil {
		return nil, ctx.Err()
	}
	return rtnPk, nil
}

func (msh *MShellProc) PacketRpc(ctx context.Context, pk packet.RpcPacketType) (*packet.ResponsePacketType, error) {
	rtnPk, err := msh.PacketRpcRaw(ctx, pk)
	if err != nil {
		return nil, err
	}
	if respPk, ok := rtnPk.(*packet.ResponsePacketType); ok {
		return respPk, nil
	}
	return nil, fmt.Errorf("invalid response packet received: %s", packet.AsString(rtnPk))
}

func (msh *MShellProc) WithLock(fn func()) {
	msh.Lock.Lock()
	defer msh.Lock.Unlock()
	fn()
}

func makeDataAckPacket(ck base.CommandKey, fdNum int, ackLen int, err error) *packet.DataAckPacketType {
	ack := packet.MakeDataAckPacket()
	ack.CK = ck
	ack.FdNum = fdNum
	ack.AckLen = ackLen
	if err != nil {
		ack.Error = err.Error()
	}
	return ack
}

func (msh *MShellProc) notifyHangups_nolock() {
	for ck := range msh.RunningCmds {
		cmd, err := sstore.GetCmdByScreenId(context.Background(), ck.GetGroupId(), ck.GetCmdId())
		if err != nil {
			continue
		}
		update := &sstore.ModelUpdate{Cmd: cmd}
		sstore.MainBus.SendScreenUpdate(ck.GetGroupId(), update)
	}
	msh.RunningCmds = make(map[base.CommandKey]RunCmdType)
	msh.PendingStateCmds = make(map[pendingStateKey]base.CommandKey)
	msh.WaitingCmds = nil
}

func (msh *MShellProc) handleCmdDonePacket(donePk *packet.CmdDonePacketType) {
	// this will remove from RunningCmds and from PendingStateCmds
	defer msh.RemoveRunningCmd(donePk.CK)
	if donePk.FinalState != nil {
		donePk.FinalState = stripScVarsFromState(donePk.FinalState)
	}
	if donePk.FinalStateDiff != nil {
		donePk.FinalStateDiff = stripScVarsFromStateDiff(donePk.FinalStateDiff)
	}
	update, err := sstore.UpdateCmdDoneInfo(context.Background(), donePk.CK, donePk, sstore.CmdStatusDone)
	if err != nil {
		msh.WriteToPtyBuffer("*error updating cmddone: %v\n", err)
		return
	}
	screen, err := sstore.UpdateScreenFocusForDoneCmd(context.Background(), donePk.CK.GetGroupId(), donePk.CK.GetCmdId())
	if err != nil {
		msh.WriteToPtyBuffer("*error trying to update screen focus type: %v\n", err)
		// fall-through (nothing to do)
	}
	if screen != nil {
		update.Screens = []*sstore.ScreenType{screen}
	}
	rct := msh.GetRunningCmd(donePk.CK)
	var statePtr *sstore.ShellStatePtr
	if donePk.FinalState != nil && rct != nil {
		feState := sstore.FeStateFromShellState(donePk.FinalState)
		remoteInst, err := sstore.UpdateRemoteState(context.Background(), rct.SessionId, rct.ScreenId, rct.RemotePtr, feState, donePk.FinalState, nil)
		if err != nil {
			msh.WriteToPtyBuffer("*error trying to update remotestate: %v\n", err)
			// fall-through (nothing to do)
		}
		if remoteInst != nil {
			update.Sessions = sstore.MakeSessionsUpdateForRemote(rct.SessionId, remoteInst)
		}
		statePtr = &sstore.ShellStatePtr{BaseHash: donePk.FinalState.GetHashVal(false)}
	} else if donePk.FinalStateDiff != nil && rct != nil {
		feState, err := msh.getFeStateFromDiff(donePk.FinalStateDiff)
		if err != nil {
			msh.WriteToPtyBuffer("*error trying to update remotestate: %v\n", err)
			// fall-through (nothing to do)
		} else {
			remoteInst, err := sstore.UpdateRemoteState(context.Background(), rct.SessionId, rct.ScreenId, rct.RemotePtr, feState, nil, donePk.FinalStateDiff)
			if err != nil {
				msh.WriteToPtyBuffer("*error trying to update remotestate: %v\n", err)
				// fall-through (nothing to do)
			}
			if remoteInst != nil {
				update.Sessions = sstore.MakeSessionsUpdateForRemote(rct.SessionId, remoteInst)
			}
			diffHashArr := append(([]string)(nil), donePk.FinalStateDiff.DiffHashArr...)
			diffHashArr = append(diffHashArr, donePk.FinalStateDiff.GetHashVal(false))
			statePtr = &sstore.ShellStatePtr{BaseHash: donePk.FinalStateDiff.BaseHash, DiffHashArr: diffHashArr}
		}
	}
	if statePtr != nil {
		err = sstore.UpdateCmdRtnState(context.Background(), donePk.CK, *statePtr)
		if err != nil {
			msh.WriteToPtyBuffer("*error trying to update cmd rtnstate: %v\n", err)
			// fall-through (nothing to do)
		}
	}
	sstore.MainBus.SendUpdate(update)
	return
}

func (msh *MShellProc) handleCmdFinalPacket(finalPk *packet.CmdFinalPacketType) {
	defer msh.RemoveRunningCmd(finalPk.CK)
	rtnCmd, err := sstore.GetCmdByScreenId(context.Background(), finalPk.CK.GetGroupId(), finalPk.CK.GetCmdId())
	if err != nil {
		log.Printf("error calling GetCmdById in handleCmdFinalPacket: %v\n", err)
		return
	}
	if rtnCmd == nil || rtnCmd.DoneTs > 0 {
		return
	}
	log.Printf("finalpk %s (hangup): %s\n", finalPk.CK, finalPk.Error)
	screen, err := sstore.HangupCmd(context.Background(), finalPk.CK)
	if err != nil {
		log.Printf("error in hangup-cmd in handleCmdFinalPacket: %v\n", err)
		return
	}
	rtnCmd, err = sstore.GetCmdByScreenId(context.Background(), finalPk.CK.GetGroupId(), finalPk.CK.GetCmdId())
	if err != nil {
		log.Printf("error getting cmd(2) in handleCmdFinalPacket: %v\n", err)
		return
	}
	if rtnCmd == nil {
		log.Printf("error getting cmd(2) in handleCmdFinalPacket (not found)\n")
		return
	}
	update := &sstore.ModelUpdate{Cmd: rtnCmd}
	if screen != nil {
		update.Screens = []*sstore.ScreenType{screen}
	}
	sstore.MainBus.SendUpdate(update)
}

// TODO notify FE about cmd errors
func (msh *MShellProc) handleCmdErrorPacket(errPk *packet.CmdErrorPacketType) {
	err := sstore.AppendCmdErrorPk(context.Background(), errPk)
	if err != nil {
		msh.WriteToPtyBuffer("cmderr> [remote %s] [error] adding cmderr: %v\n", msh.GetRemoteName(), err)
		return
	}
	return
}

func (msh *MShellProc) handleDataPacket(dataPk *packet.DataPacketType, dataPosMap map[base.CommandKey]int64) {
	realData, err := base64.StdEncoding.DecodeString(dataPk.Data64)
	if err != nil {
		ack := makeDataAckPacket(dataPk.CK, dataPk.FdNum, 0, err)
		msh.ServerProc.Input.SendPacket(ack)
		return
	}
	var ack *packet.DataAckPacketType
	if len(realData) > 0 {
		dataPos := dataPosMap[dataPk.CK]
		rcmd := msh.GetRunningCmd(dataPk.CK)
		update, err := sstore.AppendToCmdPtyBlob(context.Background(), rcmd.ScreenId, dataPk.CK.GetCmdId(), realData, dataPos)
		if err != nil {
			ack = makeDataAckPacket(dataPk.CK, dataPk.FdNum, 0, err)
		} else {
			ack = makeDataAckPacket(dataPk.CK, dataPk.FdNum, len(realData), nil)
		}
		dataPosMap[dataPk.CK] += int64(len(realData))
		if update != nil {
			sstore.MainBus.SendScreenUpdate(dataPk.CK.GetGroupId(), update)
		}
	}
	if ack != nil {
		msh.ServerProc.Input.SendPacket(ack)
	}
	// log.Printf("data %s fd=%d len=%d eof=%v err=%v\n", dataPk.CK, dataPk.FdNum, len(realData), dataPk.Eof, dataPk.Error)
}

func (msh *MShellProc) makeHandleDataPacketClosure(dataPk *packet.DataPacketType, dataPosMap map[base.CommandKey]int64) func() {
	return func() {
		msh.handleDataPacket(dataPk, dataPosMap)
	}
}

func (msh *MShellProc) makeHandleCmdDonePacketClosure(donePk *packet.CmdDonePacketType) func() {
	return func() {
		msh.handleCmdDonePacket(donePk)
	}
}

func (msh *MShellProc) makeHandleCmdFinalPacketClosure(finalPk *packet.CmdFinalPacketType) func() {
	return func() {
		msh.handleCmdFinalPacket(finalPk)
	}
}

func sendScreenUpdates(screens []*sstore.ScreenType) {
	for _, screen := range screens {
		sstore.MainBus.SendUpdate(&sstore.ModelUpdate{Screens: []*sstore.ScreenType{screen}})
	}
}

func (msh *MShellProc) ProcessPackets() {
	defer msh.WithLock(func() {
		if msh.Status == StatusConnected {
			msh.Status = StatusDisconnected
		}
		screens, err := sstore.HangupRunningCmdsByRemoteId(context.Background(), msh.Remote.RemoteId)
		if err != nil {
			msh.writeToPtyBuffer_nolock("error calling HUP on cmds %v\n", err)
		}
		msh.notifyHangups_nolock()
		go msh.NotifyRemoteUpdate()
		if len(screens) > 0 {
			go sendScreenUpdates(screens)
		}
	})
	// TODO need to clean dataPosMap
	dataPosMap := make(map[base.CommandKey]int64)
	for pk := range msh.ServerProc.Output.MainCh {
		if pk.GetType() == packet.DataPacketStr {
			dataPk := pk.(*packet.DataPacketType)
			runCmdUpdateFn(dataPk.CK, msh.makeHandleDataPacketClosure(dataPk, dataPosMap))
			continue
		}
		if pk.GetType() == packet.DataAckPacketStr {
			// TODO process ack (need to keep track of buffer size for sending)
			// this is low priority though since most input is coming from keyboard and won't overflow this buffer
			continue
		}
		if pk.GetType() == packet.CmdDataPacketStr {
			dataPacket := pk.(*packet.CmdDataPacketType)
			msh.WriteToPtyBuffer("cmd-data> [remote %s] [%s] pty=%d run=%d\n", msh.GetRemoteName(), dataPacket.CK, dataPacket.PtyDataLen, dataPacket.RunDataLen)
			continue
		}
		if pk.GetType() == packet.CmdDonePacketStr {
			donePk := pk.(*packet.CmdDonePacketType)
			runCmdUpdateFn(donePk.CK, msh.makeHandleCmdDonePacketClosure(donePk))
			continue
		}
		if pk.GetType() == packet.CmdFinalPacketStr {
			finalPk := pk.(*packet.CmdFinalPacketType)
			runCmdUpdateFn(finalPk.CK, msh.makeHandleCmdFinalPacketClosure(finalPk))
			continue
		}
		if pk.GetType() == packet.CmdErrorPacketStr {
			msh.handleCmdErrorPacket(pk.(*packet.CmdErrorPacketType))
			continue
		}
		if pk.GetType() == packet.MessagePacketStr {
			msgPacket := pk.(*packet.MessagePacketType)
			msh.WriteToPtyBuffer("msg> [remote %s] [%s] %s\n", msh.GetRemoteName(), msgPacket.CK, msgPacket.Message)
			continue
		}
		if pk.GetType() == packet.RawPacketStr {
			rawPacket := pk.(*packet.RawPacketType)
			msh.WriteToPtyBuffer("stderr> [remote %s] %s\n", msh.GetRemoteName(), rawPacket.Data)
			continue
		}
		if pk.GetType() == packet.CmdStartPacketStr {
			startPk := pk.(*packet.CmdStartPacketType)
			msh.WriteToPtyBuffer("start> [remote %s] reqid=%s (%p)\n", msh.GetRemoteName(), startPk.RespId, msh.ServerProc.Output)
			continue
		}
		msh.WriteToPtyBuffer("MSH> [remote %s] unhandled packet %s\n", msh.GetRemoteName(), packet.AsString(pk))
	}
}

// returns number of chars (including braces) for brace-expr
func getBracedStr(runeStr []rune) int {
	if len(runeStr) < 3 {
		return 0
	}
	if runeStr[0] != '{' {
		return 0
	}
	for i := 1; i < len(runeStr); i++ {
		if runeStr[i] == '}' {
			if i == 1 { // cannot have {}
				return 0
			}
			return i + 1
		}
	}
	return 0
}

func isDigit(r rune) bool {
	return r >= '0' && r <= '9' // just check ascii digits (not unicode)
}

func EvalPrompt(promptFmt string, vars map[string]string, state *packet.ShellState) string {
	var buf bytes.Buffer
	promptRunes := []rune(promptFmt)
	for i := 0; i < len(promptRunes); i++ {
		ch := promptRunes[i]
		if ch == '\\' && i != len(promptRunes)-1 {
			nextCh := promptRunes[i+1]
			if nextCh == 'x' || nextCh == 'y' {
				nr := getBracedStr(promptRunes[i+2:])
				if nr > 0 {
					escCode := string(promptRunes[i+1 : i+1+nr+1]) // start at "x" or "y", extend nr+1 runes
					escStr := evalPromptEsc(escCode, vars, state)
					buf.WriteString(escStr)
					i += nr + 1
					continue
				} else {
					buf.WriteRune(ch) // invalid escape, so just write ch and move on
					continue
				}
			} else if isDigit(nextCh) {
				if len(promptRunes) >= i+4 && isDigit(promptRunes[i+2]) && isDigit(promptRunes[i+3]) {
					i += 3
					escStr := evalPromptEsc(string(promptRunes[i+1:i+4]), vars, state)
					buf.WriteString(escStr)
					continue
				} else {
					buf.WriteRune(ch) // invalid escape, so just write ch and move on
					continue
				}
			} else {
				i += 1
				escStr := evalPromptEsc(string(nextCh), vars, state)
				buf.WriteString(escStr)
				continue
			}
		}
		buf.WriteRune(ch)
	}
	return buf.String()
}

func evalPromptEsc(escCode string, vars map[string]string, state *packet.ShellState) string {
	if strings.HasPrefix(escCode, "x{") && strings.HasSuffix(escCode, "}") {
		varName := escCode[2 : len(escCode)-1]
		return vars[varName]
	}
	if strings.HasPrefix(escCode, "y{") && strings.HasSuffix(escCode, "}") {
		if state == nil {
			return ""
		}
		varName := escCode[2 : len(escCode)-1]
		varMap := shellenv.ShellVarMapFromState(state)
		return varMap[varName]
	}
	if escCode == "h" {
		return vars["remoteshorthost"]
	}
	if escCode == "H" {
		return vars["remotehost"]
	}
	if escCode == "s" {
		return "mshell"
	}
	if escCode == "u" {
		return vars["remoteuser"]
	}
	if escCode == "w" {
		if state == nil {
			return "?"
		}
		return replaceHomePath(state.Cwd, vars["home"])
	}
	if escCode == "W" {
		if state == nil {
			return "?"
		}
		return path.Base(replaceHomePath(state.Cwd, vars["home"]))
	}
	if escCode == "$" {
		if vars["remoteuser"] == "root" || vars["sudo"] == "1" {
			return "#"
		} else {
			return "$"
		}
	}
	if len(escCode) == 3 {
		// \nnn escape
		ival, err := strconv.ParseInt(escCode, 8, 32)
		if err != nil {
			return escCode
		}
		if ival >= 0 && ival <= 255 {
			return string([]byte{byte(ival)})
		} else {
			// if it was out of range just return the string (invalid escape)
			return escCode
		}
	}
	if escCode == "e" {
		return "\033"
	}
	if escCode == "n" {
		return "\n"
	}
	if escCode == "r" {
		return "\r"
	}
	if escCode == "a" {
		return "\007"
	}
	if escCode == "\\" {
		return "\\"
	}
	if escCode == "[" {
		return ""
	}
	if escCode == "]" {
		return ""
	}

	// we don't support date/time escapes (d, t, T, @), version escapes (v, V), cmd number (#, !), terminal device (l), jobs (j)
	return "(" + escCode + ")"
}

func (msh *MShellProc) getFullState(stateDiff *packet.ShellStateDiff) (*packet.ShellState, error) {
	baseState := msh.GetStateByHash(stateDiff.BaseHash)
	if baseState != nil && len(stateDiff.DiffHashArr) == 0 {
		newState, err := shellenv.ApplyShellStateDiff(*baseState, *stateDiff)
		if err != nil {
			return nil, err
		}
		return &newState, nil
	} else {
		fullState, err := sstore.GetFullState(context.Background(), sstore.ShellStatePtr{BaseHash: stateDiff.BaseHash, DiffHashArr: stateDiff.DiffHashArr})
		if err != nil {
			return nil, err
		}
		newState, err := shellenv.ApplyShellStateDiff(*fullState, *stateDiff)
		return &newState, nil
	}
}

// internal func, first tries the StateMap, otherwise will fallback on sstore.GetFullState
func (msh *MShellProc) getFeStateFromDiff(stateDiff *packet.ShellStateDiff) (map[string]string, error) {
	baseState := msh.GetStateByHash(stateDiff.BaseHash)
	if baseState != nil && len(stateDiff.DiffHashArr) == 0 {
		newState, err := shellenv.ApplyShellStateDiff(*baseState, *stateDiff)
		if err != nil {
			return nil, err
		}
		return sstore.FeStateFromShellState(&newState), nil
	} else {
		fullState, err := sstore.GetFullState(context.Background(), sstore.ShellStatePtr{BaseHash: stateDiff.BaseHash, DiffHashArr: stateDiff.DiffHashArr})
		if err != nil {
			return nil, err
		}
		newState, err := shellenv.ApplyShellStateDiff(*fullState, *stateDiff)
		if err != nil {
			return nil, err
		}
		return sstore.FeStateFromShellState(&newState), nil
	}
}

func (msh *MShellProc) TryAutoConnect() error {
	if msh.IsConnected() {
		return nil
	}
	rcopy := msh.GetRemoteCopy()
	if rcopy.ConnectMode == sstore.ConnectModeManual {
		return nil
	}
	var err error
	msh.WithLock(func() {
		if msh.NumTryConnect > 5 {
			err = fmt.Errorf("too many unsuccessful tries")
			return
		}
		msh.NumTryConnect++
	})
	if err != nil {
		return err
	}
	msh.Launch(false)
	if !msh.IsConnected() {
		return fmt.Errorf("error connecting")
	}
	return nil
}

func (msh *MShellProc) GetDisplayName() string {
	rcopy := msh.GetRemoteCopy()
	return rcopy.GetName()
}<|MERGE_RESOLUTION|>--- conflicted
+++ resolved
@@ -1156,22 +1156,15 @@
 		return nil
 	}
 	rtn := *state
-<<<<<<< HEAD
 	envMap := shellenv.DeclMapFromState(&rtn)
 	envMap["WAVETERM"] = &shellenv.DeclareDeclType{Name: "WAVETERM", Value: "1", Args: "x"}
 	envMap["WAVETERM_VERSION"] = &shellenv.DeclareDeclType{Name: "WAVETERM_VERSION", Value: scbase.WaveVersion, Args: "x"}
 	envMap["TERM_PROGRAM"] = &shellenv.DeclareDeclType{Name: "TERM_PROGRAM", Value: "waveterm", Args: "x"}
 	envMap["TERM_PROGRAM_VERSION"] = &shellenv.DeclareDeclType{Name: "TERM_PROGRAM_VERSION", Value: scbase.WaveVersion, Args: "x"}
+	if _, exists := envMap["LANG"]; !exists {
+		envMap["LANG"] = &shellenv.DeclareDeclType{Name: "LANG", Value: scbase.DetermineLang(), Args: "x"}
+	}
 	rtn.ShellVars = shellenv.SerializeDeclMap(envMap)
-=======
-	envMap := shexec.DeclMapFromState(&rtn)
-	envMap["PROMPT"] = &shexec.DeclareDeclType{Name: "PROMPT", Value: "1", Args: "x"}
-	envMap["PROMPT_VERSION"] = &shexec.DeclareDeclType{Name: "PROMPT_VERSION", Value: scbase.WaveVersion, Args: "x"}
-	if _, exists := envMap["LANG"]; !exists {
-		envMap["LANG"] = &shexec.DeclareDeclType{Name: "LANG", Value: scbase.DetermineLang(), Args: "x"}
-	}
-	rtn.ShellVars = shexec.SerializeDeclMap(envMap)
->>>>>>> fad48b0d
 	return &rtn
 }
 
