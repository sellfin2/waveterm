--- conflicted
+++ resolved
@@ -2179,20 +2179,10 @@
 	return sink.HandleInput(inputPk)
 }
 
-<<<<<<< HEAD
-func (msh *MShellProc) AddRunningCmd(rct *RunCmdType) {
-	msh.Lock.Lock()
-	defer msh.Lock.Unlock()
-	msh.RunningCmds[rct.RunPacket.CK] = rct
-=======
 func (wsh *WaveshellProc) AddRunningCmd(rct *RunCmdType) {
 	wsh.Lock.Lock()
 	defer wsh.Lock.Unlock()
-	if rct.EphemeralOpts != nil {
-		log.Printf("[info] adding ephemeral running command: %s\n", rct.CK)
-	}
 	wsh.RunningCmds[rct.RunPacket.CK] = rct
->>>>>>> 5afe2333
 }
 
 func (wsh *WaveshellProc) GetRunningCmd(ck base.CommandKey) *RunCmdType {
