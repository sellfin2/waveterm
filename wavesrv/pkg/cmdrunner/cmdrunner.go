// Copyright 2023, Command Line Inc.
// SPDX-License-Identifier: Apache-2.0

package cmdrunner

import (
	"bytes"
	"context"
	"encoding/json"
	"errors"
	"fmt"
	"io"
	"io/fs"
	"log"
	"net/url"
	"os"
	"path/filepath"
	"regexp"
	"runtime"
	"sort"
	"strconv"
	"strings"
	"syscall"
	"time"
	"unicode"

	"github.com/google/uuid"
	"github.com/gorilla/websocket"
	"github.com/kevinburke/ssh_config"
	"github.com/wavetermdev/waveterm/waveshell/pkg/base"
	"github.com/wavetermdev/waveterm/waveshell/pkg/packet"
	"github.com/wavetermdev/waveterm/waveshell/pkg/server"
	"github.com/wavetermdev/waveterm/waveshell/pkg/shellenv"
	"github.com/wavetermdev/waveterm/waveshell/pkg/shellutil"
	"github.com/wavetermdev/waveterm/waveshell/pkg/shexec"
	"github.com/wavetermdev/waveterm/waveshell/pkg/utilfn"
	"github.com/wavetermdev/waveterm/wavesrv/pkg/bookmarks"
	"github.com/wavetermdev/waveterm/wavesrv/pkg/comp"
	"github.com/wavetermdev/waveterm/wavesrv/pkg/dbutil"
	"github.com/wavetermdev/waveterm/wavesrv/pkg/ephemeral"
	"github.com/wavetermdev/waveterm/wavesrv/pkg/history"
	"github.com/wavetermdev/waveterm/wavesrv/pkg/pcloud"
	"github.com/wavetermdev/waveterm/wavesrv/pkg/promptenc"
	"github.com/wavetermdev/waveterm/wavesrv/pkg/releasechecker"
	"github.com/wavetermdev/waveterm/wavesrv/pkg/remote"
	"github.com/wavetermdev/waveterm/wavesrv/pkg/remote/openai"
	"github.com/wavetermdev/waveterm/wavesrv/pkg/rtnstate"
	"github.com/wavetermdev/waveterm/wavesrv/pkg/scbase"
	"github.com/wavetermdev/waveterm/wavesrv/pkg/scbus"
	"github.com/wavetermdev/waveterm/wavesrv/pkg/scpacket"
	"github.com/wavetermdev/waveterm/wavesrv/pkg/sstore"
	"github.com/wavetermdev/waveterm/wavesrv/pkg/telemetry"
	"golang.org/x/mod/semver"
)

const (
	HistoryTypeScreen  = "screen"
	HistoryTypeSession = "session"
	HistoryTypeGlobal  = "global"
)

func init() {
	comp.RegisterSimpleCompFn(comp.CGTypeMeta, simpleCompMeta)
	comp.RegisterSimpleCompFn(comp.CGTypeCommandMeta, simpleCompCommandMeta)
}

const DefaultUserId = "user"
const MaxNameLen = 50
const MaxShareNameLen = 150
const MaxRendererLen = 50
const MaxRemoteAliasLen = 50
const PasswordUnchangedSentinel = "--unchanged--"
const DefaultPTERM = "MxM"
const MaxCommandLen = 4096
const MaxSignalLen = 12
const MaxSignalNum = 64
const MaxEvalDepth = 5
const MaxOpenAIAPITokenLen = 100
const MaxOpenAIModelLen = 100
const MaxSidebarSections = 5

const TermFontSizeMin = 8
const TermFontSizeMax = 24

const TsFormatStr = "2006-01-02 15:04:05"

const OpenAIPacketTimeout = 10 * time.Second
const OpenAIStreamTimeout = 5 * time.Minute

const OpenAICloudCompletionTelemetryOffErrorMsg = "In order to protect against abuse, you must have telemetry turned on in order to use Wave's free AI features.  If you do not want to turn telemetry on, you can still use Wave's AI features by adding your own OpenAI key in Settings.  Note that when you use your own key, requests are not proxied through Wave's servers and will be sent directly to the OpenAI API."

const (
	KwArgRenderer = "renderer"
	KwArgView     = "view"
	KwArgState    = "state"
	KwArgTemplate = "template"
	KwArgLang     = "lang"
	KwArgMinimap  = "minimap"
	KwArgNoHist   = "nohist"
)

var ColorNames = []string{"yellow", "blue", "pink", "mint", "cyan", "violet", "orange", "green", "red", "white"}
var TabIcons = []string{"square", "sparkle", "fire", "ghost", "cloud", "compass", "crown", "droplet", "graduation-cap", "heart", "file"}
var RemoteColorNames = []string{"red", "green", "yellow", "blue", "magenta", "cyan", "white", "orange"}
var RemoteSetArgs = []string{"alias", "connectmode", "key", "password", "autoinstall", "color"}
var ConfirmFlags = []string{"hideshellprompt"}
var SidebarNames = []string{"main"}
var ThemeSources = []string{"light", "dark", "system"}

var ScreenCmds = []string{"run", "comment", "cd", "cr", "clear", "sw", "reset", "signal", "chat"}
var NoHistCmds = []string{"_compgen", "line", "history", "_killserver"}
var GlobalCmds = []string{"session", "screen", "remote", "set", "client", "telemetry", "bookmark", "bookmarks"}

var SetVarNameMap map[string]string = map[string]string{
	"tabcolor": "screen.tabcolor",
	"tabicon":  "screen.tabicon",
	"pterm":    "screen.pterm",
	"anchor":   "screen.anchor",
	"focus":    "screen.focus",
	"line":     "screen.line",
	"index":    "screen.index",
}

var SetVarScopes = []SetVarScope{
	{ScopeName: "global", VarNames: []string{}},
	{ScopeName: "client", VarNames: []string{"telemetry"}},
	{ScopeName: "session", VarNames: []string{"name", "pos", "theme"}},
	{ScopeName: "screen", VarNames: []string{"name", "tabcolor", "tabicon", "pos", "pterm", "anchor", "focus", "line", "index", "theme"}},
	{ScopeName: "line", VarNames: []string{}},
	// connection = remote, remote = remoteinstance
	{ScopeName: "connection", VarNames: []string{"alias", "connectmode", "key", "password", "autoinstall", "color"}},
	{ScopeName: "remote", VarNames: []string{}},
}

var userHostRe = regexp.MustCompile(`^(sudo@)?([a-zA-Z0-9][a-zA-Z0-9._@\\-]*@)?([a-z0-9][a-z0-9.-]*)(?::([0-9]+))?$`)
var remoteAliasRe = regexp.MustCompile("^[a-zA-Z0-9][a-zA-Z0-9._-]*$")
var genericNameRe = regexp.MustCompile("^[a-zA-Z][a-zA-Z0-9_ .()<>,/\"'\\[\\]{}=+$@!*-]*$")
var rendererRe = regexp.MustCompile("^[a-zA-Z][a-zA-Z0-9_.:-]*$")
var positionRe = regexp.MustCompile("^((S?\\+|E?-)?[0-9]+|(\\+|-|S|E))$")
var wsRe = regexp.MustCompile("\\s+")
var sigNameRe = regexp.MustCompile("^((SIG[A-Z0-9]+)|(\\d+))$")

type contextType string

var historyContextKey = contextType("history")
var depthContextKey = contextType("depth")

type SetVarScope struct {
	ScopeName string
	VarNames  []string
}

type historyContextType struct {
	LineId        string
	LineNum       int64
	RemotePtr     *sstore.RemotePtrType
	FeState       sstore.FeStateType
	InitialStatus string
}

type MetaCmdFnType = func(ctx context.Context, pk *scpacket.FeCommandPacketType) (scbus.UpdatePacket, error)
type MetaCmdEntryType struct {
	IsAlias bool
	Fn      MetaCmdFnType
}

var MetaCmdFnMap = make(map[string]MetaCmdEntryType)

func init() {
	registerCmdFn("run", RunCommand)
	registerCmdFn("eval", EvalCommand)
	registerCmdFn("comment", CommentCommand)
	registerCmdFn("cr", CrCommand)
	registerCmdFn("connect", CrCommand)
	registerCmdFn("_compgen", CompGenCommand)
	registerCmdFn("clear", ClearCommand)
	registerCmdFn("reset", RemoteResetCommand)
	registerCmdFn("reset:cwd", ResetCwdCommand)
	registerCmdFn("signal", SignalCommand)
	registerCmdFn("sync", SyncCommand)
	registerCmdFn("sleep", SleepCommand)

	registerCmdFn("mainview", MainViewCommand)

	registerCmdFn("session", SessionCommand)
	registerCmdFn("session:open", SessionOpenCommand)
	registerCmdAlias("session:new", SessionOpenCommand)
	registerCmdFn("session:set", SessionSetCommand)
	registerCmdFn("session:delete", SessionDeleteCommand)
	registerCmdFn("session:archive", SessionArchiveCommand)
	registerCmdFn("session:showall", SessionShowAllCommand)
	registerCmdFn("session:show", SessionShowCommand)
	registerCmdFn("session:openshared", SessionOpenSharedCommand)
	registerCmdFn("session:termtheme", TermSetThemeCommand)
	registerCmdFn("session:ensureone", SessionEnsureOneCommand)

	registerCmdFn("screen", ScreenCommand)
	registerCmdFn("screen:archive", ScreenArchiveCommand)
	registerCmdFn("screen:delete", ScreenDeleteCommand)
	registerCmdFn("screen:open", ScreenOpenCommand)
	registerCmdAlias("screen:new", ScreenOpenCommand)
	registerCmdFn("screen:set", ScreenSetCommand)
	registerCmdFn("screen:showall", ScreenShowAllCommand)
	registerCmdFn("screen:reset", ScreenResetCommand)
	registerCmdFn("screen:webshare", ScreenWebShareCommand)
	registerCmdFn("screen:reorder", ScreenReorderCommand)
	registerCmdFn("screen:show", ScreenShowCommand)
	registerCmdFn("screen:termtheme", TermSetThemeCommand)

	registerCmdAlias("remote", RemoteCommand)
	registerCmdFn("remote:show", RemoteShowCommand)
	registerCmdFn("remote:showall", RemoteShowAllCommand)
	registerCmdFn("remote:new", RemoteNewCommand)
	registerCmdFn("remote:archive", RemoteArchiveCommand)
	registerCmdFn("remote:set", RemoteSetCommand)
	registerCmdFn("remote:disconnect", RemoteDisconnectCommand)
	registerCmdFn("remote:connect", RemoteConnectCommand)
	registerCmdFn("remote:install", RemoteInstallCommand)
	registerCmdFn("remote:installcancel", RemoteInstallCancelCommand)
	registerCmdFn("remote:reset", RemoteResetCommand)
	registerCmdFn("remote:parse", RemoteConfigParseCommand)

	registerCmdFn("copyfile", CopyFileCommand)

	registerCmdFn("screen:resize", ScreenResizeCommand)

	registerCmdFn("line", LineCommand)
	registerCmdFn("line:show", LineShowCommand)
	registerCmdFn("line:star", LineStarCommand)
	registerCmdFn("line:bookmark", LineBookmarkCommand)
	registerCmdFn("line:pin", LinePinCommand)
	registerCmdFn("line:archive", LineArchiveCommand)
	registerCmdFn("line:delete", LineDeleteCommand)
	registerCmdFn("line:setheight", LineSetHeightCommand)
	registerCmdFn("line:view", LineViewCommand)
	registerCmdFn("line:set", LineSetCommand)
	registerCmdFn("line:restart", LineRestartCommand)
	registerCmdFn("line:minimize", LineMinimizeCommand)

	registerCmdFn("client", ClientCommand)
	registerCmdFn("client:show", ClientShowCommand)
	registerCmdFn("client:set", ClientSetCommand)
	registerCmdFn("client:notifyupdatewriter", ClientNotifyUpdateWriterCommand)
	registerCmdFn("client:accepttos", ClientAcceptTosCommand)
	registerCmdFn("client:setconfirmflag", ClientConfirmFlagCommand)
	registerCmdFn("client:setmainsidebar", ClientSetMainSidebarCommand)
	registerCmdFn("client:setrightsidebar", ClientSetRightSidebarCommand)
	registerCmdFn("client:setglobalshortcut", ClientSetGlobalShortcut)

	registerCmdFn("sidebar:open", SidebarOpenCommand)
	registerCmdFn("sidebar:close", SidebarCloseCommand)
	registerCmdFn("sidebar:add", SidebarAddCommand)
	registerCmdFn("sidebar:remove", SidebarRemoveCommand)

	registerCmdFn("telemetry", TelemetryCommand)
	registerCmdFn("telemetry:on", TelemetryOnCommand)
	registerCmdFn("telemetry:off", TelemetryOffCommand)
	registerCmdFn("telemetry:send", TelemetrySendCommand)
	registerCmdFn("telemetry:show", TelemetryShowCommand)

	registerCmdFn("releasecheck", ReleaseCheckCommand)
	registerCmdFn("releasecheck:autoon", ReleaseCheckOnCommand)
	registerCmdFn("releasecheck:autooff", ReleaseCheckOffCommand)

	registerCmdFn("history", HistoryCommand)
	registerCmdFn("history:viewall", HistoryViewAllCommand)
	registerCmdFn("history:purge", HistoryPurgeCommand)

	registerCmdFn("bookmarks:show", BookmarksShowCommand)

	registerCmdFn("bookmark:set", BookmarkSetCommand)
	registerCmdFn("bookmark:delete", BookmarkDeleteCommand)

	registerCmdFn("chat", OpenAICommand)

	registerCmdFn("_killserver", KillServerCommand)
	registerCmdFn("_dumpstate", DumpStateCommand)

	registerCmdFn("set", SetCommand)

	registerCmdFn("view:stat", ViewStatCommand)
	registerCmdFn("view:test", ViewTestCommand)

	registerCmdFn("edit:test", EditTestCommand)

	// CodeEditCommand is overloaded to do codeedit and codeview
	registerCmdFn("codeedit", CodeEditCommand)
	registerCmdFn("codeview", CodeEditCommand)

	registerCmdFn("imageview", ImageViewCommand)
	registerCmdFn("mdview", MarkdownViewCommand)
	registerCmdFn("markdownview", MarkdownViewCommand)
	registerCmdFn("pdfview", PdfViewCommand)
	registerCmdFn("mediaview", MediaViewCommand)

	registerCmdFn("csvview", CSVViewCommand)

	registerCmdFn("_debug:ri", DebugRemoteInstanceCommand)
}

func getValidCommands() []string {
	var rtn []string
	for key, val := range MetaCmdFnMap {
		if val.IsAlias {
			continue
		}
		rtn = append(rtn, "/"+key)
	}
	return rtn
}

func registerCmdFn(cmdName string, fn MetaCmdFnType) {
	MetaCmdFnMap[cmdName] = MetaCmdEntryType{Fn: fn}
}

func registerCmdAlias(cmdName string, fn MetaCmdFnType) {
	MetaCmdFnMap[cmdName] = MetaCmdEntryType{IsAlias: true, Fn: fn}
}

func GetCmdStr(pk *scpacket.FeCommandPacketType) string {
	if pk.MetaSubCmd == "" {
		return pk.MetaCmd
	}
	return pk.MetaCmd + ":" + pk.MetaSubCmd
}

func HandleCommand(ctx context.Context, pk *scpacket.FeCommandPacketType) (scbus.UpdatePacket, error) {
	metaCmd := SubMetaCmd(pk.MetaCmd)
	var cmdName string
	if pk.MetaSubCmd == "" {
		cmdName = metaCmd
	} else {
		cmdName = fmt.Sprintf("%s:%s", pk.MetaCmd, pk.MetaSubCmd)
	}
	entry := MetaCmdFnMap[cmdName]
	if entry.Fn == nil {
		if MetaCmdFnMap[metaCmd].Fn != nil {
			return nil, fmt.Errorf("invalid /%s subcommand '%s'", metaCmd, pk.MetaSubCmd)
		}
		return nil, fmt.Errorf("invalid command '/%s', no handler", cmdName)
	}
	return entry.Fn(ctx, pk)
}

func firstArg(pk *scpacket.FeCommandPacketType) string {
	if len(pk.Args) == 0 {
		return ""
	}
	return pk.Args[0]
}

func argN(pk *scpacket.FeCommandPacketType, n int) string {
	if len(pk.Args) <= n {
		return ""
	}
	return pk.Args[n]
}

// will trim strings for whitespace
func resolveCommaSepListToMap(arg string) map[string]bool {
	if arg == "" {
		return nil
	}
	rtn := make(map[string]bool)
	fields := strings.Split(arg, ",")
	for _, field := range fields {
		field = strings.TrimSpace(field)
		rtn[field] = true
	}
	return rtn
}

func resolveShellType(shellArg string, defaultShell string) (string, error) {
	if shellArg == "" {
		if defaultShell == "" {
			shellArg = packet.ShellType_bash
		} else {
			shellArg = defaultShell
		}
	}
	if shellArg != packet.ShellType_bash && shellArg != packet.ShellType_zsh {
		return "", fmt.Errorf("invalid shell type %q", shellArg)
	}
	return shellArg, nil
}

func resolveBool(arg string, def bool) bool {
	if arg == "" {
		return def
	}
	if arg == "0" || arg == "false" {
		return false
	}
	return true
}

func defaultStr(arg string, def string) string {
	if arg == "" {
		return def
	}
	return arg
}

func resolveFile(arg string) (string, error) {
	if arg == "" {
		return "", nil
	}
	fileName := base.ExpandHomeDir(arg)
	if !strings.HasPrefix(fileName, "/") {
		return "", fmt.Errorf("must be absolute, cannot be a relative path")
	}
	fd, err := os.Open(fileName)
	if fd != nil {
		fd.Close()
	}
	if err != nil {
		return "", fmt.Errorf("cannot open file: %v", err)
	}
	return fileName, nil
}

func resolvePosInt(arg string, def int) (int, error) {
	if arg == "" {
		return def, nil
	}
	ival, err := strconv.Atoi(arg)
	if err != nil {
		return 0, err
	}
	if ival <= 0 {
		return 0, fmt.Errorf("must be greater than 0")
	}
	return ival, nil
}

func isAllDigits(arg string) bool {
	if len(arg) == 0 {
		return false
	}
	for i := 0; i < len(arg); i++ {
		if arg[i] >= '0' && arg[i] <= '9' {
			continue
		}
		return false
	}
	return true
}

func resolveNonNegInt(arg string, def int) (int, error) {
	if arg == "" {
		return def, nil
	}
	ival, err := strconv.Atoi(arg)
	if err != nil {
		return 0, err
	}
	if ival < 0 {
		return 0, fmt.Errorf("cannot be negative")
	}
	return ival, nil
}

var histExpansionRe = regexp.MustCompile(`^!(\d+)$`)

func doCmdHistoryExpansion(ctx context.Context, ids resolvedIds, cmdStr string) (string, error) {
	if !strings.HasPrefix(cmdStr, "!") {
		return "", nil
	}
	if strings.HasPrefix(cmdStr, "! ") {
		return "", nil
	}
	if cmdStr == "!!" {
		return doHistoryExpansion(ctx, ids, -1)
	}
	if strings.HasPrefix(cmdStr, "!-") {
		return "", fmt.Errorf("wave does not support negative history offsets, use a stable positive history offset instead: '![linenum]'")
	}
	m := histExpansionRe.FindStringSubmatch(cmdStr)
	if m == nil {
		return "", fmt.Errorf("unsupported history substitution, can use '!!' or '![linenum]'")
	}
	ival, err := strconv.Atoi(m[1])
	if err != nil {
		return "", fmt.Errorf("invalid history expansion")
	}
	return doHistoryExpansion(ctx, ids, ival)
}

func doHistoryExpansion(ctx context.Context, ids resolvedIds, hnum int) (string, error) {
	if hnum == 0 {
		return "", fmt.Errorf("invalid history expansion, cannot expand line number '0'")
	}
	if hnum < -1 {
		return "", fmt.Errorf("invalid history expansion, cannot expand negative history offsets")
	}
	foundHistoryNum := hnum
	if hnum == -1 {
		var err error
		foundHistoryNum, err = history.GetLastHistoryLineNum(ctx, ids.ScreenId)
		if err != nil {
			return "", fmt.Errorf("cannot expand history, error finding last history item: %v", err)
		}
		if foundHistoryNum == 0 {
			return "", fmt.Errorf("cannot expand history, no last history item")
		}
	}
	hitem, err := history.GetHistoryItemByLineNum(ctx, ids.ScreenId, foundHistoryNum)
	if err != nil {
		return "", fmt.Errorf("cannot get history item '%d': %v", foundHistoryNum, err)
	}
	if hitem == nil {
		return "", fmt.Errorf("cannot expand history, history item '%d' not found", foundHistoryNum)
	}
	return hitem.CmdStr, nil
}

func getEvalDepth(ctx context.Context) int {
	depthVal := ctx.Value(depthContextKey)
	if depthVal == nil {
		return 0
	}
	return depthVal.(int)
}

func SyncCommand(ctx context.Context, pk *scpacket.FeCommandPacketType) (scbus.UpdatePacket, error) {
	ids, err := resolveUiIds(ctx, pk, R_Session|R_Screen|R_RemoteConnected)
	if err != nil {
		return nil, fmt.Errorf("/sync error: %w", err)
	}
	runPacket := packet.MakeRunPacket()
	runPacket.ReqId = uuid.New().String()
	runPacket.CK = base.MakeCommandKey(ids.ScreenId, scbase.GenWaveUUID())
	runPacket.UsePty = true
	ptermVal := defaultStr(pk.Kwargs["wterm"], DefaultPTERM)
	runPacket.TermOpts, err = GetUITermOpts(pk.UIContext.WinSize, ptermVal)
	if err != nil {
		return nil, fmt.Errorf("/sync error, invalid 'wterm' value %q: %v", ptermVal, err)
	}
	runPacket.Command = ":"
	runPacket.ReturnState = true
	rcOpts := remote.RunCommandOpts{
		SessionId:     ids.SessionId,
		ScreenId:      ids.ScreenId,
		RemotePtr:     ids.Remote.RemotePtr,
		EphemeralOpts: &ephemeral.EphemeralRunOpts{TimeoutMs: ephemeral.DefaultEphemeralTimeoutMs},
	}
	_, callback, err := remote.RunCommand(ctx, rcOpts, runPacket)
	if callback != nil {
		defer callback()
	}
	if err != nil {
		return nil, err
	}
	update := scbus.MakeUpdatePacket()
	update.AddUpdate(sstore.InfoMsgType{
		InfoMsg:   "syncing state",
		TimeoutMs: 2000,
	})
	return update, nil
}

func getRendererArg(pk *scpacket.FeCommandPacketType) (string, error) {
	rval := pk.Kwargs[KwArgView]
	if rval == "" {
		rval = pk.Kwargs[KwArgRenderer]
	}
	if rval == "" {
		return "", nil
	}
	err := validateRenderer(rval)
	if err != nil {
		return "", err
	}
	return rval, nil
}

func getTemplateArg(pk *scpacket.FeCommandPacketType) (string, error) {
	rval := pk.Kwargs[KwArgTemplate]
	if rval == "" {
		return "", nil
	}
	// TODO validate
	return rval, nil
}

func getLangArg(pk *scpacket.FeCommandPacketType) (string, error) {
	// TODO better error checking
	if len(pk.Kwargs[KwArgLang]) > 50 {
		return "", nil // TODO return error, don't fail silently
	}
	return pk.Kwargs[KwArgLang], nil
}

func RunCommand(ctx context.Context, pk *scpacket.FeCommandPacketType) (scbus.UpdatePacket, error) {
	ids, err := resolveUiIds(ctx, pk, R_Session|R_Screen|R_RemoteConnected)
	if err != nil {
		return nil, fmt.Errorf("/run error: %w", err)
	}
	renderer, err := getRendererArg(pk)
	if err != nil {
		return nil, fmt.Errorf("/run error, invalid view/renderer: %w", err)
	}
	templateArg, err := getTemplateArg(pk)
	if err != nil {
		return nil, fmt.Errorf("/run error, invalid template: %w", err)
	}
	langArg, err := getLangArg(pk)
	if err != nil {
		return nil, fmt.Errorf("/run error, invalid lang: %w", err)
	}
	cmdStr := firstArg(pk)
	expandedCmdStr, err := doCmdHistoryExpansion(ctx, ids, cmdStr)
	if err != nil {
		return nil, err
	}
	if expandedCmdStr != "" {
		newPk := scpacket.MakeFeCommandPacket()
		newPk.MetaCmd = "eval"
		newPk.Args = []string{expandedCmdStr}
		newPk.Kwargs = pk.Kwargs
		newPk.RawStr = pk.RawStr
		newPk.UIContext = pk.UIContext
		newPk.Interactive = pk.Interactive
		newPk.EphemeralOpts = pk.EphemeralOpts
		evalDepth := getEvalDepth(ctx)
		ctxWithDepth := context.WithValue(ctx, depthContextKey, evalDepth+1)
		log.Printf("[info] expanded command: %s\n", expandedCmdStr)
		return EvalCommand(ctxWithDepth, newPk)
	}
	isRtnStateCmd := IsReturnStateCommand(cmdStr)
	// runPacket.State is set in remote.RunCommand()
	runPacket := packet.MakeRunPacket()
	runPacket.ReqId = uuid.New().String()
	runPacket.CK = base.MakeCommandKey(ids.ScreenId, scbase.GenWaveUUID())
	runPacket.UsePty = true
	ptermVal := defaultStr(pk.Kwargs["wterm"], DefaultPTERM)
	runPacket.TermOpts, err = GetUITermOpts(pk.UIContext.WinSize, ptermVal)
	if err != nil {
		return nil, fmt.Errorf("/run error, invalid 'pterm' value %q: %v", ptermVal, err)
	}
	runPacket.Command = strings.TrimSpace(cmdStr)
	runPacket.ReturnState = resolveBool(pk.Kwargs["rtnstate"], isRtnStateCmd)
	rcOpts := remote.RunCommandOpts{
		SessionId:     ids.SessionId,
		ScreenId:      ids.ScreenId,
		RemotePtr:     ids.Remote.RemotePtr,
		EphemeralOpts: pk.EphemeralOpts,
	}
	log.Printf("[info] run command: %s\n", runPacket.Command)
	cmd, callback, err := remote.RunCommand(ctx, rcOpts, runPacket)
	if callback != nil {
		defer callback()
	}
	if err != nil {
		return nil, err
	}
	cmd.RawCmdStr = pk.GetRawStr()
	lineState := make(map[string]any)
	if templateArg != "" {
		lineState[sstore.LineState_Template] = templateArg
	}
	if langArg != "" {
		lineState[sstore.LineState_Lang] = langArg
	}

	// If we are running an ephemeral command, we don't want to add the line to the screen
	if pk.EphemeralOpts == nil {
		update, err := addLineForCmd(ctx, "/run", true, ids, cmd, renderer, lineState)
		if err != nil {
			return nil, err
		}
		update.AddUpdate(sstore.InteractiveUpdate(pk.Interactive))
		// this update is sent asynchronously for timing issues.  the cmd update comes async as well
		// so if we return this directly it sometimes gets evaluated first.  by pushing it on the MainBus
		// it ensures it happens after the command creation event.
		scbus.MainUpdateBus.DoScreenUpdate(ids.ScreenId, update)
	}
	return nil, nil
}

func implementRunInSidebar(ctx context.Context, screenId string, lineId string) (*sstore.ScreenType, error) {
	screen, err := sidebarSetOpen(ctx, "run", screenId, true, "")
	if err != nil {
		return nil, err
	}
	screen.ScreenViewOpts.Sidebar.SidebarLineId = lineId
	err = sstore.ScreenUpdateViewOpts(ctx, screenId, screen.ScreenViewOpts)
	if err != nil {
		return nil, fmt.Errorf("/run error updating screenviewopts: %v", err)
	}
	return screen, nil
}

func addToHistory(ctx context.Context, pk *scpacket.FeCommandPacketType, historyContext historyContextType, isMetaCmd bool, hadError bool) error {
	cmdStr := firstArg(pk)
	ids, err := resolveUiIds(ctx, pk, R_Session|R_Screen)
	if err != nil {
		return err
	}
	hitem := &history.HistoryItemType{
		HistoryId: scbase.GenWaveUUID(),
		Ts:        time.Now().UnixMilli(),
		UserId:    DefaultUserId,
		SessionId: ids.SessionId,
		ScreenId:  ids.ScreenId,
		LineId:    historyContext.LineId,
		LineNum:   historyContext.LineNum,
		HadError:  hadError,
		CmdStr:    cmdStr,
		IsMetaCmd: isMetaCmd,
		FeState:   historyContext.FeState,
		Status:    historyContext.InitialStatus,
	}
	if hitem.Status == "" {
		if hadError {
			hitem.Status = sstore.CmdStatusError
		} else {
			hitem.Status = "done"
		}
	}
	if !isMetaCmd && historyContext.RemotePtr != nil {
		hitem.Remote = *historyContext.RemotePtr
	}
	err = history.InsertHistoryItem(ctx, hitem)
	if err != nil {
		return err
	}
	return nil
}

func EvalCommand(ctx context.Context, pk *scpacket.FeCommandPacketType) (scbus.UpdatePacket, error) {
	if len(pk.Args) == 0 {
		return nil, fmt.Errorf("usage: /eval [command], no command passed to eval")
	}
	if len(pk.Args[0]) > MaxCommandLen {
		return nil, fmt.Errorf("command length too long len:%d, max:%d", len(pk.Args[0]), MaxCommandLen)
	}
	evalDepth := getEvalDepth(ctx)
	if pk.Interactive && evalDepth == 0 {
		telemetry.UpdateActivityWrap(ctx, telemetry.ActivityUpdate{NumCommands: 1}, "numcommands")
	}
	if evalDepth > MaxEvalDepth {
		return nil, fmt.Errorf("alias/history expansion max-depth exceeded")
	}
	var historyContext historyContextType
	ctxWithHistory := context.WithValue(ctx, historyContextKey, &historyContext)
	var update scbus.UpdatePacket
	newPk, rtnErr := EvalMetaCommand(ctxWithHistory, pk)

<<<<<<< HEAD
	if newPk.EphemeralOpts != nil {
		log.Printf("ephemeral opts in eval command: %v\n", newPk.EphemeralOpts)
	}
=======
>>>>>>> ccc63937
	if rtnErr == nil {
		update, rtnErr = HandleCommand(ctxWithHistory, newPk)
	} else {
		return nil, fmt.Errorf("error in Eval Meta Command: %w", rtnErr)
	}
	if !resolveBool(pk.Kwargs[KwArgNoHist], false) {
		// TODO should this be "pk" or "newPk" (2nd arg)
		err := addToHistory(ctx, pk, historyContext, (newPk.MetaCmd != "run"), (rtnErr != nil))
		if err != nil {
			log.Printf("[error] adding to history: %v\n", err)
			// fall through (non-fatal error)
		}
	}
	var hasModelUpdate bool
	var modelUpdate *scbus.ModelUpdatePacketType
	if update == nil && newPk.EphemeralOpts == nil {
		// We don't want to serve an update if we are processing an ephemeral command
		hasModelUpdate = true
		modelUpdate = scbus.MakeUpdatePacket()
		update = modelUpdate
	} else if mu, ok := update.(*scbus.ModelUpdatePacketType); ok {
		hasModelUpdate = true
		modelUpdate = mu
	}
	if resolveBool(newPk.Kwargs["sidebar"], false) && historyContext.LineId != "" && hasModelUpdate {
		ids, resolveErr := resolveUiIds(ctx, newPk, R_Session|R_Screen)
		// we are ignoring resolveErr (if not nil).  obviously can't add to sidebar and
		// either another error already happened, or this command was never about the sidebar
		if resolveErr == nil {
			screen, sidebarErr := implementRunInSidebar(ctx, ids.ScreenId, historyContext.LineId)
			if sidebarErr == nil {
				sstore.AddScreenUpdate(modelUpdate, screen)
			} else {
				sstore.AddInfoMsgUpdateError(modelUpdate, fmt.Sprintf("cannot move command to sidebar: %v", sidebarErr))
			}
		}
	}
	return update, rtnErr
}

func ScreenArchiveCommand(ctx context.Context, pk *scpacket.FeCommandPacketType) (scbus.UpdatePacket, error) {
	ids, err := resolveUiIds(ctx, pk, R_Session) // don't force R_Screen
	if err != nil {
		return nil, fmt.Errorf("/screen:archive cannot archive screen: %w", err)
	}
	screenId := ids.ScreenId
	if len(pk.Args) > 0 {
		ri, err := resolveSessionScreen(ctx, ids.SessionId, pk.Args[0], ids.ScreenId)
		if err != nil {
			return nil, fmt.Errorf("/screen:archive cannot resolve screen arg: %v", err)
		}
		screenId = ri.Id
	}
	if screenId == "" {
		return nil, fmt.Errorf("/screen:archive no active screen or screen arg passed")
	}
	archiveVal := true
	if len(pk.Args) > 1 {
		archiveVal = resolveBool(pk.Args[1], true)
	}
	var update scbus.UpdatePacket
	if archiveVal {
		update, err = sstore.ArchiveScreen(ctx, ids.SessionId, screenId)
		if err != nil {
			return nil, err
		}
		return update, nil
	} else {
		log.Printf("unarchive screen %s\n", screenId)
		err = sstore.UnArchiveScreen(ctx, ids.SessionId, screenId)
		if err != nil {
			return nil, fmt.Errorf("/screen:archive cannot un-archive screen: %v", err)
		}
		screen, err := sstore.GetScreenById(ctx, screenId)
		if err != nil {
			return nil, fmt.Errorf("/screen:archive cannot get updated screen obj: %v", err)
		}
		update := scbus.MakeUpdatePacket()
		update.AddUpdate(*screen)
		return update, nil
	}
}

func ScreenDeleteCommand(ctx context.Context, pk *scpacket.FeCommandPacketType) (scbus.UpdatePacket, error) {
	ids, err := resolveUiIds(ctx, pk, R_Session) // don't force R_Screen
	if err != nil {
		return nil, fmt.Errorf("/screen:delete cannot delete screen: %w", err)
	}
	screenId := ids.ScreenId
	if len(pk.Args) > 0 {
		ri, err := resolveSessionScreen(ctx, ids.SessionId, pk.Args[0], ids.ScreenId)
		if err != nil {
			return nil, fmt.Errorf("/screen:delete cannot resolve screen arg: %v", err)
		}
		screenId = ri.Id
	}
	if screenId == "" {
		return nil, fmt.Errorf("/screen:delete no active screen or screen arg passed")
	}
	runningCmds, err := sstore.GetRunningScreenCmds(ctx, screenId)
	if err != nil {
		return nil, fmt.Errorf("/screen:delete cannot get running cmds: %v", err)
	}
	for _, runningCmd := range runningCmds {
		// send SIGHUP to all running commands in this screen
		remote.SendSignalToCmd(ctx, runningCmd, "SIGHUP")
	}
	update, err := sstore.DeleteScreen(ctx, screenId, false, nil)
	if err != nil {
		return nil, err
	}
	return update, nil
}

func ScreenOpenCommand(ctx context.Context, pk *scpacket.FeCommandPacketType) (scbus.UpdatePacket, error) {
	ids, err := resolveUiIds(ctx, pk, R_Session)
	if err != nil {
		return nil, err
	}
	activate := resolveBool(pk.Kwargs["activate"], true)
	newName := pk.Kwargs["name"]
	if newName != "" {
		err := validateName(newName, "screen")
		if err != nil {
			return nil, err
		}
	}
	sco := sstore.ScreenCreateOpts{RtnScreenId: new(string)}
	update, err := sstore.InsertScreen(ctx, ids.SessionId, newName, sco, activate)
	if err != nil {
		return nil, err
	}
	if sco.RtnScreenId == nil {
		return nil, fmt.Errorf("error creating tab, no tab id returned")
	}
	uiContextCopy := *pk.UIContext
	uiContextCopy.ScreenId = *sco.RtnScreenId
	crUpdate, err := doNewTabConnectLocal(ctx, *sco.RtnScreenId, &uiContextCopy)
	if err != nil {
		return nil, err
	}
	update.Merge(crUpdate)
	return update, nil
}

func doNewTabConnectLocal(ctx context.Context, screenId string, uiContext *scpacket.UIContextType) (scbus.UpdatePacket, error) {
	crPk := scpacket.MakeFeCommandPacket()
	crPk.MetaCmd = "connect"
	crPk.Args = []string{"local"}
	crPk.RawStr = "/connect local"
	crPk.UIContext = uiContext
	crUpdate, err := CrCommand(ctx, crPk)
	if err != nil {
		return nil, fmt.Errorf("error creating tab, cannot connect to remote: %w", err)
	}
	return crUpdate, nil
}

func ScreenReorderCommand(ctx context.Context, pk *scpacket.FeCommandPacketType) (scbus.UpdatePacket, error) {
	// Resolve the UI IDs for the session and screen
	ids, err := resolveUiIds(ctx, pk, R_Session|R_Screen)
	if err != nil {
		return nil, err
	}

	// Extract the screen ID and the new index from the packet
	screenId := ids.ScreenId
	newScreenIdxStr := pk.Kwargs["index"]
	newScreenIdx, err := resolvePosInt(newScreenIdxStr, 1)
	if err != nil {
		return nil, fmt.Errorf("invalid new screen index: %v", err)
	}

	// Call SetScreenIdx to update the screen's index in the database
	err = sstore.SetScreenIdx(ctx, ids.SessionId, screenId, newScreenIdx)
	if err != nil {
		return nil, fmt.Errorf("error updating screen index: %v", err)
	}

	// Retrieve all session screens
	screens, err := sstore.GetSessionScreens(ctx, ids.SessionId)
	if err != nil {
		return nil, fmt.Errorf("error retrieving updated screen: %v", err)
	}

	// Prepare the update packet to send back to the client
	update := scbus.MakeUpdatePacket()
	for _, screen := range screens {
		update.AddUpdate(*screen)
	}
	update.AddUpdate(sstore.InfoMsgType{
		InfoMsg:   "screen indices updated successfully",
		TimeoutMs: 2000,
	})

	return update, nil
}

var screenAnchorRe = regexp.MustCompile("^(\\d+)(?::(-?\\d+))?$")

func ScreenSetCommand(ctx context.Context, pk *scpacket.FeCommandPacketType) (scbus.UpdatePacket, error) {
	ids, err := resolveUiIds(ctx, pk, R_Session|R_Screen)
	if err != nil {
		return nil, err
	}
	var varsUpdated []string
	var setNonAnchor bool // anchor does not receive an update
	updateMap := make(map[string]interface{})
	if pk.Kwargs["name"] != "" {
		newName := pk.Kwargs["name"]
		err = validateName(newName, "screen")
		if err != nil {
			return nil, err
		}
		updateMap[sstore.ScreenField_Name] = newName
		varsUpdated = append(varsUpdated, "name")
		setNonAnchor = true
	}
	if pk.Kwargs["sharename"] != "" {
		shareName := pk.Kwargs["sharename"]
		err = validateShareName(shareName)
		if err != nil {
			return nil, err
		}
		updateMap[sstore.ScreenField_ShareName] = shareName
		varsUpdated = append(varsUpdated, "sharename")
		setNonAnchor = true
	}
	if pk.Kwargs["tabcolor"] != "" {
		color := pk.Kwargs["tabcolor"]
		err = validateColor(color, "screen tabcolor")
		if err != nil {
			return nil, err
		}
		updateMap[sstore.ScreenField_TabColor] = color
		varsUpdated = append(varsUpdated, "tabcolor")
		setNonAnchor = true
	}
	if pk.Kwargs["tabicon"] != "" {
		icon := pk.Kwargs["tabicon"]
		updateMap[sstore.ScreenField_TabIcon] = icon
		varsUpdated = append(varsUpdated, "tabicon")
		setNonAnchor = true
	}
	if pk.Kwargs["pos"] != "" {
		varsUpdated = append(varsUpdated, "pos")
		setNonAnchor = true
	}
	if pk.Kwargs["focus"] != "" {
		focusVal := pk.Kwargs["focus"]
		if focusVal != sstore.ScreenFocusInput && focusVal != sstore.ScreenFocusCmd {
			return nil, fmt.Errorf("/screen:set invalid focus argument %q, must be %s", focusVal, formatStrs([]string{sstore.ScreenFocusInput, sstore.ScreenFocusCmd}, "or", false))
		}
		varsUpdated = append(varsUpdated, "focus")
		updateMap[sstore.ScreenField_Focus] = focusVal
		setNonAnchor = true
	}
	if pk.Kwargs["line"] != "" {
		screen, err := sstore.GetScreenById(ctx, ids.ScreenId)
		if err != nil {
			return nil, fmt.Errorf("/screen:set cannot get screen: %v", err)
		}
		var selectedLineStr string
		if screen.SelectedLine > 0 {
			selectedLineStr = strconv.Itoa(int(screen.SelectedLine))
		}
		ritem, err := resolveLine(ctx, screen.SessionId, screen.ScreenId, pk.Kwargs["line"], selectedLineStr)
		if err != nil {
			return nil, fmt.Errorf("/screen:set error resolving line: %v", err)
		}
		if ritem == nil {
			return nil, fmt.Errorf("/screen:set could not resolve line %q", pk.Kwargs["line"])
		}
		varsUpdated = append(varsUpdated, "line")
		setNonAnchor = true
		updateMap[sstore.ScreenField_SelectedLine] = ritem.Num
	}
	if pk.Kwargs["anchor"] != "" {
		m := screenAnchorRe.FindStringSubmatch(pk.Kwargs["anchor"])
		if m == nil {
			return nil, fmt.Errorf("/screen:set invalid anchor argument (must be [line] or [line]:[offset])")
		}
		anchorLine, _ := strconv.Atoi(m[1])
		varsUpdated = append(varsUpdated, "anchor")
		updateMap[sstore.ScreenField_AnchorLine] = anchorLine
		if m[2] != "" {
			anchorOffset, _ := strconv.Atoi(m[2])
			updateMap[sstore.ScreenField_AnchorOffset] = anchorOffset
		} else {
			updateMap[sstore.ScreenField_AnchorOffset] = 0
		}
	}
	if len(varsUpdated) == 0 {
		return nil, fmt.Errorf("/screen:set no updates, can set %s", formatStrs([]string{"name", "pos", "tabcolor", "tabicon", "focus", "anchor", "line", "sharename"}, "or", false))
	}
	screen, err := sstore.UpdateScreen(ctx, ids.ScreenId, updateMap)
	if err != nil {
		return nil, fmt.Errorf("error updating screen: %v", err)
	}
	if !setNonAnchor {
		return nil, nil
	}

	update := scbus.MakeUpdatePacket()
	update.AddUpdate(*screen, sstore.InfoMsgType{
		InfoMsg:   fmt.Sprintf("screen updated %s", formatStrs(varsUpdated, "and", false)),
		TimeoutMs: 2000,
	})
	return update, nil
}

func ScreenCommand(ctx context.Context, pk *scpacket.FeCommandPacketType) (scbus.UpdatePacket, error) {
	ids, err := resolveUiIds(ctx, pk, R_Session)
	if err != nil {
		return nil, fmt.Errorf("/screen cannot switch to screen: %w", err)
	}
	firstArg := firstArg(pk)
	if firstArg == "" {
		return nil, fmt.Errorf("usage /screen [screen-name|screen-index|screen-id], no param specified")
	}
	ritem, err := resolveSessionScreen(ctx, ids.SessionId, firstArg, ids.ScreenId)
	if err != nil {
		return nil, err
	}
	update, err := sstore.SwitchScreenById(ctx, ids.SessionId, ritem.Id)
	if err != nil {
		return nil, err
	}
	return update, nil
}

var sidebarWidthRe = regexp.MustCompile("^\\d+(px|%)$")

func sidebarSetOpen(ctx context.Context, cmdStr string, screenId string, open bool, width string) (*sstore.ScreenType, error) {
	if width != "" && !sidebarWidthRe.MatchString(width) {
		return nil, fmt.Errorf("/%s invalid width specified, must be either a px value or a percent (e.g. '300px' or '50%%')", cmdStr)
	}
	if strings.HasSuffix(width, "%") {
		percentNum, _ := strconv.Atoi(width[:len(width)-1])
		if percentNum < 10 || percentNum > 90 {
			return nil, fmt.Errorf("/%s invalid width specified, percentage must be between 10%% and 90%%", cmdStr)
		}
	}
	if strings.HasSuffix(width, "px") {
		pxNum, _ := strconv.Atoi(width[:len(width)-2])
		if pxNum < 200 {
			return nil, fmt.Errorf("/%s invalid width specified, minimum sizebar width is 200px", cmdStr)
		}
	}
	screen, err := sstore.GetScreenById(ctx, screenId)
	if err != nil {
		return nil, fmt.Errorf("/%s cannot get screen: %v", cmdStr, err)
	}
	if screen.ScreenViewOpts.Sidebar == nil {
		screen.ScreenViewOpts.Sidebar = &sstore.ScreenSidebarOptsType{}
	}
	screen.ScreenViewOpts.Sidebar.Open = open
	if width != "" {
		screen.ScreenViewOpts.Sidebar.Width = width
	}
	err = sstore.ScreenUpdateViewOpts(ctx, screenId, screen.ScreenViewOpts)
	if err != nil {
		return nil, fmt.Errorf("/%s error updating screenviewopts: %v", cmdStr, err)
	}
	return screen, nil
}

func SidebarOpenCommand(ctx context.Context, pk *scpacket.FeCommandPacketType) (scbus.UpdatePacket, error) {
	ids, err := resolveUiIds(ctx, pk, R_Screen)
	if err != nil {
		return nil, err
	}
	screen, err := sidebarSetOpen(ctx, GetCmdStr(pk), ids.ScreenId, true, pk.Kwargs["width"])
	if err != nil {
		return nil, err
	}
	update := scbus.MakeUpdatePacket()
	update.AddUpdate(*screen)
	return update, nil
}

func SidebarCloseCommand(ctx context.Context, pk *scpacket.FeCommandPacketType) (scbus.UpdatePacket, error) {
	ids, err := resolveUiIds(ctx, pk, R_Screen)
	if err != nil {
		return nil, err
	}
	screen, err := sidebarSetOpen(ctx, GetCmdStr(pk), ids.ScreenId, false, "")
	if err != nil {
		return nil, err
	}
	update := scbus.MakeUpdatePacket()
	update.AddUpdate(*screen)
	return update, nil
}

func SidebarAddCommand(ctx context.Context, pk *scpacket.FeCommandPacketType) (scbus.UpdatePacket, error) {
	ids, err := resolveUiIds(ctx, pk, R_Screen)
	if err != nil {
		return nil, err
	}
	var addLineId string
	if lineArg, ok := pk.Kwargs["line"]; ok {
		lineId, err := sstore.FindLineIdByArg(ctx, ids.ScreenId, lineArg)
		if err != nil {
			return nil, fmt.Errorf("error looking up lineid: %v", err)
		}
		addLineId = lineId
	}
	if addLineId == "" {
		return nil, fmt.Errorf("/%s must specify line=[lineid] to add to the sidebar", GetCmdStr(pk))
	}
	screen, err := sidebarSetOpen(ctx, GetCmdStr(pk), ids.ScreenId, true, pk.Kwargs["width"])
	if err != nil {
		return nil, err
	}
	screen.ScreenViewOpts.Sidebar.SidebarLineId = addLineId
	err = sstore.ScreenUpdateViewOpts(ctx, ids.ScreenId, screen.ScreenViewOpts)
	if err != nil {
		return nil, fmt.Errorf("/%s error updating screenviewopts: %v", GetCmdStr(pk), err)
	}
	update := scbus.MakeUpdatePacket()
	update.AddUpdate(*screen)
	return update, nil
}

func SidebarRemoveCommand(ctx context.Context, pk *scpacket.FeCommandPacketType) (scbus.UpdatePacket, error) {
	ids, err := resolveUiIds(ctx, pk, R_Screen)
	if err != nil {
		return nil, err
	}
	screen, err := sstore.GetScreenById(ctx, ids.ScreenId)
	if err != nil {
		return nil, fmt.Errorf("/%s cannot get screeen: %v", GetCmdStr(pk), err)
	}
	sidebar := screen.ScreenViewOpts.Sidebar
	if sidebar == nil {
		return nil, nil
	}
	sidebar.SidebarLineId = ""
	sidebar.Open = false
	err = sstore.ScreenUpdateViewOpts(ctx, ids.ScreenId, screen.ScreenViewOpts)
	if err != nil {
		return nil, fmt.Errorf("/%s error updating screenviewopts: %v", GetCmdStr(pk), err)
	}
	update := scbus.MakeUpdatePacket()
	update.AddUpdate(*screen)
	return update, nil
}

func createRemoteViewRemoteIdUpdate(remoteId string) scbus.UpdatePacket {
	update := scbus.MakeUpdatePacket()
	update.AddUpdate(sstore.RemoteViewType{
		PtyRemoteId: remoteId,
	})
	return update
}

func createRemoteViewRemoteEditUpdate(redit *sstore.RemoteEditType) scbus.UpdatePacket {
	update := scbus.MakeUpdatePacket()
	update.AddUpdate(sstore.RemoteViewType{
		RemoteEdit: redit,
	})
	return update
}

func prettyPrintByteSize(size int64) string {
	gbSize := float64(size) / float64(1073741824)
	if gbSize > 1 {
		return fmt.Sprintf("%.2f Gigabytes", gbSize)
	}
	mbSize := float64(size) / float64(1048576)
	if mbSize > 1 {
		return fmt.Sprintf("%.2f Megabytes", mbSize)
	}
	kbSize := float64(size) / float64(1024)
	if kbSize > 1 {
		return fmt.Sprintf("%.2f Kilobytes", kbSize)
	}
	return fmt.Sprintf("%v Bytes", size)
}

// this can only be called in a defer func, because recover() only works inside of a defe
func deferWriteCmdStatus(ctx context.Context, cmd *sstore.CmdType, startTime time.Time, exitSuccess bool, outputPos int64) {
	r := recover()
	if r != nil {
		panicMsg := fmt.Sprintf("panic: %v", r)
		log.Printf("panic: %v\n", panicMsg)
		writeStringToPty(ctx, cmd, panicMsg, &outputPos)
	}
	duration := time.Since(startTime)
	cmdStatus := sstore.CmdStatusDone
	var exitCode int
	if !exitSuccess {
		cmdStatus = sstore.CmdStatusError
		exitCode = 1
	}
	ck := base.MakeCommandKey(cmd.ScreenId, cmd.LineId)
	donePk := packet.MakeCmdDonePacket(ck)
	donePk.Ts = time.Now().UnixMilli()
	donePk.ExitCode = exitCode
	donePk.DurationMs = duration.Milliseconds()
	update := scbus.MakeUpdatePacket()
	err := sstore.UpdateCmdDoneInfo(context.Background(), update, ck, donePk, cmdStatus)
	if err != nil {
		// nothing to do
		log.Printf("error updating cmddoneinfo: %v\n", err)
		return
	}
	screen, err := sstore.UpdateScreenFocusForDoneCmd(ctx, cmd.ScreenId, cmd.LineId)
	if err != nil {
		log.Printf("error trying to update screen focus type: %v\n", err)
		// fall-through (nothing to do)
	}
	if screen != nil {
		update.AddUpdate(*screen)
	}
	scbus.MainUpdateBus.DoScreenUpdate(cmd.ScreenId, update)
}

func checkForWriteReady(ctx context.Context, iter *packet.RpcResponseIter) (string, error) {
	readyIf, err := iter.Next(ctx)
	if err != nil {
		return "", fmt.Errorf("error getting write ready response: %v\r\n", err)
	}
	readyPk, ok := readyIf.(*packet.WriteFileReadyPacketType)
	if !ok {
		return "", fmt.Errorf("bad write ready packet received %v", readyIf)
	}
	if readyPk.Error != "" {
		return "", fmt.Errorf("ready error: %v", readyPk.Error)
	}
	return readyPk.RespId, nil
}

func checkForWriteFinished(ctx context.Context, iter *packet.RpcResponseIter) error {
	doneIf, err := iter.Next(ctx)
	if err != nil {
		return fmt.Errorf("error while getting done response: %v", err)
	}
	writeDonePk, ok := doneIf.(*packet.WriteFileDonePacketType)
	if !ok {
		return fmt.Errorf("bad done packet received: %T", doneIf)
	}
	if writeDonePk.Error != "" {
		return fmt.Errorf("done error: %v", writeDonePk.Error)
	}
	return nil
}

func doCopyLocalFileToRemote(ctx context.Context, cmd *sstore.CmdType, remote_msh *remote.MShellProc, localPath string, destPath string, outputPos int64) {
	var exitSuccess bool
	startTime := time.Now()
	defer func() {
		deferWriteCmdStatus(ctx, cmd, startTime, exitSuccess, outputPos)
	}()
	localFile, err := os.Open(localPath)
	if err != nil {
		writeStringToPty(ctx, cmd, fmt.Sprintf("Error, unable to open file %v: %v\r\n", localFile, localPath), &outputPos)
		return
	}
	defer localFile.Close()
	writePk := packet.MakeWriteFilePacket()
	writePk.ReqId = uuid.New().String()
	writePk.Path = destPath
	iter, err := remote_msh.WriteFile(ctx, writePk)
	if err != nil {
		writeStringToPty(ctx, cmd, fmt.Sprintf("Error starting file write: %v\r\n", err), &outputPos)
		return
	}
	defer iter.Close()
	_, err = checkForWriteReady(ctx, iter)
	if err != nil {
		writeStringToPty(ctx, cmd, fmt.Sprintf("Write ready packet error: %v\r\n", err), &outputPos)
		return
	}
	fileStat, err := localFile.Stat()
	if err != nil {
		writeStringToPty(ctx, cmd, fmt.Sprintf("error: could not get file stat: %v", err), &outputPos)
		return
	}
	fileSizeBytes := fileStat.Size()
	bytesWritten := int64(0)
	lastFileTransferPercentage := float64(0)
	fileTransferPercentage := float64(0)
	writeStringToPty(ctx, cmd, fmt.Sprintf("Source File Size: %s\r\n", prettyPrintByteSize(fileSizeBytes)), &outputPos)
	writeStringToPty(ctx, cmd, "[", &outputPos)
	var buffer [server.MaxFileDataPacketSize]byte
	bufSlice := buffer[:]
	for {
		dataPk := packet.MakeFileDataPacket(writePk.ReqId)
		bytesRead, err := io.ReadFull(localFile, bufSlice)
		if err == io.ErrUnexpectedEOF || err == io.EOF {
			dataPk.Eof = true
		} else if err != nil {
			dataErr := fmt.Sprintf("error reading file data: %v", err)
			dataPk.Error = dataErr
			remote_msh.SendFileData(dataPk)
			writeStringToPty(ctx, cmd, dataErr, &outputPos)
			return
		}
		if bytesRead > 0 {
			dataPk.Data = make([]byte, bytesRead)
			copy(dataPk.Data, bufSlice[0:bytesRead])
			bytesWritten += int64(len(dataPk.Data))
			fileTransferPercentage = float64(bytesWritten) / float64(fileSizeBytes)

			if fileTransferPercentage-lastFileTransferPercentage > float64(0.05) {
				writeStringToPty(ctx, cmd, "-", &outputPos)
				lastFileTransferPercentage = fileTransferPercentage
			}
		}
		remote_msh.SendFileData(dataPk)
		if dataPk.Eof {
			break
		}
	}
	err = checkForWriteFinished(ctx, iter)
	if err != nil {
		writeStringToPty(ctx, cmd, fmt.Sprintf("Write finished packet error %v", err), &outputPos)
		return
	}
	writeStringToPty(ctx, cmd, "] done. \r\n", &outputPos)
	writeStringToPty(ctx, cmd, fmt.Sprintf("Finished transferring. Transferred %v bytes\r\n", fileSizeBytes), &outputPos)
	exitSuccess = true
}

func getStatusBarString(filePercentageInt int) string {
	statusBarString := "\x1b[2k\r["
	for count := 0; count < 20; count++ {
		if (filePercentageInt - count*5) > 0 {
			statusBarString += "-"
		} else {
			statusBarString += " "
		}
	}
	if filePercentageInt < 100 {
		statusBarString += fmt.Sprintf("] %v%%", filePercentageInt)
	} else {
		statusBarString += "]"
	}
	return statusBarString
}

func doCopyRemoteFileToRemote(ctx context.Context, cmd *sstore.CmdType, sourceMsh *remote.MShellProc, destMsh *remote.MShellProc, sourcePath string, destPath string, outputPos int64) {
	var exitSuccess bool
	startTime := time.Now()
	defer func() {
		deferWriteCmdStatus(ctx, cmd, startTime, exitSuccess, outputPos)
	}()
	streamPk := packet.MakeStreamFilePacket()
	streamPk.ReqId = uuid.New().String()
	streamPk.Path = sourcePath
	sourceStreamIter, err := sourceMsh.StreamFile(ctx, streamPk)
	if err != nil {
		writeStringToPty(ctx, cmd, fmt.Sprintf("Error getting file data packet: %v\r\n", err), &outputPos)
		return
	}
	defer sourceStreamIter.Close()
	respIf, err := sourceStreamIter.Next(ctx)
	if err != nil {
		writeStringToPty(ctx, cmd, fmt.Sprintf("Error getting next packet: %v\r\n", err), &outputPos)
		return
	}
	resp, ok := respIf.(*packet.StreamFileResponseType)
	if !ok {
		writeStringToPty(ctx, cmd, fmt.Sprintf("Error in getting packet response: %v\r\n", err), &outputPos)
		return
	}
	if resp == nil || resp.Error != "" {
		writeStringToPty(ctx, cmd, fmt.Sprintf("Response packet has error: %v\r\n", err), &outputPos)
		return
	}
	fileSizeBytes := resp.Info.Size
	if fileSizeBytes == 0 {
		writeStringToPty(ctx, cmd, "Source file does not exist or is empty - exiting\r\n", &outputPos)
		return
	}
	writeStringToPty(ctx, cmd, fmt.Sprintf("Source File Size: %v\r\n", prettyPrintByteSize(fileSizeBytes)), &outputPos)
	writePk := packet.MakeWriteFilePacket()
	writePk.ReqId = uuid.New().String()
	writePk.Path = destPath
	destWriteIter, err := destMsh.WriteFile(ctx, writePk)
	if err != nil {
		writeStringToPty(ctx, cmd, fmt.Sprintf("Error starting file write: %v\r\n", err), &outputPos)
		return
	}
	defer destWriteIter.Close()
	_, err = checkForWriteReady(ctx, destWriteIter)
	if err != nil {
		writeStringToPty(ctx, cmd, fmt.Sprintf("Write ready packet error: %v\r\n", err), &outputPos)
		return
	}
	bytesWritten := int64(0)
	lastFilePercentageInt := int(0)
	fileTransferPercentage := float64(0)
	writeStringToPty(ctx, cmd, "[", &outputPos)
	for {
		dataPkIf, err := sourceStreamIter.Next(ctx)
		if err != nil {
			log.Printf("error in read-file while getting data: %v\n", err)
			return
		}
		if dataPkIf == nil {
			break
		}
		dataPk, ok := dataPkIf.(*packet.FileDataPacketType)
		if !ok {
			writeStringToPty(ctx, cmd, fmt.Sprintf("error in read-file, invalid data packet type: %T\r\n", dataPkIf), &outputPos)
			return
		}
		if dataPk.Error != "" {
			writeStringToPty(ctx, cmd, fmt.Sprintf("in read-file, data packet error: %s\r\n", dataPk.Error), &outputPos)
			return
		}
		writeDataPk := packet.MakeFileDataPacket(writePk.ReqId)
		writeDataPk.Eof = dataPk.Eof
		writeDataPk.Error = dataPk.Error
		writeDataPk.Type = dataPk.Type
		writeDataPk.Data = make([]byte, int64(len(dataPk.Data)))
		copy(writeDataPk.Data, dataPk.Data)
		err = destMsh.SendFileData(writeDataPk)
		if err != nil {
			writeStringToPty(ctx, cmd, fmt.Sprintf("error sending file to dest: %v\r\n", err), &outputPos)
			return
		}
		bytesWritten += int64(len(dataPk.Data))
		fileTransferPercentage = float64(bytesWritten) / float64(fileSizeBytes)
		filePercentageInt := int(fileTransferPercentage * 100)
		if filePercentageInt-lastFilePercentageInt > 5 {
			statusBarString := getStatusBarString(filePercentageInt)
			writeStringToPty(ctx, cmd, statusBarString, &outputPos)
			lastFilePercentageInt = filePercentageInt
		}
	}
	err = checkForWriteFinished(ctx, destWriteIter)
	if err != nil {
		writeStringToPty(ctx, cmd, fmt.Sprintf("\r\nWrite finished packet error %v", err), &outputPos)
		return
	}
	writeStringToPty(ctx, cmd, getStatusBarString(100), &outputPos)
	writeStringToPty(ctx, cmd, " done. \r\n", &outputPos)
	writeStringToPty(ctx, cmd, fmt.Sprintf("Finished transferring. Transferred %v bytes\r\n", bytesWritten), &outputPos)
	exitSuccess = true
}

func doCopyLocalFileToLocal(ctx context.Context, cmd *sstore.CmdType, sourcePath string, destPath string, outputPos int64) {
	var exitSuccess bool
	var bytesWritten int64
	startTime := time.Now()
	defer func() {
		deferWriteCmdStatus(ctx, cmd, startTime, exitSuccess, outputPos)
	}()
	sourceFile, err := os.Open(sourcePath)
	if err != nil {
		writeStringToPty(ctx, cmd, fmt.Sprintf("error opening source file %v", err), &outputPos)
		return
	}
	defer sourceFile.Close()
	sourceFileStat, err := sourceFile.Stat()
	if err != nil {
		writeStringToPty(ctx, cmd, fmt.Sprintf("error getting filestat %v", err), &outputPos)
		return
	}
	fileSizeBytes := sourceFileStat.Size()
	writeStringToPty(ctx, cmd, fmt.Sprintf("Source File Size: %v\r\n", prettyPrintByteSize(fileSizeBytes)), &outputPos)
	destFile, err := os.Create(destPath)
	if err != nil {
		writeStringToPty(ctx, cmd, fmt.Sprintf("error creating dest file %v", err), &outputPos)
		return
	}
	defer destFile.Close()
	bytesWritten, err = io.Copy(destFile, sourceFile)
	if err != nil {
		writeStringToPty(ctx, cmd, fmt.Sprintf("error copying files %v", err), &outputPos)
		return
	}
	writeStringToPty(ctx, cmd, fmt.Sprintf("Finished transferring. Transferred %v bytes\r\n", bytesWritten), &outputPos)
	exitSuccess = true
}

func doCopyRemoteFileToLocal(ctx context.Context, cmd *sstore.CmdType, remote_msh *remote.MShellProc, sourcePath string, localPath string, outputPos int64) {
	var exitSuccess bool
	startTime := time.Now()
	defer func() {
		deferWriteCmdStatus(ctx, cmd, startTime, exitSuccess, outputPos)
	}()
	streamPk := packet.MakeStreamFilePacket()
	streamPk.ReqId = uuid.New().String()
	streamPk.Path = sourcePath
	iter, err := remote_msh.StreamFile(ctx, streamPk)
	if err != nil {
		writeStringToPty(ctx, cmd, fmt.Sprintf("Error getting file data packet: %v\r\n", err), &outputPos)
		return
	}
	defer iter.Close()
	respIf, err := iter.Next(ctx)
	if err != nil {
		writeStringToPty(ctx, cmd, fmt.Sprintf("Error getting next packet: %v\r\n", err), &outputPos)
		return
	}
	resp, ok := respIf.(*packet.StreamFileResponseType)
	if !ok {
		writeStringToPty(ctx, cmd, fmt.Sprintf("Error in getting packet response: %v\r\n", err), &outputPos)
		return
	}
	if resp == nil || resp.Error != "" {
		writeStringToPty(ctx, cmd, fmt.Sprintf("Response packet has error: %v\r\n", err), &outputPos)
		return
	}
	fileSizeBytes := resp.Info.Size
	if fileSizeBytes == 0 {
		writeStringToPty(ctx, cmd, "Source file doesn't exist or file is empty - exiting\r\n", &outputPos)
		return
	}
	writeStringToPty(ctx, cmd, fmt.Sprintf("Source File Size: %s\r\n", prettyPrintByteSize(fileSizeBytes)), &outputPos)
	localFile, err := os.Create(localPath)
	if err != nil {
		writeStringToPty(ctx, cmd, fmt.Sprintf("Error creating file on local %v\r\n", err), &outputPos)
		return
	}
	defer localFile.Close()
	bytesWritten := int64(0)
	lastFileTransferPercentage := float64(0)
	fileTransferPercentage := float64(0)
	writeStringToPty(ctx, cmd, "[", &outputPos)
	for {
		dataPkIf, err := iter.Next(ctx)
		if err != nil {
			log.Printf("error in read-file while getting data: %v\n", err)
			return
		}
		if dataPkIf == nil {
			break
		}
		dataPk, ok := dataPkIf.(*packet.FileDataPacketType)
		if !ok {
			writeStringToPty(ctx, cmd, fmt.Sprintf("error in read-file, invalid data packet type: %T\r\n", dataPkIf), &outputPos)
			return
		}
		if dataPk.Error != "" {
			writeStringToPty(ctx, cmd, fmt.Sprintf("in read-file, data packet error: %s", dataPk.Error), &outputPos)
			return
		}
		localFile.Write(dataPk.Data)
		bytesWritten += int64(len(dataPk.Data))
		fileTransferPercentage = float64(bytesWritten) / float64(fileSizeBytes)

		if fileTransferPercentage-lastFileTransferPercentage > float64(0.05) {
			writeStringToPty(ctx, cmd, "-", &outputPos)
			lastFileTransferPercentage = fileTransferPercentage
		}
	}
	writeStringToPty(ctx, cmd, "] done. \r\n", &outputPos)
	writeStringToPty(ctx, cmd, fmt.Sprintf("Finished transferring. Transferred %v bytes\n", fileSizeBytes), &outputPos)
	exitSuccess = true
}

func writeStringToPty(ctx context.Context, cmd *sstore.CmdType, outputString string, outputPos *int64) {
	outBytes := []byte(outputString)
	update, err := sstore.AppendToCmdPtyBlob(ctx, cmd.ScreenId, cmd.LineId, outBytes, *outputPos)
	*outputPos += int64(len(outBytes))
	if err != nil {
		log.Printf("error writing to pty: %v", err)
	}
	scbus.MainUpdateBus.DoScreenUpdate(cmd.ScreenId, update)
	err = sstore.SetStatusIndicatorLevel(ctx, cmd.ScreenId, sstore.StatusIndicatorLevel_Output, false)
	if err != nil {
		// This is not a fatal error, so just log it
		log.Printf("error setting status indicator level to output in writeStringToPty: %v\n", err)
	}
}

func parseCopyFileParam(info string) (remote string, path string, err error) {
	stringsList := strings.Split(info, ":")
	if len(stringsList) == 1 {
		// use cur remote
		return "", stringsList[0], nil
	} else if len(stringsList) == 2 {
		remote := strings.Trim(stringsList[0], "[] ")
		return remote, stringsList[1], nil
	} else {
		return "error", "error", fmt.Errorf("malformed arguments")
	}
}

func CopyFileCommand(ctx context.Context, pk *scpacket.FeCommandPacketType) (scbus.UpdatePacket, error) {
	if len(pk.Args) == 0 {
		return nil, fmt.Errorf("usage: /copyfile [file to copy] local=[path to copy to on local]")
	}
	ids, err := resolveUiIds(ctx, pk, R_Screen|R_Session|R_RemoteConnected)
	if err != nil {
		return nil, fmt.Errorf("failed to resolve connected remote id: %v", err)
	}
	sourceInfo := pk.Args[0]
	sourceRemote, sourcePath, err := parseCopyFileParam(sourceInfo)
	var sourceRemoteId *ResolvedRemote
	var destRemoteId *ResolvedRemote
	if err != nil {
		return nil, fmt.Errorf("error: malformed arguments - usage: [remote]:path ")
	} else if sourceRemote == "" {
		// use cur remote
		sourceRemote = ConnectedRemote
		sourceRemoteId = ids.Remote
		if ids.Remote.RemoteCopy.IsLocal() {
			sourceRemote = LocalRemote
		}
	} else {
		pk.Kwargs["remote"] = sourceRemote
		sourceIds, err := resolveUiIds(ctx, pk, R_Remote)
		if err != nil {
			return nil, fmt.Errorf("error resolving remote id %v", err)
		}
		sourceRemoteId = sourceIds.Remote
	}
	destInfo := pk.Args[1]
	destRemote, destPath, err := parseCopyFileParam(destInfo)
	if err != nil {
		return nil, fmt.Errorf("error: malformed arguments - usage: [remote]:path ")
	} else if destRemote == "" {
		destRemote = ConnectedRemote
		destRemoteId = ids.Remote
		if ids.Remote.RemoteCopy.IsLocal() {
			destRemote = LocalRemote
		}
	} else {
		pk.Kwargs["remote"] = destRemote
		destIds, err := resolveUiIds(ctx, pk, R_Remote)
		if err != nil {
			return nil, fmt.Errorf("error resolving remote id %v", err)
		}
		destRemoteId = destIds.Remote
	}
	if destPath == "" {
		return nil, fmt.Errorf("error: malformed arguments - usage: [remote]:path ")
	}

	var sourceFullPath string
	var destFullPath string
	sourceMsh := sourceRemoteId.MShell
	if sourceMsh == nil {
		return nil, fmt.Errorf("failure getting source remote mshell")
	}
	sourceRRState := sourceMsh.GetRemoteRuntimeState()
	sourcePathWithHome, err := sourceRRState.ExpandHomeDir(sourcePath)
	if err != nil {
		return nil, fmt.Errorf("expand home dir err: %v", err)
	}
	sourceFullPath = sourcePathWithHome
	if (sourceRemote == ConnectedRemote || sourceRemote == LocalRemote) && !filepath.IsAbs(sourcePathWithHome) && sourceRemoteId.FeState != nil {
		sourceCwd := sourceRemoteId.FeState["cwd"]
		if sourceCwd != "" {
			sourceFullPath = filepath.Join(sourceCwd, sourcePathWithHome)
		}
	}
	if destPath[len(destPath)-1:] == "/" {
		sourceFileName := filepath.Base(sourceFullPath)
		destPath = filepath.Join(destPath, sourceFileName)
	}
	destMsh := destRemoteId.MShell
	if destMsh == nil {
		return nil, fmt.Errorf("failure getting dest remote mshell")
	}
	destRRState := destMsh.GetRemoteRuntimeState()
	destPathWithHome, err := destRRState.ExpandHomeDir(destPath)
	if err != nil {
		return nil, fmt.Errorf("expand home dir err: %v", err)
	}
	destFullPath = destPathWithHome
	if (destRemote == ConnectedRemote || destRemote == LocalRemote) && !filepath.IsAbs(destPathWithHome) && destRemoteId.FeState != nil {
		destCwd := destRemoteId.FeState["cwd"]
		if destCwd != "" {
			destFullPath = filepath.Join(destCwd, destPathWithHome)
		}
	}
	var outputPos int64
	outputStr := fmt.Sprintf("Copying [%v]:%v to [%v]:%v\r\n", sourceRemoteId.DisplayName, sourceFullPath, destRemoteId.DisplayName, destFullPath)
	termOpts, err := GetUITermOpts(pk.UIContext.WinSize, DefaultPTERM)
	if err != nil {
		return nil, fmt.Errorf("cannot make termopts: %w", err)
	}
	pkTermOpts := convertTermOpts(termOpts)
	cmd, err := makeDynCmd(ctx, "copy file", ids, pk.GetRawStr(), *pkTermOpts, nil)
	writeStringToPty(ctx, cmd, outputStr, &outputPos)
	if err != nil {
		// TODO tricky error since the command was a success, but we can't show the output
		return nil, err
	}
	update, err := addLineForCmd(ctx, "/copy file", false, ids, cmd, "", nil)
	if err != nil {
		// TODO tricky error since the command was a success, but we can't show the output
		return nil, err
	}
	update.AddUpdate(sstore.InteractiveUpdate(pk.Interactive))
	if destRemote != ConnectedRemote && destRemoteId != nil && !destRemoteId.RState.IsConnected() {
		writeStringToPty(ctx, cmd, fmt.Sprintf("Attempting to autoconnect to remote %v\r\n", destRemote), &outputPos)
		err = destRemoteId.MShell.TryAutoConnect()
		if err != nil {
			writeStringToPty(ctx, cmd, fmt.Sprintf("Couldn't connect to remote %v\r\n", sourceRemote), &outputPos)
		} else {
			writeStringToPty(ctx, cmd, "Auto connect successful\r\n", &outputPos)
		}
	}
	if sourceRemote != LocalRemote && sourceRemoteId != nil && !sourceRemoteId.RState.IsConnected() {
		writeStringToPty(ctx, cmd, fmt.Sprintf("Attempting to autoconnect to remote %v\r\n", sourceRemote), &outputPos)
		err = sourceRemoteId.MShell.TryAutoConnect()
		if err != nil {
			writeStringToPty(ctx, cmd, fmt.Sprintf("Couldn't connect to remote %v\r\n", sourceRemote), &outputPos)
		} else {
			writeStringToPty(ctx, cmd, "Auto connect successful\r\n", &outputPos)
		}
	}
	scbus.MainUpdateBus.DoScreenUpdate(cmd.ScreenId, update)
	update = scbus.MakeUpdatePacket()
	if destRemote == LocalRemote && sourceRemote == LocalRemote {
		go doCopyLocalFileToLocal(context.Background(), cmd, sourceFullPath, destFullPath, outputPos)
	} else if destRemote == LocalRemote && sourceRemote != LocalRemote {
		go doCopyRemoteFileToLocal(context.Background(), cmd, sourceMsh, sourceFullPath, destFullPath, outputPos)
	} else if destRemote != LocalRemote && sourceRemote == LocalRemote {
		go doCopyLocalFileToRemote(context.Background(), cmd, destMsh, sourceFullPath, destFullPath, outputPos)
	} else if destRemote != LocalRemote && sourceRemote != LocalRemote {
		go doCopyRemoteFileToRemote(context.Background(), cmd, sourceMsh, destMsh, sourceFullPath, destFullPath, outputPos)
	}
	return update, nil
}

func RemoteInstallCommand(ctx context.Context, pk *scpacket.FeCommandPacketType) (scbus.UpdatePacket, error) {
	ids, err := resolveUiIds(ctx, pk, R_Session|R_Screen|R_Remote)
	if err != nil {
		return nil, err
	}
	mshell := ids.Remote.MShell
	go mshell.RunInstall(false)
	return createRemoteViewRemoteIdUpdate(ids.Remote.RemotePtr.RemoteId), nil
}

func RemoteInstallCancelCommand(ctx context.Context, pk *scpacket.FeCommandPacketType) (scbus.UpdatePacket, error) {
	ids, err := resolveUiIds(ctx, pk, R_Session|R_Screen|R_Remote)
	if err != nil {
		return nil, err
	}
	mshell := ids.Remote.MShell
	go mshell.CancelInstall()
	return createRemoteViewRemoteIdUpdate(ids.Remote.RemotePtr.RemoteId), nil
}

func RemoteConnectCommand(ctx context.Context, pk *scpacket.FeCommandPacketType) (scbus.UpdatePacket, error) {
	ids, err := resolveUiIds(ctx, pk, R_Session|R_Screen|R_Remote)
	if err != nil {
		return nil, err
	}
	go ids.Remote.MShell.Launch(true)
	return createRemoteViewRemoteIdUpdate(ids.Remote.RemotePtr.RemoteId), nil
}

func RemoteDisconnectCommand(ctx context.Context, pk *scpacket.FeCommandPacketType) (scbus.UpdatePacket, error) {
	ids, err := resolveUiIds(ctx, pk, R_Session|R_Screen|R_Remote)
	if err != nil {
		return nil, err
	}
	force := resolveBool(pk.Kwargs["force"], false)
	go ids.Remote.MShell.Disconnect(force)
	return createRemoteViewRemoteIdUpdate(ids.Remote.RemotePtr.RemoteId), nil
}

func makeRemoteEditUpdate_new(err error) scbus.UpdatePacket {
	redit := &sstore.RemoteEditType{
		RemoteEdit: true,
	}
	if err != nil {
		redit.ErrorStr = err.Error()
	}
	return createRemoteViewRemoteEditUpdate(redit)
}

func makeRemoteEditErrorReturn_new(visual bool, err error) (scbus.UpdatePacket, error) {
	if visual {
		return makeRemoteEditUpdate_new(err), nil
	}
	return nil, err
}

func makeRemoteEditUpdate_edit(ids resolvedIds, err error) scbus.UpdatePacket {
	redit := &sstore.RemoteEditType{
		RemoteEdit: true,
	}
	redit.RemoteId = ids.Remote.RemotePtr.RemoteId
	if ids.Remote.RemoteCopy.SSHOpts != nil {
		redit.KeyStr = ids.Remote.RemoteCopy.SSHOpts.SSHIdentity
		redit.HasPassword = (ids.Remote.RemoteCopy.SSHOpts.SSHPassword != "")
	}
	if err != nil {
		redit.ErrorStr = err.Error()
	}
	return createRemoteViewRemoteEditUpdate(redit)
}

func makeRemoteEditErrorReturn_edit(ids resolvedIds, visual bool, err error) (scbus.UpdatePacket, error) {
	if visual {
		return makeRemoteEditUpdate_edit(ids, err), nil
	}
	return nil, err
}

type RemoteEditArgs struct {
	CanonicalName string
	SSHOpts       *sstore.SSHOpts
	ConnectMode   string
	Alias         string
	AutoInstall   bool
	Color         string
	ShellPref     string
	EditMap       map[string]interface{}
}

func parseRemoteEditArgs(isNew bool, pk *scpacket.FeCommandPacketType, isLocal bool) (*RemoteEditArgs, error) {
	var canonicalName string
	var sshOpts *sstore.SSHOpts
	var isSudo bool

	if isNew {
		if len(pk.Args) == 0 {
			return nil, fmt.Errorf("/remote:new must specify user@host argument (set visual=1 to edit in UI)")
		}
		userHost := pk.Args[0]
		m := userHostRe.FindStringSubmatch(userHost)
		if m == nil {
			return nil, fmt.Errorf("invalid format of user@host argument")
		}
		sudoStr, remoteUser, remoteHost, remotePortStr := m[1], m[2], m[3], m[4]
		remoteUser = strings.Trim(remoteUser, "@")
		var uhPort int
		if remotePortStr != "" {
			var err error
			uhPort, err = strconv.Atoi(remotePortStr)
			if err != nil {
				return nil, fmt.Errorf("invalid port specified on user@host argument")
			}
		}
		if sudoStr != "" {
			isSudo = true
		}
		if pk.Kwargs["sudo"] != "" {
			sudoArg := resolveBool(pk.Kwargs["sudo"], false)
			if isSudo && !sudoArg {
				return nil, fmt.Errorf("invalid 'sudo' argument, with sudo kw arg set to false")
			}
			if !isSudo && sudoArg {
				isSudo = true
			}
		}
		sshOpts = &sstore.SSHOpts{
			Local:   false,
			SSHHost: remoteHost,
			SSHUser: remoteUser,
			IsSudo:  isSudo,
		}
		portVal, err := resolvePosInt(pk.Kwargs["port"], 0)
		if err != nil {
			return nil, fmt.Errorf("invalid port %q: %v", pk.Kwargs["port"], err)
		}
		if portVal != 0 && uhPort != 0 && portVal != uhPort {
			return nil, fmt.Errorf("invalid port argument, does not match port specified in 'user@host:port' argument")
		}
		if portVal == 0 && uhPort != 0 {
			portVal = uhPort
		}
		if portVal < 0 || portVal > 65535 {
			// 0 is used as a sentinel value for the default in this case
			return nil, fmt.Errorf("invalid port argument, \"%d\" is not in the range of 1 to 65535", portVal)
		}
		sshOpts.SSHPort = portVal
		if remoteUser == "" {
			canonicalName = remoteHost
		} else {
			canonicalName = remoteUser + "@" + remoteHost
		}
		if portVal != 0 && portVal != 22 {
			canonicalName = canonicalName + ":" + strconv.Itoa(portVal)
		}
		if isSudo {
			canonicalName = "sudo@" + canonicalName
		}
	} else {
		if pk.Kwargs["sudo"] != "" {
			return nil, fmt.Errorf("cannot update 'sudo' value")
		}
		if pk.Kwargs["port"] != "" {
			return nil, fmt.Errorf("cannot update 'port' value")
		}
	}
	alias := pk.Kwargs["alias"]
	if alias != "" {
		if len(alias) > MaxRemoteAliasLen {
			return nil, fmt.Errorf("alias too long, max length = %d", MaxRemoteAliasLen)
		}
		if !remoteAliasRe.MatchString(alias) {
			return nil, fmt.Errorf("invalid alias format")
		}
	}
	var shellPref string
	if isNew {
		shellPref = sstore.ShellTypePref_Detect
	}
	if pk.Kwargs["shellpref"] != "" {
		shellPref = pk.Kwargs["shellpref"]
	}
	if shellPref != "" && shellPref != packet.ShellType_bash && shellPref != packet.ShellType_zsh && shellPref != sstore.ShellTypePref_Detect {
		return nil, fmt.Errorf("invalid shellpref %q, must be %s", shellPref, formatStrs([]string{packet.ShellType_bash, packet.ShellType_zsh, sstore.ShellTypePref_Detect}, "or", false))
	}
	var connectMode string
	if isNew {
		connectMode = sstore.ConnectModeAuto
	}
	if pk.Kwargs["connectmode"] != "" {
		connectMode = pk.Kwargs["connectmode"]
	}
	if connectMode != "" && !sstore.IsValidConnectMode(connectMode) {
		err := fmt.Errorf("invalid connectmode %q: valid modes are %s", connectMode, formatStrs([]string{sstore.ConnectModeStartup, sstore.ConnectModeAuto, sstore.ConnectModeManual}, "or", false))
		return nil, err
	}
	keyFile, err := resolveFile(pk.Kwargs["key"])
	if err != nil {
		return nil, fmt.Errorf("invalid ssh keyfile %q: %v", pk.Kwargs["key"], err)
	}
	color := pk.Kwargs["color"]
	if color != "" {
		err := validateRemoteColor(color, "remote color")
		if err != nil {
			return nil, err
		}
	}
	sshPassword := pk.Kwargs["password"]
	if sshOpts != nil {
		sshOpts.SSHIdentity = keyFile
		sshOpts.SSHPassword = sshPassword
	}

	// set up editmap
	editMap := make(map[string]interface{})
	if _, found := pk.Kwargs[sstore.RemoteField_Alias]; found {
		editMap[sstore.RemoteField_Alias] = alias
	}
	if connectMode != "" {
		if isLocal {
			return nil, fmt.Errorf("Cannot edit connect mode for 'local' remote")
		}
		editMap[sstore.RemoteField_ConnectMode] = connectMode
	}
	if _, found := pk.Kwargs["key"]; found {
		if isLocal {
			return nil, fmt.Errorf("Cannot edit ssh key file for 'local' remote")
		}
		editMap[sstore.RemoteField_SSHKey] = keyFile
	}
	if _, found := pk.Kwargs[sstore.RemoteField_Color]; found {
		editMap[sstore.RemoteField_Color] = color
	}
	if _, found := pk.Kwargs["password"]; found && pk.Kwargs["password"] != PasswordUnchangedSentinel {
		if isLocal {
			return nil, fmt.Errorf("Cannot edit ssh password for 'local' remote")
		}
		editMap[sstore.RemoteField_SSHPassword] = sshPassword
	}
	if _, found := pk.Kwargs["shellpref"]; found {
		editMap[sstore.RemoteField_ShellPref] = shellPref
	}

	return &RemoteEditArgs{
		SSHOpts:       sshOpts,
		ConnectMode:   connectMode,
		Alias:         alias,
		AutoInstall:   true,
		CanonicalName: canonicalName,
		Color:         color,
		EditMap:       editMap,
		ShellPref:     shellPref,
	}, nil
}

func RemoteNewCommand(ctx context.Context, pk *scpacket.FeCommandPacketType) (scbus.UpdatePacket, error) {
	visualEdit := resolveBool(pk.Kwargs["visual"], false)
	isSubmitted := resolveBool(pk.Kwargs["submit"], false)
	if visualEdit && !isSubmitted && len(pk.Args) == 0 {
		return makeRemoteEditUpdate_new(nil), nil
	}
	editArgs, err := parseRemoteEditArgs(true, pk, false)
	if err != nil {
		return nil, fmt.Errorf("/remote:new %v", err)
	}
	r := &sstore.RemoteType{
		RemoteId:            scbase.GenWaveUUID(),
		RemoteType:          sstore.RemoteTypeSsh,
		RemoteAlias:         editArgs.Alias,
		RemoteCanonicalName: editArgs.CanonicalName,
		RemoteUser:          editArgs.SSHOpts.SSHUser,
		RemoteHost:          editArgs.SSHOpts.SSHHost,
		ConnectMode:         editArgs.ConnectMode,
		AutoInstall:         editArgs.AutoInstall,
		SSHOpts:             editArgs.SSHOpts,
		SSHConfigSrc:        sstore.SSHConfigSrcTypeManual,
		ShellPref:           editArgs.ShellPref,
	}
	if editArgs.Color != "" {
		r.RemoteOpts = &sstore.RemoteOptsType{Color: editArgs.Color}
	}
	err = remote.AddRemote(ctx, r, true)
	if err != nil {
		return nil, fmt.Errorf("cannot create remote %q: %v", r.RemoteCanonicalName, err)
	}
	// SUCCESS
	return createRemoteViewRemoteIdUpdate(r.RemoteId), nil
}

func RemoteSetCommand(ctx context.Context, pk *scpacket.FeCommandPacketType) (scbus.UpdatePacket, error) {
	ids, err := resolveUiIds(ctx, pk, R_Session|R_Screen|R_Remote)
	if err != nil {
		return nil, err
	}
	visualEdit := resolveBool(pk.Kwargs["visual"], false)
	isSubmitted := resolveBool(pk.Kwargs["submit"], false)
	editArgs, err := parseRemoteEditArgs(false, pk, ids.Remote.MShell.IsLocal())
	if err != nil {
		return makeRemoteEditErrorReturn_edit(ids, visualEdit, fmt.Errorf("/remote:new %v", err))
	}
	if visualEdit && !isSubmitted && len(editArgs.EditMap) == 0 {
		return makeRemoteEditUpdate_edit(ids, nil), nil
	}
	if !visualEdit && len(editArgs.EditMap) == 0 {
		return nil, fmt.Errorf("/remote:set no updates, can set %s.  (set visual=1 to edit in UI)", formatStrs(RemoteSetArgs, "or", false))
	}
	err = ids.Remote.MShell.UpdateRemote(ctx, editArgs.EditMap)
	if err != nil {
		return makeRemoteEditErrorReturn_edit(ids, visualEdit, fmt.Errorf("/remote:new error updating remote: %v", err))
	}
	if visualEdit {
		return createRemoteViewRemoteIdUpdate(ids.Remote.RemoteCopy.RemoteId), nil
	}
	update := scbus.MakeUpdatePacket()
	update.AddUpdate(sstore.InfoMsgType{
		InfoMsg:   fmt.Sprintf("remote %q updated", ids.Remote.DisplayName),
		TimeoutMs: 2000,
	})
	return update, nil
}

func RemoteShowCommand(ctx context.Context, pk *scpacket.FeCommandPacketType) (scbus.UpdatePacket, error) {
	ids, err := resolveUiIds(ctx, pk, R_Session|R_Screen|R_Remote)
	if err != nil {
		return nil, err
	}
	state := ids.Remote.RState
	return createRemoteViewRemoteIdUpdate(state.RemoteId), nil
}

func RemoteShowAllCommand(ctx context.Context, pk *scpacket.FeCommandPacketType) (scbus.UpdatePacket, error) {
	stateArr := remote.GetAllRemoteRuntimeState()
	var buf bytes.Buffer
	for _, rstate := range stateArr {
		var name string
		if rstate.RemoteAlias == "" {
			name = rstate.RemoteCanonicalName
		} else {
			name = fmt.Sprintf("%s (%s)", rstate.RemoteCanonicalName, rstate.RemoteAlias)
		}
		buf.WriteString(fmt.Sprintf("%-12s %-5s %8s  %s\n", rstate.Status, rstate.RemoteType, rstate.RemoteId[0:8], name))
	}
	update := scbus.MakeUpdatePacket()
	update.AddUpdate(sstore.RemoteViewType{
		RemoteShowAll: true,
	})
	return update, nil
}

func resolveSshConfigPatterns(configFiles []string) ([]string, error) {
	// using two separate containers to track order and have O(1) lookups
	// since go does not have an ordered map primitive
	var discoveredPatterns []string
	alreadyUsed := make(map[string]bool)
	alreadyUsed[""] = true // this excludes the empty string from potential alias
	var openedFiles []fs.File

	defer func() {
		for _, openedFile := range openedFiles {
			openedFile.Close()
		}
	}()

	var errs []error
	for _, configFile := range configFiles {
		fd, openErr := os.Open(configFile)
		openedFiles = append(openedFiles, fd)
		if fd == nil {
			errs = append(errs, openErr)
			continue
		}

		cfg, _ := ssh_config.Decode(fd)
		for _, host := range cfg.Hosts {
			// for each host, find the first good alias
			for _, hostPattern := range host.Patterns {
				hostPatternStr := hostPattern.String()
				if strings.Index(hostPatternStr, "*") == -1 || alreadyUsed[hostPatternStr] == true {
					discoveredPatterns = append(discoveredPatterns, hostPatternStr)
					alreadyUsed[hostPatternStr] = true
					break
				}
			}
		}
	}
	if len(errs) == len(configFiles) {
		errs = append([]error{fmt.Errorf("no ssh config files could be opened:\n")}, errs...)
		return nil, errors.Join(errs...)
	}
	if len(discoveredPatterns) == 0 {
		return nil, fmt.Errorf("no compatible hostnames found in ssh config files")
	}

	return discoveredPatterns, nil
}

type HostInfoType struct {
	Host          string
	User          string
	CanonicalName string
	Port          int
	SshKeyFile    string
	ConnectMode   string
	Ignore        bool
	ShellPref     string
}

func createSshImportSummary(changeList map[string][]string) string {
	totalNumChanges := len(changeList["create"]) + len(changeList["delete"]) + len(changeList["update"]) + len(changeList["createErr"]) + len(changeList["deleteErr"]) + len(changeList["updateErr"])
	if totalNumChanges == 0 {
		return "No changes made from ssh config import"
	}
	remoteStatusMsgs := map[string]string{
		"delete":    "Deleted %d connection%s: %s",
		"create":    "Created %d connection%s: %s",
		"update":    "Edited %d connection%s: %s",
		"deleteErr": "Error deleting %d connection%s: %s",
		"createErr": "Error creating %d connection%s: %s",
		"updateErr": "Error editing %d connection%s: %s",
	}

	changeTypeKeys := []string{"delete", "create", "update", "deleteErr", "createErr", "updateErr"}

	var outMsgs []string
	for _, changeTypeKey := range changeTypeKeys {
		changes := changeList[changeTypeKey]
		if len(changes) > 0 {
			rawStatusMsg := remoteStatusMsgs[changeTypeKey]
			var pluralize string
			if len(changes) == 1 {
				pluralize = ""
			} else {
				pluralize = "s"
			}
			newMsg := fmt.Sprintf(rawStatusMsg, len(changes), pluralize, strings.Join(changes, ", "))
			outMsgs = append(outMsgs, newMsg)
		}
	}

	var pluralize string
	if totalNumChanges == 1 {
		pluralize = ""
	} else {
		pluralize = "s"
	}
	return fmt.Sprintf("%d connection%s changed:\n\n%s", totalNumChanges, pluralize, strings.Join(outMsgs, "\n\n"))
}

func NewHostInfo(hostName string) (*HostInfoType, error) {
	userName, _ := ssh_config.GetStrict(hostName, "User")
	var canonicalName string
	if userName != "" {
		canonicalName = userName + "@" + hostName
	} else {
		canonicalName = hostName
	}

	// check if canonicalname is okay
	m := userHostRe.FindStringSubmatch(canonicalName)
	if m == nil {
		return nil, fmt.Errorf("could not parse \"%s\" - %s did not fit user@host requirement", hostName, canonicalName)
	}

	portStr, _ := ssh_config.GetStrict(hostName, "Port")
	var portVal int
	if portStr != "" && portStr != "22" {
		canonicalName = canonicalName + ":" + portStr
		var err error
		portVal, err = strconv.Atoi(portStr)
		if err != nil {
			// do not make assumptions about port if incorrectly configured
			return nil, fmt.Errorf("could not parse \"%s\" (%s) - %s could not be converted to a valid port", hostName, canonicalName, portStr)
		}
		if portVal <= 0 || portVal > 65535 {
			return nil, fmt.Errorf("could not parse port \"%d\": number is not valid for a port", portVal)
		}
	}
	identityFile, _ := ssh_config.GetStrict(hostName, "IdentityFile")
	passwordAuth, _ := ssh_config.GetStrict(hostName, "PasswordAuthentication")

	cfgWaveOptionsStr, _ := ssh_config.GetStrict(hostName, "WaveOptions")
	cfgWaveOptionsStr = strings.ToLower(cfgWaveOptionsStr)
	cfgWaveOptions := make(map[string]string)
	setBracketArgs(cfgWaveOptions, cfgWaveOptionsStr)

	shouldIgnore := false
	if result, _ := strconv.ParseBool(cfgWaveOptions["ignore"]); result {
		shouldIgnore = true
	}

	var sshKeyFile string
	connectMode := sstore.ConnectModeAuto
	if cfgWaveOptions["connectmode"] == "manual" {
		connectMode = sstore.ConnectModeManual
	} else if _, err := os.Stat(base.ExpandHomeDir(identityFile)); err == nil {
		sshKeyFile = identityFile
	} else if passwordAuth == "yes" {
		connectMode = sstore.ConnectModeManual
	}

	shellPref := sstore.ShellTypePref_Detect
	if cfgWaveOptions["shellpref"] == "bash" {
		shellPref = "bash"
	} else if cfgWaveOptions["shellpref"] == "zsh" {
		shellPref = "zsh"
	}

	outHostInfo := new(HostInfoType)
	outHostInfo.Host = hostName
	outHostInfo.User = userName
	outHostInfo.CanonicalName = canonicalName
	outHostInfo.Port = portVal
	outHostInfo.SshKeyFile = sshKeyFile
	outHostInfo.ConnectMode = connectMode
	outHostInfo.Ignore = shouldIgnore
	outHostInfo.ShellPref = shellPref
	return outHostInfo, nil
}

func RemoteConfigParseCommand(ctx context.Context, pk *scpacket.FeCommandPacketType) (scbus.UpdatePacket, error) {
	home := base.GetHomeDir()
	localConfig := filepath.Join(home, ".ssh", "config")
	systemConfig := filepath.Join("/etc", "ssh", "config")
	sshConfigFiles := []string{localConfig, systemConfig}
	ssh_config.ReloadConfigs()
	hostPatterns, hostPatternsErr := resolveSshConfigPatterns(sshConfigFiles)
	if hostPatternsErr != nil {
		return nil, hostPatternsErr
	}
	previouslyImportedRemotes, dbQueryErr := sstore.GetAllImportedRemotes(ctx)
	if dbQueryErr != nil {
		return nil, dbQueryErr
	}

	var parsedHostData []*HostInfoType
	hostInfoInConfig := make(map[string]*HostInfoType)
	for _, hostPattern := range hostPatterns {
		hostInfo, hostInfoErr := NewHostInfo(hostPattern)
		if hostInfoErr != nil {
			log.Printf("sshconfig-import: %s", hostInfoErr)
			continue
		}
		parsedHostData = append(parsedHostData, hostInfo)
		hostInfoInConfig[hostInfo.CanonicalName] = hostInfo
	}

	remoteChangeList := make(map[string][]string)

	// remove all previously imported remotes that
	// no longer have a canonical pattern in the config files
	for importedRemoteCanonicalName, importedRemote := range previouslyImportedRemotes {
		var err error
		hostInfo := hostInfoInConfig[importedRemoteCanonicalName]
		if !importedRemote.Archived && (hostInfo == nil || hostInfo.Ignore) {
			err = remote.ArchiveRemote(ctx, importedRemote.RemoteId)
			if err != nil {
				remoteChangeList["deleteErr"] = append(remoteChangeList["deleteErr"], importedRemote.RemoteCanonicalName)
				log.Printf("sshconfig-import: failed to remove remote \"%s\" (%s)\n", importedRemote.RemoteAlias, importedRemote.RemoteCanonicalName)
			} else {
				remoteChangeList["delete"] = append(remoteChangeList["delete"], importedRemote.RemoteCanonicalName)
				log.Printf("sshconfig-import: archived remote \"%s\" (%s)\n", importedRemote.RemoteAlias, importedRemote.RemoteCanonicalName)
			}
		}
	}

	for _, hostInfo := range parsedHostData {
		previouslyImportedRemote := previouslyImportedRemotes[hostInfo.CanonicalName]
		if hostInfo.Ignore {
			log.Printf("sshconfig-import: ignore remote[%s] as specified in config file\n", hostInfo.CanonicalName)
			continue
		}
		if previouslyImportedRemote != nil && !previouslyImportedRemote.Archived {
			// this already existed and was created via import
			// it needs to be updated instead of created
			editMap := make(map[string]interface{})
			editMap[sstore.RemoteField_Alias] = hostInfo.Host
			editMap[sstore.RemoteField_ConnectMode] = hostInfo.ConnectMode
			if hostInfo.SshKeyFile != "" {
				editMap[sstore.RemoteField_SSHKey] = hostInfo.SshKeyFile
			}
			editMap[sstore.RemoteField_ShellPref] = hostInfo.ShellPref
			msh := remote.GetRemoteById(previouslyImportedRemote.RemoteId)
			if msh == nil {
				remoteChangeList["updateErr"] = append(remoteChangeList["updateErr"], hostInfo.CanonicalName)
				log.Printf("strange, msh for remote %s [%s] not found\n", hostInfo.CanonicalName, previouslyImportedRemote.RemoteId)
				continue
			}

			if msh.Remote.ConnectMode == hostInfo.ConnectMode && msh.Remote.SSHOpts.SSHIdentity == hostInfo.SshKeyFile && msh.Remote.RemoteAlias == hostInfo.Host && msh.Remote.ShellPref == hostInfo.ShellPref {
				// silently skip this one. it didn't fail, but no changes were needed
				continue
			}

			err := msh.UpdateRemote(ctx, editMap)
			if err != nil {
				remoteChangeList["updateErr"] = append(remoteChangeList["updateErr"], hostInfo.CanonicalName)
				log.Printf("error updating remote[%s]: %v\n", hostInfo.CanonicalName, err)
				continue
			}
			remoteChangeList["update"] = append(remoteChangeList["update"], hostInfo.CanonicalName)
			log.Printf("sshconfig-import: found previously imported remote with canonical name \"%s\": it has been updated\n", hostInfo.CanonicalName)
		} else {
			sshOpts := &sstore.SSHOpts{
				Local:   false,
				SSHHost: hostInfo.Host,
				SSHUser: hostInfo.User,
				IsSudo:  false,
				SSHPort: hostInfo.Port,
			}
			if hostInfo.SshKeyFile != "" {
				sshOpts.SSHIdentity = hostInfo.SshKeyFile
			}

			// this is new and must be created for the first time
			r := &sstore.RemoteType{
				RemoteId:            scbase.GenWaveUUID(),
				RemoteType:          sstore.RemoteTypeSsh,
				RemoteAlias:         hostInfo.Host,
				RemoteCanonicalName: hostInfo.CanonicalName,
				RemoteUser:          hostInfo.User,
				RemoteHost:          hostInfo.Host,
				ConnectMode:         hostInfo.ConnectMode,
				AutoInstall:         true,
				SSHOpts:             sshOpts,
				SSHConfigSrc:        sstore.SSHConfigSrcTypeImport,
				ShellPref:           sstore.ShellTypePref_Detect,
			}
			err := remote.AddRemote(ctx, r, false)
			if err != nil {
				remoteChangeList["createErr"] = append(remoteChangeList["createErr"], hostInfo.CanonicalName)
				log.Printf("sshconfig-import: failed to add remote \"%s\" (%s): it is being skipped\n", hostInfo.Host, hostInfo.CanonicalName)
				continue
			}
			remoteChangeList["create"] = append(remoteChangeList["create"], hostInfo.CanonicalName)
			log.Printf("sshconfig-import: created remote \"%s\" (%s)\n", hostInfo.Host, hostInfo.CanonicalName)
		}
	}

	outMsg := createSshImportSummary(remoteChangeList)
	visualEdit := resolveBool(pk.Kwargs["visual"], false)
	if visualEdit {
		update := scbus.MakeUpdatePacket()
		update.AddUpdate(sstore.AlertMessageType{
			Title:    "SSH Config Import",
			Message:  outMsg,
			Markdown: true,
		})
		return update, nil
	} else {
		update := scbus.MakeUpdatePacket()
		update.AddUpdate(sstore.InfoMsgType{
			InfoMsg: outMsg,
		})
		return update, nil
	}
}

func ScreenShowAllCommand(ctx context.Context, pk *scpacket.FeCommandPacketType) (scbus.UpdatePacket, error) {
	ids, err := resolveUiIds(ctx, pk, R_Session)
	screenArr, err := sstore.GetSessionScreens(ctx, ids.SessionId)
	if err != nil {
		return nil, fmt.Errorf("/screen:showall error getting screen list: %v", err)
	}
	var buf bytes.Buffer
	for _, screen := range screenArr {
		var archivedStr string
		if screen.Archived {
			archivedStr = " (archived)"
		}
		screenIdxStr := "-"
		if screen.ScreenIdx != 0 {
			screenIdxStr = strconv.Itoa(int(screen.ScreenIdx))
		}
		outStr := fmt.Sprintf("%-30s %s  %s\n", screen.Name+archivedStr, screen.ScreenId, screenIdxStr)
		buf.WriteString(outStr)
	}
	update := scbus.MakeUpdatePacket()
	update.AddUpdate(sstore.InfoMsgType{
		InfoTitle: fmt.Sprintf("all screens for session"),
		InfoLines: splitLinesForInfo(buf.String()),
	})
	return update, nil
}

func ScreenResetCommand(ctx context.Context, pk *scpacket.FeCommandPacketType) (scbus.UpdatePacket, error) {
	ids, err := resolveUiIds(ctx, pk, R_Session|R_Screen)
	if err != nil {
		return nil, err
	}
	localRemote := remote.GetLocalRemote()
	if localRemote == nil {
		return nil, fmt.Errorf("error getting local remote (not found)")
	}
	rptr := sstore.RemotePtrType{RemoteId: localRemote.RemoteId}
	sessionUpdate := &sstore.SessionType{SessionId: ids.SessionId}
	ris, err := sstore.ScreenReset(ctx, ids.ScreenId)
	if err != nil {
		return nil, fmt.Errorf("error resetting screen: %v", err)
	}
	sessionUpdate.Remotes = append(sessionUpdate.Remotes, ris...)
	err = sstore.UpdateCurRemote(ctx, ids.ScreenId, rptr)
	if err != nil {
		return nil, fmt.Errorf("cannot reset screen remote back to local: %w", err)
	}
	outputStr := "reset screen state (all remote state reset)"
	cmd, err := makeStaticCmd(ctx, "screen:reset", ids, pk.GetRawStr(), []byte(outputStr))
	if err != nil {
		// TODO tricky error since the command was a success, but we can't show the output
		return nil, err
	}
	update, err := addLineForCmd(ctx, "/screen:reset", false, ids, cmd, "", nil)
	if err != nil {
		// TODO tricky error since the command was a success, but we can't show the output
		return nil, err
	}
	update.AddUpdate(sstore.InteractiveUpdate(pk.Interactive), sessionUpdate)
	return update, nil
}

func RemoteArchiveCommand(ctx context.Context, pk *scpacket.FeCommandPacketType) (scbus.UpdatePacket, error) {
	ids, err := resolveUiIds(ctx, pk, R_Session|R_Screen|R_Remote)
	if err != nil {
		return nil, err
	}
	err = remote.ArchiveRemote(ctx, ids.Remote.RemotePtr.RemoteId)
	if err != nil {
		return nil, fmt.Errorf("archiving remote: %v", err)
	}
	update := sstore.InfoMsgUpdate("remote [%s] archived", ids.Remote.DisplayName)
	localRemote := remote.GetLocalRemote()
	rptr := sstore.RemotePtrType{RemoteId: localRemote.GetRemoteId()}
	err = sstore.UpdateCurRemote(ctx, ids.ScreenId, rptr)
	if err != nil {
		return nil, fmt.Errorf("cannot switch remote back to local: %w", err)
	}
	screen, err := sstore.GetScreenById(ctx, ids.ScreenId)
	if err != nil {
		return nil, fmt.Errorf("cannot get updated screen: %w", err)
	}
	update.AddUpdate(*screen)
	return update, nil
}

func RemoteCommand(ctx context.Context, pk *scpacket.FeCommandPacketType) (scbus.UpdatePacket, error) {
	return nil, fmt.Errorf("/remote requires a subcommand: %s", formatStrs([]string{"show"}, "or", false))
}

func crShowCommand(ctx context.Context, pk *scpacket.FeCommandPacketType, ids resolvedIds) (scbus.UpdatePacket, error) {
	var buf bytes.Buffer
	riArr, err := sstore.GetRIsForScreen(ctx, ids.SessionId, ids.ScreenId)
	if err != nil {
		return nil, fmt.Errorf("cannot get remote instances: %w", err)
	}
	if len(riArr) == 0 {
		update := scbus.MakeUpdatePacket()
		update.AddUpdate(sstore.InfoMsgType{
			InfoMsg: "this tab has no shell states",
		})
		return update, nil
	}
	for _, ri := range riArr {
		rptr := sstore.RemotePtrType{RemoteId: ri.RemoteId, Name: ri.Name}
		msh := remote.GetRemoteById(ri.RemoteId)
		if msh == nil {
			continue
		}
		baseDisplayName := msh.GetDisplayName()
		displayName := rptr.GetDisplayName(baseDisplayName)
		cwdStr := "-"
		if ri.FeState["cwd"] != "" {
			cwdStr = ri.FeState["cwd"]
		}
		buf.WriteString(fmt.Sprintf("%-30s %-50s\n", displayName, cwdStr))
	}
	update := scbus.MakeUpdatePacket()
	update.AddUpdate(sstore.InfoMsgType{
		InfoTitle: "shell states for tab",
		InfoLines: splitLinesForInfo(buf.String()),
	})
	return update, nil
}

func GetFullRemoteDisplayName(rptr *sstore.RemotePtrType, rstate *remote.RemoteRuntimeState) string {
	if rptr == nil {
		return "(invalid)"
	}
	if rstate.RemoteAlias != "" {
		fullName := rstate.RemoteAlias
		if rptr.Name != "" {
			fullName = fullName + ":" + rptr.Name
		}
		return fmt.Sprintf("[%s] (%s)", fullName, rstate.RemoteCanonicalName)
	} else {
		if rptr.Name != "" {
			return fmt.Sprintf("[%s:%s]", rstate.RemoteCanonicalName, rptr.Name)
		}
		return fmt.Sprintf("[%s]", rstate.RemoteCanonicalName)
	}
}

func writeErrorToPty(cmd *sstore.CmdType, errStr string, outputPos int64) {
	errPk := openai.CreateErrorPacket(errStr)
	errBytes, err := packet.MarshalPacket(errPk)
	if err != nil {
		log.Printf("error writing error packet to openai response: %v\n", err)
		return
	}
	errCtx, cancelFn := context.WithTimeout(context.Background(), 5*time.Second)
	defer cancelFn()
	update, err := sstore.AppendToCmdPtyBlob(errCtx, cmd.ScreenId, cmd.LineId, errBytes, outputPos)
	if err != nil {
		log.Printf("error writing ptyupdate for openai response: %v\n", err)
		return
	}
	scbus.MainUpdateBus.DoScreenUpdate(cmd.ScreenId, update)
	return
}

func writePacketToPty(ctx context.Context, cmd *sstore.CmdType, pk packet.PacketType, outputPos *int64) error {
	outBytes, err := packet.MarshalPacket(pk)
	if err != nil {
		return err
	}
	update, err := sstore.AppendToCmdPtyBlob(ctx, cmd.ScreenId, cmd.LineId, outBytes, *outputPos)
	if err != nil {
		return err
	}
	*outputPos += int64(len(outBytes))
	scbus.MainUpdateBus.DoScreenUpdate(cmd.ScreenId, update)
	return nil
}

func doOpenAICompletion(cmd *sstore.CmdType, opts *sstore.OpenAIOptsType, prompt []packet.OpenAIPromptMessageType) {
	var outputPos int64
	var hadError bool
	startTime := time.Now()
	ctx, cancelFn := context.WithTimeout(context.Background(), 30*time.Second)
	defer cancelFn()
	defer func() {
		r := recover()
		if r != nil {
			panicMsg := fmt.Sprintf("panic: %v", r)
			log.Printf("panic in doOpenAICompletion: %s\n", panicMsg)
			writeErrorToPty(cmd, panicMsg, outputPos)
			hadError = true
		}
		duration := time.Since(startTime)
		cmdStatus := sstore.CmdStatusDone
		var exitCode int
		if hadError {
			cmdStatus = sstore.CmdStatusError
			exitCode = 1
		}
		ck := base.MakeCommandKey(cmd.ScreenId, cmd.LineId)
		donePk := packet.MakeCmdDonePacket(ck)
		donePk.Ts = time.Now().UnixMilli()
		donePk.ExitCode = exitCode
		donePk.DurationMs = duration.Milliseconds()
		update := scbus.MakeUpdatePacket()
		err := sstore.UpdateCmdDoneInfo(context.Background(), update, ck, donePk, cmdStatus)
		if err != nil {
			// nothing to do
			log.Printf("error updating cmddoneinfo (in openai): %v\n", err)
			return
		}
		scbus.MainUpdateBus.DoScreenUpdate(cmd.ScreenId, update)
	}()
	var respPks []*packet.OpenAIPacketType
	var err error
	// run open ai completion locally
	respPks, err = openai.RunCompletion(ctx, opts, prompt)
	if err != nil {
		writeErrorToPty(cmd, fmt.Sprintf("error calling OpenAI API: %v", err), outputPos)
		return
	}
	for _, pk := range respPks {
		err = writePacketToPty(ctx, cmd, pk, &outputPos)
		if err != nil {
			writeErrorToPty(cmd, fmt.Sprintf("error writing response to ptybuffer: %v", err), outputPos)
			return
		}
	}
	return
}

func writePacketToUpdateBus(ctx context.Context, cmd *sstore.CmdType, pk *packet.OpenAICmdInfoChatMessage) {
	update := sstore.UpdateWithAddNewOpenAICmdInfoPacket(ctx, cmd.ScreenId, pk)
	scbus.MainUpdateBus.DoScreenUpdate(cmd.ScreenId, update)
}

func updateAsstResponseAndWriteToUpdateBus(ctx context.Context, cmd *sstore.CmdType, pk *packet.OpenAICmdInfoChatMessage, messageID int) {
	update, err := sstore.UpdateWithUpdateOpenAICmdInfoPacket(ctx, cmd.ScreenId, messageID, pk)
	if err != nil {
		log.Printf("Open AI Update packet err: %v\n", err)
	}
	scbus.MainUpdateBus.DoScreenUpdate(cmd.ScreenId, update)
}

func getCmdInfoEngineeredPrompt(userQuery string, curLineStr string, shellType string, osType string) string {
	promptBase := "You are an AI assistant with deep expertise in command line interfaces, CLI programs, and shell scripting. Your task is to help the user to fix an existing command that will be provided, or if no command is provided, help write a new command that the user requires. Feel free to provide appropriate context, but try to keep your answers short and to the point as the user is asking for help because they are trying to get a task done immediately."
	promptBase = promptBase + " The user is current using the \"" + shellType + "\" shell on " + osType + "."
	promptCurrentCommand := ""
	if strings.TrimSpace(curLineStr) != "" {
		// Enclose the command in triple backticks to format it as a code block.
		promptCurrentCommand = " The user is currently working with the command: ```\n" + curLineStr + "\n```\n\n"
	}
	promptFormattingInstruction := "Please ensure any command line suggestions or code snippets or scripts that are meant to be run by the user are enclosed in triple backquotes for easy copy and paste into the terminal.  Also note that any response you give will be rendered in markdown."
	promptQuestion := " The user's question is:\n\n" + userQuery + ""

	return promptBase + promptCurrentCommand + promptFormattingInstruction + promptQuestion
}

func doOpenAICmdInfoCompletion(cmd *sstore.CmdType, clientId string, opts *sstore.OpenAIOptsType, prompt []packet.OpenAIPromptMessageType, curLineStr string) {
	var hadError bool
	log.Println("had error: ", hadError)
	ctx, cancelFn := context.WithTimeout(context.Background(), OpenAIStreamTimeout)
	defer cancelFn()
	defer func() {
		r := recover()
		if r != nil {
			panicMsg := fmt.Sprintf("panic: %v", r)
			log.Printf("panic in doOpenAICompletion: %s\n", panicMsg)
			hadError = true
		}
	}()
	var ch chan *packet.OpenAIPacketType
	var err error
	if opts.BaseURL == "" && opts.APIToken == "" {
		var conn *websocket.Conn
		ch, conn, err = openai.RunCloudCompletionStream(ctx, clientId, opts, prompt)
		if conn != nil {
			defer conn.Close()
		}
	} else {
		ch, err = openai.RunCompletionStream(ctx, opts, prompt)
	}
	asstOutputPk := &packet.OpenAICmdInfoPacketOutputType{
		Model:        "",
		Created:      0,
		FinishReason: "",
		Message:      "",
	}
	asstOutputMessageID := sstore.ScreenMemGetCmdInfoMessageCount(cmd.ScreenId)
	asstMessagePk := &packet.OpenAICmdInfoChatMessage{IsAssistantResponse: true, AssistantResponse: asstOutputPk, MessageID: asstOutputMessageID}
	if err != nil {
		asstOutputPk.Error = fmt.Sprintf("Error calling OpenAI API: %v", err)
		writePacketToUpdateBus(ctx, cmd, asstMessagePk)
		return
	}
	writePacketToUpdateBus(ctx, cmd, asstMessagePk)
	doneWaitingForPackets := false
	for !doneWaitingForPackets {
		select {
		case <-time.After(OpenAIPacketTimeout):
			// timeout reading from channel
			hadError = true
			doneWaitingForPackets = true
			asstOutputPk.Error = "timeout waiting for server response"
			updateAsstResponseAndWriteToUpdateBus(ctx, cmd, asstMessagePk, asstOutputMessageID)
		case pk, ok := <-ch:
			if ok {
				// got a packet
				if pk.Error != "" {
					hadError = true
					asstOutputPk.Error = pk.Error
				}
				if pk.Model != "" && pk.Index == 0 {
					asstOutputPk.Model = pk.Model
					asstOutputPk.Created = pk.Created
					asstOutputPk.FinishReason = pk.FinishReason
					if pk.Text != "" {
						asstOutputPk.Message += pk.Text
					}
				}
				if pk.Index == 0 {
					if pk.FinishReason != "" {
						asstOutputPk.FinishReason = pk.FinishReason
					}
					if pk.Text != "" {
						asstOutputPk.Message += pk.Text
					}
				}
				asstMessagePk.AssistantResponse = asstOutputPk
				updateAsstResponseAndWriteToUpdateBus(ctx, cmd, asstMessagePk, asstOutputMessageID)
			} else {
				// channel closed
				doneWaitingForPackets = true
			}
		}
	}
}

func doOpenAIStreamCompletion(cmd *sstore.CmdType, clientId string, opts *sstore.OpenAIOptsType, prompt []packet.OpenAIPromptMessageType) {
	var outputPos int64
	var hadError bool
	startTime := time.Now()
	ctx, cancelFn := context.WithTimeout(context.Background(), OpenAIStreamTimeout)
	defer cancelFn()
	defer func() {
		r := recover()
		if r != nil {
			panicMsg := fmt.Sprintf("panic: %v", r)
			log.Printf("panic in doOpenAICompletion: %s\n", panicMsg)
			writeErrorToPty(cmd, panicMsg, outputPos)
			hadError = true
		}
		duration := time.Since(startTime)
		cmdStatus := sstore.CmdStatusDone
		var exitCode int
		if hadError {
			cmdStatus = sstore.CmdStatusError
			exitCode = 1
		}
		ck := base.MakeCommandKey(cmd.ScreenId, cmd.LineId)
		donePk := packet.MakeCmdDonePacket(ck)
		donePk.Ts = time.Now().UnixMilli()
		donePk.ExitCode = exitCode
		donePk.DurationMs = duration.Milliseconds()
		update := scbus.MakeUpdatePacket()
		err := sstore.UpdateCmdDoneInfo(context.Background(), update, ck, donePk, cmdStatus)
		if err != nil {
			// nothing to do
			log.Printf("error updating cmddoneinfo (in openai): %v\n", err)
			return
		}
		scbus.MainUpdateBus.DoScreenUpdate(cmd.ScreenId, update)
	}()
	var ch chan *packet.OpenAIPacketType
	var err error
	if opts.APIToken == "" && opts.BaseURL == "" {
		var conn *websocket.Conn
		ch, conn, err = openai.RunCloudCompletionStream(ctx, clientId, opts, prompt)
		if conn != nil {
			defer conn.Close()
		}
	} else {
		ch, err = openai.RunCompletionStream(ctx, opts, prompt)
	}
	if err != nil {
		writeErrorToPty(cmd, fmt.Sprintf("error calling OpenAI API: %v", err), outputPos)
		return
	}
	doneWaitingForPackets := false
	for !doneWaitingForPackets {
		select {
		case <-time.After(OpenAIPacketTimeout):
			// timeout reading from channel
			hadError = true
			pk := openai.CreateErrorPacket(fmt.Sprintf("timeout waiting for server response"))
			err = writePacketToPty(ctx, cmd, pk, &outputPos)
			if err != nil {
				log.Printf("error writing response to ptybuffer: %v", err)
				return
			}
			doneWaitingForPackets = true
		case pk, ok := <-ch:
			if ok {
				// got a packet
				if pk.Error != "" {
					hadError = true
				}
				err = writePacketToPty(ctx, cmd, pk, &outputPos)
				if err != nil {
					hadError = true
					log.Printf("error writing response to ptybuffer: %v", err)
					return
				}
			} else {
				// channel closed
				doneWaitingForPackets = true
			}
		}
	}
	return
}

func BuildOpenAIPromptArrayWithContext(messages []*packet.OpenAICmdInfoChatMessage) []packet.OpenAIPromptMessageType {
	rtn := make([]packet.OpenAIPromptMessageType, 0)
	for _, msg := range messages {
		content := msg.UserEngineeredQuery
		if msg.UserEngineeredQuery == "" {
			content = msg.UserQuery
		}
		msgRole := sstore.OpenAIRoleUser
		if msg.IsAssistantResponse {
			msgRole = sstore.OpenAIRoleAssistant
			content = msg.AssistantResponse.Message
		}
		rtn = append(rtn, packet.OpenAIPromptMessageType{Role: msgRole, Content: content})
	}
	return rtn
}

func GetOsTypeFromRuntime() string {
	osVal := runtime.GOOS
	if osVal == "darwin" {
		osVal = "macos"
	}
	return osVal
}

func OpenAICommand(ctx context.Context, pk *scpacket.FeCommandPacketType) (scbus.UpdatePacket, error) {
	ids, err := resolveUiIds(ctx, pk, R_Session|R_Screen)
	if err != nil {
		return nil, fmt.Errorf("/%s error: %w", GetCmdStr(pk), err)
	}
	clientData, err := sstore.EnsureClientData(ctx)
	if err != nil {
		return nil, fmt.Errorf("cannot retrieve client data: %v", err)
	}
	if clientData.OpenAIOpts == nil {
		return nil, fmt.Errorf("error retrieving client open ai options")
	}
	opts := clientData.OpenAIOpts
	if opts.APIToken == "" {
		if clientData.ClientOpts.NoTelemetry {
			return nil, fmt.Errorf(OpenAICloudCompletionTelemetryOffErrorMsg)
		}
	}
	if opts.Model == "" {
		opts.Model = openai.DefaultModel
	}
	if opts.MaxTokens == 0 {
		opts.MaxTokens = openai.DefaultMaxTokens
	}
	promptStr := firstArg(pk)
	ptermVal := defaultStr(pk.Kwargs["wterm"], DefaultPTERM)
	pkTermOpts, err := GetUITermOpts(pk.UIContext.WinSize, ptermVal)
	if err != nil {
		return nil, fmt.Errorf("openai error, invalid 'pterm' value %q: %v", ptermVal, err)
	}
	termOpts := convertTermOpts(pkTermOpts)
	cmd, err := makeDynCmd(ctx, GetCmdStr(pk), ids, pk.GetRawStr(), *termOpts, nil)
	if err != nil {
		return nil, fmt.Errorf("openai error, cannot make dyn cmd")
	}
	if resolveBool(pk.Kwargs["cmdinfo"], false) {
		if promptStr == "" {
			// this is requesting an update without wanting an openai query
			update := sstore.UpdateWithCurrentOpenAICmdInfoChat(cmd.ScreenId, nil)
			if err != nil {
				return nil, fmt.Errorf("error getting update for CmdInfoChat %v", err)
			}
			return update, nil
		}
		curLineStr := defaultStr(pk.Kwargs["curline"], "")
		userQueryPk := &packet.OpenAICmdInfoChatMessage{UserQuery: promptStr, MessageID: sstore.ScreenMemGetCmdInfoMessageCount(cmd.ScreenId)}
		osType := GetOsTypeFromRuntime()
		engineeredQuery := getCmdInfoEngineeredPrompt(promptStr, curLineStr, ids.Remote.ShellType, osType)
		userQueryPk.UserEngineeredQuery = engineeredQuery
		writePacketToUpdateBus(ctx, cmd, userQueryPk)
		prompt := BuildOpenAIPromptArrayWithContext(sstore.ScreenMemGetCmdInfoChat(cmd.ScreenId).Messages)
		go doOpenAICmdInfoCompletion(cmd, clientData.ClientId, opts, prompt, curLineStr)
		update := scbus.MakeUpdatePacket()
		return update, nil
	}
	osType := GetOsTypeFromRuntime()
	engineeredQuery := getCmdInfoEngineeredPrompt(promptStr, "", ids.Remote.ShellType, osType)
	prompt := []packet.OpenAIPromptMessageType{{Role: sstore.OpenAIRoleUser, Content: engineeredQuery}}
	if resolveBool(pk.Kwargs["cmdinfoclear"], false) {
		update := sstore.UpdateWithClearOpenAICmdInfo(cmd.ScreenId)
		if err != nil {
			return nil, fmt.Errorf("error clearing CmdInfoChat: %v", err)
		}
		return update, nil
	}
	if promptStr == "" {
		return nil, fmt.Errorf("openai error, prompt string is blank")
	}
	update := scbus.MakeUpdatePacket()
	sstore.IncrementNumRunningCmds_Update(update, cmd.ScreenId, 1)
	line, err := sstore.AddOpenAILine(ctx, ids.ScreenId, DefaultUserId, cmd)
	if err != nil {
		return nil, fmt.Errorf("cannot add new line: %v", err)
	}

	if resolveBool(pk.Kwargs["stream"], true) {
		go doOpenAIStreamCompletion(cmd, clientData.ClientId, opts, prompt)
	} else {
		go doOpenAICompletion(cmd, opts, prompt)
	}
	updateHistoryContext(ctx, line, cmd, nil)
	updateMap := make(map[string]interface{})
	updateMap[sstore.ScreenField_SelectedLine] = line.LineNum
	updateMap[sstore.ScreenField_Focus] = sstore.ScreenFocusInput
	screen, err := sstore.UpdateScreen(ctx, ids.ScreenId, updateMap)
	if err != nil {
		// ignore error again (nothing to do)
		log.Printf("openai error updating screen selected line: %v\n", err)
	}
	sstore.AddLineUpdate(update, line, cmd)
	update.AddUpdate(*screen)
	return update, nil
}

func CrCommand(ctx context.Context, pk *scpacket.FeCommandPacketType) (scbus.UpdatePacket, error) {
	ids, err := resolveUiIds(ctx, pk, R_Session|R_Screen)
	if err != nil {
		return nil, fmt.Errorf("/%s error: %w", GetCmdStr(pk), err)
	}
	newRemote := firstArg(pk)
	if newRemote == "" {
		return crShowCommand(ctx, pk, ids)
	}
	_, rptr, rstate, err := resolveRemote(ctx, newRemote, ids.SessionId, ids.ScreenId)
	if err != nil {
		return nil, err
	}
	if rptr == nil {
		return nil, fmt.Errorf("/%s error: remote %q not found", GetCmdStr(pk), newRemote)
	}
	if rstate.Archived {
		return nil, fmt.Errorf("/%s error: remote %q cannot switch to archived remote", GetCmdStr(pk), newRemote)
	}
	newMsh := remote.GetRemoteById(rptr.RemoteId)
	if newMsh == nil {
		return nil, fmt.Errorf("/%s error: remote %q not found (msh)", GetCmdStr(pk), newRemote)
	}
	if !newMsh.IsConnected() {
		err := newMsh.TryAutoConnect()
		if err != nil {
			return nil, fmt.Errorf("%q is disconnected, auto-connect failed: %w", rstate.GetBaseDisplayName(), err)
		}
		if !newMsh.IsConnected() {
			if newMsh.GetRemoteCopy().ConnectMode == sstore.ConnectModeManual {
				return nil, fmt.Errorf("%q is disconnected (must manually connect)", rstate.GetBaseDisplayName())
			}
			return nil, fmt.Errorf("%q is disconnected", rstate.GetBaseDisplayName())
		}
	}
	err = sstore.UpdateCurRemote(ctx, ids.ScreenId, *rptr)
	if err != nil {
		return nil, fmt.Errorf("/%s error: cannot update curremote: %w", GetCmdStr(pk), err)
	}
	ri, err := sstore.GetRemoteStatePtr(ctx, ids.SessionId, ids.ScreenId, *rptr)
	if err != nil {
		return nil, fmt.Errorf("/%s error looking up connection state: %w", GetCmdStr(pk), err)
	}
	if ri == nil {
		// ok, if ri is nil we need to do a reinit
		verbose := resolveBool(pk.Kwargs["verbose"], false)
		shellType, err := resolveShellType(pk.Kwargs["shell"], rstate.DefaultShellType)
		if err != nil {
			return nil, err
		}
		termOpts, err := GetUITermOpts(pk.UIContext.WinSize, DefaultPTERM)
		if err != nil {
			return nil, fmt.Errorf("cannot make termopts: %w", err)
		}
		pkTermOpts := convertTermOpts(termOpts)
		cmd, err := makeDynCmd(ctx, "connect", ids, pk.GetRawStr(), *pkTermOpts, &makeDynCmdOpts{OverrideRPtr: rptr})
		if err != nil {
			return nil, err
		}
		update, err := addLineForCmd(ctx, "connect", true, ids, cmd, "", nil)
		if err != nil {
			return nil, err
		}
		opts := connectOptsType{
			Verbose:   verbose,
			ShellType: shellType,
			SessionId: ids.SessionId,
			ScreenId:  ids.ScreenId,
			RPtr:      *rptr,
		}
		go doAsyncResetCommand(newMsh, opts, cmd)
		return update, nil
	} else {
		outputStr := fmt.Sprintf("reconnected to %s", GetFullRemoteDisplayName(rptr, rstate))
		cmd, err := makeStaticCmd(ctx, GetCmdStr(pk), ids, pk.GetRawStr(), []byte(outputStr))
		if err != nil {
			// TODO tricky error since the command was a success, but we can't show the output
			return nil, err
		}
		update, err := addLineForCmd(ctx, "/"+GetCmdStr(pk), false, ids, cmd, "", nil)
		if err != nil {
			// TODO tricky error since the command was a success, but we can't show the output
			return nil, err
		}
		update.AddUpdate(sstore.InteractiveUpdate(pk.Interactive))
		return update, nil
	}
}

type makeDynCmdOpts struct {
	OverrideRPtr *sstore.RemotePtrType
}

func makeDynCmd(ctx context.Context, metaCmd string, ids resolvedIds, cmdStr string, termOpts sstore.TermOpts, opts *makeDynCmdOpts) (*sstore.CmdType, error) {
	var rptr scpacket.RemotePtrType
	if opts != nil && opts.OverrideRPtr != nil {
		rptr = *opts.OverrideRPtr
	} else if ids.Remote != nil {
		rptr = ids.Remote.RemotePtr
	} else {
		local := remote.GetLocalRemote()
		rptr = scpacket.RemotePtrType{RemoteId: local.RemoteId}
	}
	cmd := &sstore.CmdType{
		ScreenId:  ids.ScreenId,
		LineId:    scbase.GenWaveUUID(),
		CmdStr:    cmdStr,
		RawCmdStr: cmdStr,
		Remote:    rptr,
		TermOpts:  termOpts,
		Status:    sstore.CmdStatusRunning,
		RunOut:    nil,
	}
	if ids.Remote != nil && ids.Remote.StatePtr != nil {
		cmd.StatePtr = *ids.Remote.StatePtr
	}
	if ids.Remote != nil && ids.Remote.FeState != nil {
		cmd.FeState = ids.Remote.FeState
	}
	err := sstore.CreateCmdPtyFile(ctx, cmd.ScreenId, cmd.LineId, cmd.TermOpts.MaxPtySize)
	if err != nil {
		// TODO tricky error since the command was a success, but we can't show the output
		return nil, fmt.Errorf("cannot create local ptyout file for %s command: %w", metaCmd, err)
	}
	return cmd, nil
}

func makeStaticCmd(ctx context.Context, metaCmd string, ids resolvedIds, cmdStr string, cmdOutput []byte) (*sstore.CmdType, error) {
	cmd := &sstore.CmdType{
		ScreenId:  ids.ScreenId,
		LineId:    scbase.GenWaveUUID(),
		CmdStr:    cmdStr,
		RawCmdStr: cmdStr,
		Remote:    ids.Remote.RemotePtr,
		TermOpts:  sstore.TermOpts{Rows: shellutil.DefaultTermRows, Cols: shellutil.DefaultTermCols, FlexRows: true, MaxPtySize: remote.DefaultMaxPtySize},
		Status:    sstore.CmdStatusDone,
		RunOut:    nil,
	}
	if ids.Remote.StatePtr != nil {
		cmd.StatePtr = *ids.Remote.StatePtr
	}
	if ids.Remote.FeState != nil {
		cmd.FeState = ids.Remote.FeState
	}
	err := sstore.CreateCmdPtyFile(ctx, cmd.ScreenId, cmd.LineId, cmd.TermOpts.MaxPtySize)
	if err != nil {
		// TODO tricky error since the command was a success, but we can't show the output
		return nil, fmt.Errorf("cannot create local ptyout file for %s command: %w", metaCmd, err)
	}
	// can ignore ptyupdate
	_, err = sstore.AppendToCmdPtyBlob(ctx, ids.ScreenId, cmd.LineId, cmdOutput, 0)
	if err != nil {
		// TODO tricky error since the command was a success, but we can't show the output
		return nil, fmt.Errorf("cannot append to local ptyout file for %s command: %v", metaCmd, err)
	}
	return cmd, nil
}

func addLineForCmd(ctx context.Context, metaCmd string, shouldFocus bool, ids resolvedIds, cmd *sstore.CmdType, renderer string, lineState map[string]any) (*scbus.ModelUpdatePacketType, error) {
	rtnLine, err := sstore.AddCmdLine(ctx, ids.ScreenId, DefaultUserId, cmd, renderer, lineState)
	if err != nil {
		return nil, err
	}
	screen, err := sstore.GetScreenById(ctx, ids.ScreenId)
	if err != nil {
		// ignore error here, because the command has already run (nothing to do)
		log.Printf("%s error getting screen: %v\n", metaCmd, err)
	}
	if screen != nil {
		updateMap := make(map[string]interface{})
		updateMap[sstore.ScreenField_SelectedLine] = rtnLine.LineNum
		if shouldFocus {
			updateMap[sstore.ScreenField_Focus] = sstore.ScreenFocusCmd
		}
		screen, err = sstore.UpdateScreen(ctx, ids.ScreenId, updateMap)
		if err != nil {
			// ignore error again (nothing to do)
			log.Printf("%s error updating screen selected line: %v\n", metaCmd, err)
		}
	}
	update := scbus.MakeUpdatePacket()
	sstore.AddLineUpdate(update, rtnLine, cmd)
	update.AddUpdate(*screen)
	if cmd.Status == sstore.CmdStatusRunning {
		sstore.IncrementNumRunningCmds_Update(update, cmd.ScreenId, 1)
	}
	updateHistoryContext(ctx, rtnLine, cmd, cmd.FeState)
	return update, nil
}

func updateHistoryContext(ctx context.Context, line *sstore.LineType, cmd *sstore.CmdType, feState sstore.FeStateType) {
	ctxVal := ctx.Value(historyContextKey)
	if ctxVal == nil {
		return
	}
	hctx := ctxVal.(*historyContextType)
	if line != nil {
		hctx.LineId = line.LineId
		hctx.LineNum = line.LineNum
	}
	if cmd != nil {
		hctx.RemotePtr = &cmd.Remote
		hctx.InitialStatus = cmd.Status
	} else {
		hctx.InitialStatus = sstore.CmdStatusDone
	}
	hctx.FeState = feState
}

func makeInfoFromComps(compType string, comps []string, hasMore bool) scbus.UpdatePacket {
	sort.Slice(comps, func(i int, j int) bool {
		c1 := comps[i]
		c2 := comps[j]
		c1mc := strings.HasPrefix(c1, "^")
		c2mc := strings.HasPrefix(c2, "^")
		if c1mc && !c2mc {
			return true
		}
		if !c1mc && c2mc {
			return false
		}
		return c1 < c2
	})
	if len(comps) == 0 {
		comps = []string{"(no completions)"}
	}
	update := scbus.MakeUpdatePacket()
	update.AddUpdate(sstore.InfoMsgType{
		InfoTitle:     fmt.Sprintf("%s completions", compType),
		InfoComps:     comps,
		InfoCompsMore: hasMore,
	})
	return update
}

func simpleCompCommandMeta(ctx context.Context, prefix string, compCtx comp.CompContext, args []interface{}) (*comp.CompReturn, error) {
	if strings.HasPrefix(prefix, "/") {
		compsCmd, _ := comp.DoSimpleComp(ctx, comp.CGTypeCommand, prefix, compCtx, nil)
		compsMeta, _ := simpleCompMeta(ctx, prefix, compCtx, nil)
		return comp.CombineCompReturn(comp.CGTypeCommandMeta, compsCmd, compsMeta), nil
	} else {
		compsCmd, _ := comp.DoSimpleComp(ctx, comp.CGTypeCommand, prefix, compCtx, nil)
		compsBareCmd, _ := simpleCompBareCmds(ctx, prefix, compCtx, nil)
		return comp.CombineCompReturn(comp.CGTypeCommand, compsCmd, compsBareCmd), nil
	}
}

func simpleCompBareCmds(ctx context.Context, prefix string, compCtx comp.CompContext, args []interface{}) (*comp.CompReturn, error) {
	rtn := comp.CompReturn{}
	for _, bmc := range BareMetaCmds {
		if strings.HasPrefix(bmc.CmdStr, prefix) {
			rtn.Entries = append(rtn.Entries, comp.CompEntry{Word: bmc.CmdStr, IsMetaCmd: true})
		}
	}
	return &rtn, nil
}

func simpleCompMeta(ctx context.Context, prefix string, compCtx comp.CompContext, args []interface{}) (*comp.CompReturn, error) {
	rtn := comp.CompReturn{}
	validCommands := getValidCommands()
	for _, cmd := range validCommands {
		if strings.HasPrefix(cmd, "/_") && !strings.HasPrefix(prefix, "/_") {
			continue
		}
		if strings.HasPrefix(cmd, prefix) {
			rtn.Entries = append(rtn.Entries, comp.CompEntry{Word: cmd, IsMetaCmd: true})
		}
	}
	return &rtn, nil
}

func doMetaCompGen(ctx context.Context, pk *scpacket.FeCommandPacketType, prefix string, forDisplay bool) ([]string, bool, error) {
	ids, err := resolveUiIds(ctx, pk, 0) // best effort
	var comps []string
	var hasMore bool
	if ids.Remote != nil && ids.Remote.RState.IsConnected() {
		comps, hasMore, err = doCompGen(ctx, pk, prefix, "file", forDisplay)
		if err != nil {
			return nil, false, err
		}
	}
	validCommands := getValidCommands()
	for _, cmd := range validCommands {
		if strings.HasPrefix(cmd, prefix) {
			if forDisplay {
				comps = append(comps, "^"+cmd)
			} else {
				comps = append(comps, cmd)
			}
		}
	}
	return comps, hasMore, nil
}

func doCompGen(ctx context.Context, pk *scpacket.FeCommandPacketType, prefix string, compType string, forDisplay bool) ([]string, bool, error) {
	if compType == "metacommand" {
		return doMetaCompGen(ctx, pk, prefix, forDisplay)
	}
	if !packet.IsValidCompGenType(compType) {
		return nil, false, fmt.Errorf("/_compgen invalid type '%s'", compType)
	}
	ids, err := resolveUiIds(ctx, pk, R_Session|R_Screen|R_RemoteConnected)
	if err != nil {
		return nil, false, fmt.Errorf("/_compgen error: %w", err)
	}
	cgPacket := packet.MakeCompGenPacket()
	cgPacket.ReqId = uuid.New().String()
	cgPacket.CompType = compType
	cgPacket.Prefix = prefix
	cgPacket.Cwd = ids.Remote.FeState["cwd"]
	resp, err := ids.Remote.MShell.PacketRpc(ctx, cgPacket)
	if err != nil {
		return nil, false, err
	}
	if err = resp.Err(); err != nil {
		return nil, false, err
	}
	comps := utilfn.GetStrArr(resp.Data, "comps")
	hasMore := utilfn.GetBool(resp.Data, "hasmore")
	return comps, hasMore, nil
}

func CompGenCommand(ctx context.Context, pk *scpacket.FeCommandPacketType) (scbus.UpdatePacket, error) {
	ids, err := resolveUiIds(ctx, pk, 0) // best-effort
	if err != nil {
		return nil, fmt.Errorf("/_compgen error: %w", err)
	}
	cmdLine := firstArg(pk)
	pos := len(cmdLine)
	if pk.Kwargs["comppos"] != "" {
		posArg, err := strconv.Atoi(pk.Kwargs["comppos"])
		if err != nil {
			return nil, fmt.Errorf("/_compgen invalid comppos '%s': %w", pk.Kwargs["comppos"], err)
		}
		pos = posArg
	}
	if pos < 0 {
		pos = 0
	}
	if pos > len(cmdLine) {
		pos = len(cmdLine)
	}
	showComps := resolveBool(pk.Kwargs["compshow"], false)
	cmdSP := utilfn.StrWithPos{Str: cmdLine, Pos: pos}
	compCtx := comp.CompContext{}
	if ids.Remote != nil {
		rptr := ids.Remote.RemotePtr
		compCtx.RemotePtr = &rptr
		if ids.Remote.FeState != nil {
			compCtx.Cwd = ids.Remote.FeState["cwd"]
		}
	}
	compCtx.ForDisplay = showComps
	crtn, newSP, err := comp.DoCompGen(ctx, cmdSP, compCtx)
	if err != nil {
		return nil, err
	}
	if crtn == nil {
		return nil, nil
	}
	if showComps {
		compStrs := crtn.GetCompDisplayStrs()
		return makeInfoFromComps(crtn.CompType, compStrs, crtn.HasMore), nil
	}
	if newSP == nil || cmdSP == *newSP {
		return nil, nil
	}
	update := scbus.MakeUpdatePacket()
	update.AddUpdate(sstore.CmdLineUpdate(utilfn.StrWithPos{Str: newSP.Str, Pos: newSP.Pos}))
	return update, nil
}

func CommentCommand(ctx context.Context, pk *scpacket.FeCommandPacketType) (scbus.UpdatePacket, error) {
	ids, err := resolveUiIds(ctx, pk, R_Session|R_Screen)
	if err != nil {
		return nil, fmt.Errorf("/comment error: %w", err)
	}
	text := firstArg(pk)
	if strings.TrimSpace(text) == "" {
		return nil, fmt.Errorf("cannot post empty comment")
	}
	rtnLine, err := sstore.AddCommentLine(ctx, ids.ScreenId, DefaultUserId, text)
	if err != nil {
		return nil, err
	}
	updateHistoryContext(ctx, rtnLine, nil, nil)
	updateMap := make(map[string]interface{})
	updateMap[sstore.ScreenField_SelectedLine] = rtnLine.LineNum
	updateMap[sstore.ScreenField_Focus] = sstore.ScreenFocusInput
	screen, err := sstore.UpdateScreen(ctx, ids.ScreenId, updateMap)
	if err != nil {
		// ignore error again (nothing to do)
		log.Printf("/comment error updating screen selected line: %v\n", err)
	}
	update := scbus.MakeUpdatePacket()
	sstore.AddLineUpdate(update, rtnLine, nil)
	update.AddUpdate(*screen)
	return update, nil
}

func maybeQuote(s string, quote bool) string {
	if quote {
		return fmt.Sprintf("%q", s)
	}
	return s
}

func mapToStrs(m map[string]bool) []string {
	var rtn []string
	for key, val := range m {
		if val {
			rtn = append(rtn, key)
		}
	}
	return rtn
}

func formatStrs(strs []string, conj string, quote bool) string {
	if len(strs) == 0 {
		return "(none)"
	}
	if len(strs) == 1 {
		return maybeQuote(strs[0], quote)
	}
	if len(strs) == 2 {
		return fmt.Sprintf("%s %s %s", maybeQuote(strs[0], quote), conj, maybeQuote(strs[1], quote))
	}
	var buf bytes.Buffer
	for idx := 0; idx < len(strs)-1; idx++ {
		buf.WriteString(maybeQuote(strs[idx], quote))
		buf.WriteString(", ")
	}
	buf.WriteString(conj)
	buf.WriteString(" ")
	buf.WriteString(maybeQuote(strs[len(strs)-1], quote))
	return buf.String()
}

func validateName(name string, typeStr string) error {
	if len(name) > MaxNameLen {
		return fmt.Errorf("%s name too long, max length is %d", typeStr, MaxNameLen)
	}
	if !genericNameRe.MatchString(name) {
		return fmt.Errorf("invalid %s name", typeStr)
	}
	return nil
}

func validateShareName(name string) error {
	if len(name) > MaxShareNameLen {
		return fmt.Errorf("share name too long, max length is %d", MaxShareNameLen)
	}
	for _, ch := range name {
		if !unicode.IsPrint(ch) {
			return fmt.Errorf("invalid character %q in share name", string(ch))
		}
	}
	return nil
}

func validateRenderer(renderer string) error {
	if renderer == "" {
		return nil
	}
	if len(renderer) > MaxRendererLen {
		return fmt.Errorf("renderer name too long, max length is %d", MaxRendererLen)
	}
	if !rendererRe.MatchString(renderer) {
		return fmt.Errorf("invalid renderer format")
	}
	return nil
}

func validateColor(color string, typeStr string) error {
	for _, c := range ColorNames {
		if color == c {
			return nil
		}
	}
	return fmt.Errorf("invalid %s, valid colors are: %s", typeStr, formatStrs(ColorNames, "or", false))
}

func validateRemoteColor(color string, typeStr string) error {
	for _, c := range RemoteColorNames {
		if color == c {
			return nil
		}
	}
	return fmt.Errorf("invalid %s, valid colors are: %s", typeStr, formatStrs(RemoteColorNames, "or", false))
}

func SessionOpenSharedCommand(ctx context.Context, pk *scpacket.FeCommandPacketType) (scbus.UpdatePacket, error) {
	activity := telemetry.ActivityUpdate{ClickShared: 1}
	telemetry.UpdateActivityWrap(ctx, activity, "click-shared")
	return nil, fmt.Errorf("shared sessions are not available in this version of prompt (stay tuned)")
}

func SessionOpenCommand(ctx context.Context, pk *scpacket.FeCommandPacketType) (scbus.UpdatePacket, error) {
	activate := resolveBool(pk.Kwargs["activate"], true)
	newName := pk.Kwargs["name"]
	if newName != "" {
		err := validateName(newName, "session")
		if err != nil {
			return nil, err
		}
	}
	update, newSessionId, newScreenId, err := sstore.InsertSessionWithName(ctx, newName, activate)
	if err != nil {
		return nil, err
	}
	uiContextCopy := *pk.UIContext
	uiContextCopy.SessionId = newSessionId
	uiContextCopy.ScreenId = newScreenId
	crUpdate, err := doNewTabConnectLocal(ctx, newScreenId, &uiContextCopy)
	if err != nil {
		return nil, err
	}
	update.Merge(crUpdate)
	return update, nil
}

func SessionEnsureOneCommand(ctx context.Context, pk *scpacket.FeCommandPacketType) (scbus.UpdatePacket, error) {
	numSessions, err := sstore.GetSessionCount(ctx)
	if err != nil {
		return nil, fmt.Errorf("cannot get number of sessions: %v", err)
	}
	if numSessions > 0 {
		return nil, nil
	}
	return SessionOpenCommand(ctx, pk)
}

func makeExternLink(urlStr string) string {
	return fmt.Sprintf(`https://extern?%s`, url.QueryEscape(urlStr))
}

func ScreenWebShareCommand(ctx context.Context, pk *scpacket.FeCommandPacketType) (scbus.UpdatePacket, error) {
	return nil, fmt.Errorf("websharing is no longer available")
}

func SessionDeleteCommand(ctx context.Context, pk *scpacket.FeCommandPacketType) (scbus.UpdatePacket, error) {
	ids, err := resolveUiIds(ctx, pk, 0) // don't force R_Session
	if err != nil {
		return nil, err
	}
	sessionId := ""
	if len(pk.Args) >= 1 {
		ritem, err := resolveSession(ctx, pk.Args[0], ids.SessionId)
		if err != nil {
			return nil, fmt.Errorf("/session:delete error resolving session %q: %w", pk.Args[0], err)
		}
		if ritem == nil {
			return nil, fmt.Errorf("/session:delete session %q not found", pk.Args[0])
		}
		sessionId = ritem.Id
	} else {
		sessionId = ids.SessionId
	}
	if sessionId == "" {
		return nil, fmt.Errorf("/session:delete no sessionid found")
	}
	update, err := sstore.DeleteSession(ctx, sessionId)
	if err != nil {
		return nil, fmt.Errorf("cannot delete session: %v", err)
	}
	return update, nil
}

func SessionArchiveCommand(ctx context.Context, pk *scpacket.FeCommandPacketType) (scbus.UpdatePacket, error) {
	ids, err := resolveUiIds(ctx, pk, 0) // don't force R_Session
	if err != nil {
		return nil, err
	}
	sessionId := ""
	if len(pk.Args) >= 1 {
		ritem, err := resolveSession(ctx, pk.Args[0], ids.SessionId)
		if err != nil {
			return nil, fmt.Errorf("/session:archive error resolving session %q: %w", pk.Args[0], err)
		}
		if ritem == nil {
			return nil, fmt.Errorf("/session:archive session %q not found", pk.Args[0])
		}
		sessionId = ritem.Id
	} else {
		sessionId = ids.SessionId
	}
	if sessionId == "" {
		return nil, fmt.Errorf("/session:archive no sessionid found")
	}
	archiveVal := true
	if len(pk.Args) >= 2 {
		archiveVal = resolveBool(pk.Args[1], true)
	}
	if archiveVal {
		update, err := sstore.ArchiveSession(ctx, sessionId)
		if err != nil {
			return nil, fmt.Errorf("cannot archive session: %v", err)
		}
		update.AddUpdate(sstore.InfoMsgType{
			InfoMsg: "session archived",
		})
		return update, nil
	} else {
		activate := resolveBool(pk.Kwargs["activate"], false)
		update, err := sstore.UnArchiveSession(ctx, sessionId, activate)
		if err != nil {
			return nil, fmt.Errorf("cannot un-archive session: %v", err)
		}
		update.AddUpdate(sstore.InfoMsgType{
			InfoMsg: "session un-archived",
		})
		return update, nil
	}
}

func ScreenShowCommand(ctx context.Context, pk *scpacket.FeCommandPacketType) (scbus.UpdatePacket, error) {
	ids, err := resolveUiIds(ctx, pk, R_Session|R_Screen)
	if err != nil {
		return nil, err
	}
	screen, err := sstore.GetScreenById(ctx, ids.ScreenId)
	if err != nil {
		return nil, fmt.Errorf("cannot get screen: %v", err)
	}
	if screen == nil {
		return nil, fmt.Errorf("screen not found")
	}
	statePtr, err := sstore.GetRemoteStatePtr(ctx, ids.SessionId, ids.ScreenId, ids.Remote.RemotePtr)
	if err != nil {
		return nil, fmt.Errorf("cannot resolve current screen stateptr: %v", err)
	}
	var buf bytes.Buffer
	buf.WriteString(fmt.Sprintf("  %-15s %s\n", "screenid", screen.ScreenId))
	buf.WriteString(fmt.Sprintf("  %-15s %s\n", "name", screen.Name))
	buf.WriteString(fmt.Sprintf("  %-15s %d\n", "screenidx", screen.ScreenIdx))
	buf.WriteString(fmt.Sprintf("  %-15s %s\n", "tabcolor", screen.ScreenOpts.TabColor))
	buf.WriteString(fmt.Sprintf("  %-15s %s\n", "tabicon", screen.ScreenOpts.TabIcon))
	buf.WriteString(fmt.Sprintf("  %-15s %d\n", "selectedline", screen.SelectedLine))
	buf.WriteString(fmt.Sprintf("  %-15s %s\n", "curremote", GetFullRemoteDisplayName(&screen.CurRemote, &ids.Remote.RState)))
	if statePtr != nil {
		buf.WriteString(fmt.Sprintf("  %-15s %s\n", "stateptr-base", statePtr.BaseHash))
		buf.WriteString(fmt.Sprintf("  %-15s %v\n", "stateptr-diff", statePtr.DiffHashArr))
	}
	update := scbus.MakeUpdatePacket()
	update.AddUpdate(sstore.InfoMsgType{
		InfoTitle: "screen info",
		InfoLines: splitLinesForInfo(buf.String()),
	})
	return update, nil
}

func TermSetThemeCommand(ctx context.Context, pk *scpacket.FeCommandPacketType) (scbus.UpdatePacket, error) {
	clientData, err := sstore.EnsureClientData(ctx)
	if err != nil {
		return nil, fmt.Errorf("cannot retrieve client data: %v", err)
	}
	id, ok := pk.Kwargs["id"]
	if !ok {
		return nil, fmt.Errorf("id key not provided")
	}
	themeName, themeNameOk := pk.Kwargs["name"]
	feOpts := clientData.FeOpts
	if feOpts.TermTheme == nil {
		feOpts.TermTheme = make(map[string]string)
	}
	if themeNameOk && themeName != "" {
		feOpts.TermTheme[id] = themeName
	} else {
		delete(feOpts.TermTheme, id)
	}
	err = sstore.UpdateClientFeOpts(ctx, feOpts)
	if err != nil {
		return nil, fmt.Errorf("error updating client feopts: %v", err)
	}
	clientData, err = sstore.EnsureClientData(ctx)
	if err != nil {
		return nil, fmt.Errorf("cannot retrieve updated client data: %v", err)
	}
	update := scbus.MakeUpdatePacket()
	update.AddUpdate(*clientData)
	return update, nil
}

func SessionShowCommand(ctx context.Context, pk *scpacket.FeCommandPacketType) (scbus.UpdatePacket, error) {
	ids, err := resolveUiIds(ctx, pk, R_Session)
	if err != nil {
		return nil, err
	}
	session, err := sstore.GetSessionById(ctx, ids.SessionId)
	if err != nil {
		return nil, fmt.Errorf("cannot get session: %w", err)
	}
	if session == nil {
		return nil, fmt.Errorf("session not found")
	}
	var buf bytes.Buffer
	buf.WriteString(fmt.Sprintf("  %-15s %s\n", "sessionid", session.SessionId))
	buf.WriteString(fmt.Sprintf("  %-15s %s\n", "name", session.Name))
	if session.SessionIdx != 0 {
		buf.WriteString(fmt.Sprintf("  %-15s %d\n", "index", session.SessionIdx))
	}
	if session.Archived {
		buf.WriteString(fmt.Sprintf("  %-15s %s\n", "archived", "true"))
		ts := time.UnixMilli(session.ArchivedTs)
		buf.WriteString(fmt.Sprintf("  %-15s %s\n", "archivedts", ts.Format(TsFormatStr)))
	}
	stats, err := sstore.GetSessionStats(ctx, ids.SessionId)
	if err != nil {
		return nil, fmt.Errorf("error getting session stats: %w", err)
	}
	var screenArchiveStr string
	if stats.NumArchivedScreens > 0 {
		screenArchiveStr = fmt.Sprintf(" (%d archived)", stats.NumArchivedScreens)
	}
	buf.WriteString(fmt.Sprintf("  %-15s %d%s\n", "screens", stats.NumScreens, screenArchiveStr))
	buf.WriteString(fmt.Sprintf("  %-15s %d\n", "lines", stats.NumLines))
	buf.WriteString(fmt.Sprintf("  %-15s %d\n", "cmds", stats.NumCmds))
	buf.WriteString(fmt.Sprintf("  %-15s %0.2fM\n", "disksize", float64(stats.DiskStats.TotalSize)/1000000))
	buf.WriteString(fmt.Sprintf("  %-15s %s\n", "disk-location", stats.DiskStats.Location))
	update := scbus.MakeUpdatePacket()
	update.AddUpdate(sstore.InfoMsgType{
		InfoTitle: "session info",
		InfoLines: splitLinesForInfo(buf.String()),
	})
	return update, nil
}

func SessionShowAllCommand(ctx context.Context, pk *scpacket.FeCommandPacketType) (scbus.UpdatePacket, error) {
	sessions, err := sstore.GetBareSessions(ctx)
	if err != nil {
		return nil, fmt.Errorf("error retrieving sessions: %v", err)
	}
	var buf bytes.Buffer
	for _, session := range sessions {
		var archivedStr string
		if session.Archived {
			archivedStr = " (archived)"
		}
		sessionIdxStr := "-"
		if session.SessionIdx != 0 {
			sessionIdxStr = strconv.Itoa(int(session.SessionIdx))
		}
		outStr := fmt.Sprintf("%-30s %s  %s\n", session.Name+archivedStr, session.SessionId, sessionIdxStr)
		buf.WriteString(outStr)
	}
	update := scbus.MakeUpdatePacket()
	update.AddUpdate(sstore.InfoMsgType{
		InfoTitle: "all sessions",
		InfoLines: splitLinesForInfo(buf.String()),
	})
	return update, nil
}

func SessionSetCommand(ctx context.Context, pk *scpacket.FeCommandPacketType) (scbus.UpdatePacket, error) {
	ids, err := resolveUiIds(ctx, pk, R_Session)
	if err != nil {
		return nil, err
	}
	var varsUpdated []string
	if pk.Kwargs["name"] != "" {
		newName := pk.Kwargs["name"]
		err = validateName(newName, "session")
		if err != nil {
			return nil, err
		}
		err = sstore.SetSessionName(ctx, ids.SessionId, newName)
		if err != nil {
			return nil, fmt.Errorf("setting session name: %v", err)
		}
		varsUpdated = append(varsUpdated, "name")
	}
	if len(varsUpdated) == 0 {
		return nil, fmt.Errorf("/session:set no updates, can set %s", formatStrs([]string{"name", "pos"}, "or", false))
	}
	bareSession, err := sstore.GetBareSessionById(ctx, ids.SessionId)
	update := scbus.MakeUpdatePacket()
	update.AddUpdate(*bareSession, sstore.InfoMsgType{
		InfoMsg:   fmt.Sprintf("session updated %s", formatStrs(varsUpdated, "and", false)),
		TimeoutMs: 2000,
	})
	return update, nil
}

func SleepCommand(ctx context.Context, pk *scpacket.FeCommandPacketType) (scbus.UpdatePacket, error) {
	sleepTimeLimit := 10000
	if len(pk.Args) < 1 {
		return nil, fmt.Errorf("no argument found - usage: /sleep [ms]")
	}
	sleepArg := pk.Args[0]
	sleepArgInt, err := strconv.Atoi(sleepArg)
	if err != nil {
		return nil, fmt.Errorf("couldn't parse sleep arg: %v", err)
	}
	if sleepArgInt > sleepTimeLimit {
		return nil, fmt.Errorf("sleep arg is too long, max value is %v", sleepTimeLimit)
	}
	time.Sleep(time.Duration(sleepArgInt) * time.Millisecond)
	update := scbus.MakeUpdatePacket()
	return update, nil
}

func MainViewCommand(ctx context.Context, pk *scpacket.FeCommandPacketType) (scbus.UpdatePacket, error) {
	if len(pk.Args) < 1 {
		return nil, fmt.Errorf("no argument found - usage: /mainview [view]")
	}
	update := scbus.MakeUpdatePacket()
	mainViewArg := pk.Args[0]
	if mainViewArg == sstore.MainViewSession {
		update.AddUpdate(&MainViewUpdate{MainView: sstore.MainViewSession})
	} else if mainViewArg == sstore.MainViewConnections {
		update.AddUpdate(&MainViewUpdate{MainView: sstore.MainViewConnections})
	} else if mainViewArg == sstore.MainViewSettings {
		update.AddUpdate(&MainViewUpdate{MainView: sstore.MainViewSettings})
	} else if mainViewArg == sstore.MainViewHistory {
		return nil, fmt.Errorf("use /history instead")
	} else if mainViewArg == sstore.MainViewBookmarks {
		return nil, fmt.Errorf("use /bookmarks instead")
	} else {
		return nil, fmt.Errorf("unrecognized main view")
	}
	return update, nil
}

func SessionCommand(ctx context.Context, pk *scpacket.FeCommandPacketType) (scbus.UpdatePacket, error) {
	ids, err := resolveUiIds(ctx, pk, 0)
	if err != nil {
		return nil, err
	}
	firstArg := firstArg(pk)
	if firstArg == "" {
		return nil, fmt.Errorf("usage /session [name|id|pos], no param specified")
	}
	ritem, err := resolveSession(ctx, firstArg, ids.SessionId)
	if err != nil {
		return nil, err
	}
	err = sstore.SetActiveSessionId(ctx, ritem.Id)
	if err != nil {
		return nil, err
	}
	update := scbus.MakeUpdatePacket()
	update.AddUpdate(sstore.ActiveSessionIdUpdate(ritem.Id))
	update.AddUpdate(sstore.InfoMsgType{
		InfoMsg:   fmt.Sprintf("switched to session %q", ritem.Name),
		TimeoutMs: 2000,
	})

	// Reset the status indicator for the new active screen
	session, err := sstore.GetSessionById(ctx, ritem.Id)
	if err != nil {
		return nil, fmt.Errorf("cannot get session: %w", err)
	}
	if session == nil {
		return nil, fmt.Errorf("session not found")
	}
	err = sstore.ResetStatusIndicator_Update(update, session.ActiveScreenId)
	if err != nil {
		// this is not a fatal error, just log it
		log.Printf("error resetting status indicator after session command: %v\n", err)
	}

	return update, nil
}

type statePtrInfoType struct {
	IsDiff    bool
	BaseHash  string
	DiffHash  string
	StateSize int
}

func getStatePtrInfo(ctx context.Context, statePtr *packet.ShellStatePtr) (statePtrInfoType, error) {
	rtn := statePtrInfoType{}
	if statePtr == nil {
		return rtn, fmt.Errorf("stateptr is nil")
	}
	if len(statePtr.DiffHashArr) > 1 {
		return rtn, fmt.Errorf("stateptr has more than 1 diffhash")
	}
	if len(statePtr.DiffHashArr) == 1 {
		rtn.IsDiff = true
		rtn.BaseHash = statePtr.BaseHash
		rtn.DiffHash = statePtr.DiffHashArr[0]
		stateDiff, err := sstore.GetStateDiff(ctx, rtn.DiffHash)
		if err != nil {
			return rtn, fmt.Errorf("cannot get state diff: %w", err)
		}
		_, encodedDiff := stateDiff.EncodeAndHash()
		rtn.StateSize = len(encodedDiff)
	} else {
		rtn.BaseHash = statePtr.BaseHash
		state, err := sstore.GetStateBase(ctx, rtn.BaseHash)
		if err != nil {
			return rtn, fmt.Errorf("cannot get state base: %w", err)
		}
		_, encodedState := state.EncodeAndHash()
		rtn.StateSize = len(encodedState)
	}
	return rtn, nil
}

func DebugRemoteInstanceCommand(ctx context.Context, pk *scpacket.FeCommandPacketType) (scbus.UpdatePacket, error) {
	ids, err := resolveUiIds(ctx, pk, R_Session|R_Screen)
	if err != nil {
		return nil, err
	}
	slines, err := sstore.GetScreenLinesById(ctx, ids.ScreenId)
	if err != nil {
		return nil, err
	}
	lines := slines.Lines
	if len(lines) > 100 {
		lines = lines[:100]
	}
	cmdMap := make(map[string]*sstore.CmdType)
	for _, cmd := range slines.Cmds {
		cmdMap[cmd.LineId] = cmd
	}
	cmds := make([]*sstore.CmdType, 0, len(lines))
	for _, line := range lines {
		cmds = append(cmds, cmdMap[line.LineId])
	}
	var outputLines []string
	for idx, cmd := range cmds {
		if cmd == nil || cmd.RtnStatePtr.IsEmpty() {
			continue
		}
		line := lines[idx]
		info, err := getStatePtrInfo(ctx, &cmd.RtnStatePtr)
		if err != nil {
			outputLines = append(outputLines, fmt.Sprintf("line %5d | err %v", line.LineNum, err))
			continue
		}
		outputStr := ""
		if info.IsDiff {
			outputStr = fmt.Sprintf("line %5d | diff %8s-%8s | size %8d", line.LineNum, info.BaseHash[0:8], info.DiffHash[0:8], info.StateSize)
		} else {
			outputStr = fmt.Sprintf("line %5d | base %8s %8s | size %8d", line.LineNum, info.BaseHash[0:8], "", info.StateSize)
		}
		outputLines = append(outputLines, outputStr)
	}
	update := scbus.MakeUpdatePacket()
	update.AddUpdate(sstore.InfoMsgType{
		InfoTitle: "remote instance",
		InfoLines: outputLines,
	})
	return update, nil
}

func RemoteResetCommand(ctx context.Context, pk *scpacket.FeCommandPacketType) (rtnUpdate scbus.UpdatePacket, rtnErr error) {
	ids, err := resolveUiIds(ctx, pk, R_Session|R_Screen|R_Remote)
	if err != nil {
		return nil, err
	}
	if !ids.Remote.MShell.IsConnected() {
		return nil, fmt.Errorf("cannot reinit, remote is not connected")
	}
	verbose := resolveBool(pk.Kwargs["verbose"], false)
	shellType, err := resolveShellType(pk.Kwargs["shell"], ids.Remote.ShellType)
	if err != nil {
		return nil, err
	}
	termOpts, err := GetUITermOpts(pk.UIContext.WinSize, DefaultPTERM)
	if err != nil {
		return nil, fmt.Errorf("cannot make termopts: %w", err)
	}
	pkTermOpts := convertTermOpts(termOpts)
	cmd, err := makeDynCmd(ctx, "reset", ids, pk.GetRawStr(), *pkTermOpts, nil)
	if err != nil {
		return nil, err
	}
	update, err := addLineForCmd(ctx, "/reset", true, ids, cmd, "", nil)
	if err != nil {
		return nil, err
	}
	opts := connectOptsType{
		Verbose:   verbose,
		ShellType: shellType,
		SessionId: ids.SessionId,
		ScreenId:  ids.ScreenId,
		RPtr:      ids.Remote.RemotePtr,
	}
	go doAsyncResetCommand(ids.Remote.MShell, opts, cmd)
	return update, nil
}

type connectOptsType struct {
	ShellType string // shell type to connect with
	Verbose   bool   // extra output (show state changes, sizes, etc.)
	SessionId string
	ScreenId  string
	RPtr      sstore.RemotePtrType
}

// this does the asynchroneous part of the connection reset
func doAsyncResetCommand(msh *remote.MShellProc, opts connectOptsType, cmd *sstore.CmdType) {
	ctx, cancelFn := context.WithCancel(context.Background())
	defer cancelFn()
	startTime := time.Now()
	var outputPos int64
	var rtnErr error
	exitSuccess := true
	defer func() {
		if rtnErr != nil {
			exitSuccess = false
			writeStringToPty(ctx, cmd, fmt.Sprintf("\r\nerror: %v", rtnErr), &outputPos)
		}
		deferWriteCmdStatus(ctx, cmd, startTime, exitSuccess, outputPos)
	}()
	dataFn := func(data []byte) {
		writeStringToPty(ctx, cmd, string(data), &outputPos)
	}
	origStatePtr, _ := sstore.GetRemoteStatePtr(ctx, opts.SessionId, opts.ScreenId, opts.RPtr)
	ssPk, err := msh.ReInit(ctx, base.MakeCommandKey(cmd.ScreenId, cmd.LineId), opts.ShellType, dataFn, opts.Verbose)
	if err != nil {
		rtnErr = err
		return
	}
	if ssPk == nil || ssPk.State == nil {
		rtnErr = fmt.Errorf("no state received from connection (nil)")
		return
	}
	feState := sstore.FeStateFromShellState(ssPk.State)
	remoteInst, err := sstore.UpdateRemoteState(ctx, opts.SessionId, opts.ScreenId, opts.RPtr, feState, ssPk.State, nil)
	if err != nil {
		rtnErr = err
		return
	}
	newStatePtr := packet.ShellStatePtr{
		BaseHash: ssPk.State.GetHashVal(false),
	}
	if opts.Verbose && origStatePtr != nil {
		statePtrDiff := fmt.Sprintf("oldstate: %v, newstate: %v\r\n", origStatePtr.BaseHash, newStatePtr.BaseHash)
		writeStringToPty(ctx, cmd, statePtrDiff, &outputPos)
		origFullState, _ := sstore.GetFullState(ctx, *origStatePtr)
		newFullState, _ := sstore.GetFullState(ctx, newStatePtr)
		if origFullState != nil && newFullState != nil {
			var diffBuf bytes.Buffer
			rtnstate.DisplayStateUpdateDiff(&diffBuf, *origFullState, *newFullState)
			diffStr := diffBuf.String()
			diffStr = strings.ReplaceAll(diffStr, "\n", "\r\n")
			writeStringToPty(ctx, cmd, diffStr, &outputPos)
		}
	}
	update := scbus.MakeUpdatePacket()
	update.AddUpdate(sstore.MakeSessionUpdateForRemote(opts.SessionId, remoteInst))
	scbus.MainUpdateBus.DoUpdate(update)
}

func ResetCwdCommand(ctx context.Context, pk *scpacket.FeCommandPacketType) (scbus.UpdatePacket, error) {
	ids, err := resolveUiIds(ctx, pk, R_Session|R_Screen|R_Remote)
	if err != nil {
		return nil, err
	}
	statePtr, err := sstore.GetRemoteStatePtr(ctx, ids.SessionId, ids.ScreenId, ids.Remote.RemotePtr)
	if err != nil {
		return nil, err
	}
	if statePtr == nil {
		return nil, fmt.Errorf("no shell state found, cannot reset cwd (run /reset)")
	}
	stateDiff, err := sstore.GetCurStateDiffFromPtr(ctx, statePtr)
	if err != nil {
		return nil, err
	}
	feState := ids.Remote.FeState
	feState["cwd"] = "~"
	stateDiff.Cwd = "~"
	stateDiff.GetHashVal(true)
	remoteInst, err := sstore.UpdateRemoteState(ctx, ids.SessionId, ids.ScreenId, ids.Remote.RemotePtr, feState, nil, stateDiff)
	if err != nil {
		return nil, fmt.Errorf("could not update remote state: %v", err)
	}
	update := scbus.MakeUpdatePacket()
	update.AddUpdate(sstore.MakeSessionUpdateForRemote(ids.SessionId, remoteInst), sstore.InteractiveUpdate(pk.Interactive))
	update.AddUpdate(sstore.InfoMsgType{InfoMsg: "reset cwd to ~"})
	return update, nil
}

func ClearCommand(ctx context.Context, pk *scpacket.FeCommandPacketType) (scbus.UpdatePacket, error) {
	ids, err := resolveUiIds(ctx, pk, R_Session|R_Screen)
	if err != nil {
		return nil, err
	}
	if resolveBool(pk.Kwargs["archive"], false) {
		update, err := sstore.ArchiveScreenLines(ctx, ids.ScreenId)
		if err != nil {
			return nil, fmt.Errorf("clearing screen (archiving): %v", err)
		}
		update.AddUpdate(sstore.InfoMsgType{
			InfoMsg:   fmt.Sprintf("screen cleared (all lines archived)"),
			TimeoutMs: 2000,
		})
		return update, nil
	} else {
		update, err := sstore.DeleteScreenLines(ctx, ids.ScreenId)
		if err != nil {
			return nil, fmt.Errorf("clearing screen: %v", err)
		}
		update.AddUpdate(sstore.InfoMsgType{
			InfoMsg:   fmt.Sprintf("screen cleared"),
			TimeoutMs: 2000,
		})
		return update, nil
	}

}

func HistoryPurgeCommand(ctx context.Context, pk *scpacket.FeCommandPacketType) (scbus.UpdatePacket, error) {
	if len(pk.Args) == 0 {
		return nil, fmt.Errorf("/history:purge requires at least one argument (history id)")
	}
	var historyIds []string
	for _, historyArg := range pk.Args {
		_, err := uuid.Parse(historyArg)
		if err != nil {
			return nil, fmt.Errorf("invalid historyid (must be uuid)")
		}
		historyIds = append(historyIds, historyArg)
	}
	err := history.PurgeHistoryByIds(ctx, historyIds)
	if err != nil {
		return nil, fmt.Errorf("/history:purge error purging items: %v", err)
	}
	return sstore.InfoMsgUpdate("removed history items"), nil
}

const HistoryViewPageSize = 50

var cmdFilterLs = regexp.MustCompile(`^ls(\s|$)`)
var cmdFilterCd = regexp.MustCompile(`^cd(\s|$)`)

func historyCmdFilter(hitem *history.HistoryItemType) bool {
	cmdStr := hitem.CmdStr
	if cmdStr == "" || strings.Index(cmdStr, ";") != -1 || strings.Index(cmdStr, "\n") != -1 {
		return true
	}
	if cmdFilterLs.MatchString(cmdStr) {
		return false
	}
	if cmdFilterCd.MatchString(cmdStr) {
		return false
	}
	return true
}

func HistoryViewAllCommand(ctx context.Context, pk *scpacket.FeCommandPacketType) (scbus.UpdatePacket, error) {
	_, err := resolveUiIds(ctx, pk, 0)
	if err != nil {
		return nil, err
	}
	offset, err := resolveNonNegInt(pk.Kwargs["offset"], 0)
	if err != nil {
		return nil, err
	}
	rawOffset, err := resolveNonNegInt(pk.Kwargs["rawoffset"], 0)
	if err != nil {
		return nil, err
	}
	opts := history.HistoryQueryOpts{MaxItems: HistoryViewPageSize, Offset: offset, RawOffset: rawOffset}
	if pk.Kwargs["text"] != "" {
		opts.SearchText = pk.Kwargs["text"]
	}
	if pk.Kwargs["searchsession"] != "" {
		sessionId, err := resolveSessionArg(pk.Kwargs["searchsession"])
		if err != nil {
			return nil, fmt.Errorf("invalid searchsession: %v", err)
		}
		opts.SessionId = sessionId
	}
	if pk.Kwargs["searchremote"] != "" {
		rptr, err := resolveRemoteArg(pk.Kwargs["searchremote"])
		if err != nil {
			return nil, fmt.Errorf("invalid searchremote: %v", err)
		}
		if rptr != nil {
			opts.RemoteId = rptr.RemoteId
		}
	}
	if pk.Kwargs["fromts"] != "" {
		fromTs, err := resolvePosInt(pk.Kwargs["fromts"], 0)
		if err != nil {
			// no error here anymore (otherwise it jams up the frontend, just ignore and set to 0)
			opts.FromTs = 0
		}
		if fromTs > 0 {
			opts.FromTs = int64(fromTs)
		}
	}
	if pk.Kwargs["meta"] != "" {
		opts.NoMeta = !resolveBool(pk.Kwargs["meta"], true)
	}
	if resolveBool(pk.Kwargs["filter"], false) {
		opts.FilterFn = historyCmdFilter
	}
	if err != nil {
		return nil, fmt.Errorf("invalid meta arg (must be boolean): %v", err)
	}
	hresult, err := history.GetHistoryItems(ctx, opts)
	if err != nil {
		return nil, err
	}
	hvdata := &history.HistoryViewData{
		Items:         hresult.Items,
		Offset:        hresult.Offset,
		RawOffset:     hresult.RawOffset,
		NextRawOffset: hresult.NextRawOffset,
		HasMore:       hresult.HasMore,
	}
	lines, cmds, err := history.GetLineCmdsFromHistoryItems(ctx, hvdata.Items)
	if err != nil {
		return nil, err
	}
	hvdata.Lines = lines
	hvdata.Cmds = cmds
	update := scbus.MakeUpdatePacket()
	update.AddUpdate(&MainViewUpdate{MainView: sstore.MainViewHistory, HistoryView: hvdata})
	return update, nil
}

const DefaultMaxHistoryItems = 10000

func HistoryCommand(ctx context.Context, pk *scpacket.FeCommandPacketType) (scbus.UpdatePacket, error) {
	ids, err := resolveUiIds(ctx, pk, R_Session|R_Screen|R_Remote)
	if err != nil {
		return nil, err
	}
	maxItems, err := resolvePosInt(pk.Kwargs["maxitems"], DefaultMaxHistoryItems)
	if err != nil {
		return nil, fmt.Errorf("invalid maxitems value '%s' (must be a number): %v", pk.Kwargs["maxitems"], err)
	}
	if maxItems < 0 {
		return nil, fmt.Errorf("invalid maxitems value '%d' (cannot be negative)", maxItems)
	}
	if maxItems == 0 {
		maxItems = DefaultMaxHistoryItems
	}
	htype := HistoryTypeScreen
	hSessionId := ids.SessionId
	hScreenId := ids.ScreenId
	if pk.Kwargs["type"] != "" {
		htype = pk.Kwargs["type"]
		if htype != HistoryTypeScreen && htype != HistoryTypeSession && htype != HistoryTypeGlobal {
			return nil, fmt.Errorf("invalid history type '%s', valid types: %s", htype, formatStrs([]string{HistoryTypeScreen, HistoryTypeSession, HistoryTypeGlobal}, "or", false))
		}
	}
	if htype == HistoryTypeGlobal {
		hSessionId = ""
		hScreenId = ""
	} else if htype == HistoryTypeSession {
		hScreenId = ""
	}
	hopts := history.HistoryQueryOpts{MaxItems: maxItems, SessionId: hSessionId, ScreenId: hScreenId}
	hresult, err := history.GetHistoryItems(ctx, hopts)
	if err != nil {
		return nil, err
	}
	show := !resolveBool(pk.Kwargs["noshow"], false)
	if show {
		telemetry.UpdateActivityWrap(ctx, telemetry.ActivityUpdate{HistoryView: 1}, "history")
	}
	update := scbus.MakeUpdatePacket()
	update.AddUpdate(history.HistoryInfoType{
		HistoryType: htype,
		SessionId:   ids.SessionId,
		ScreenId:    ids.ScreenId,
		Items:       hresult.Items,
		Show:        show,
	})
	return update, nil
}

func splitLinesForInfo(str string) []string {
	rtn := strings.Split(str, "\n")
	if rtn[len(rtn)-1] == "" {
		return rtn[:len(rtn)-1]
	}
	return rtn
}

func resizeRunningCommand(ctx context.Context, cmd *sstore.CmdType, newCols int) error {
	feInput := scpacket.MakeFeInputPacket()
	feInput.CK = base.MakeCommandKey(cmd.ScreenId, cmd.LineId)
	feInput.WinSize = &packet.WinSize{Rows: int(cmd.TermOpts.Rows), Cols: newCols}
	msh := remote.GetRemoteById(cmd.Remote.RemoteId)
	if msh == nil {
		return fmt.Errorf("cannot resize, cmd remote not found")
	}
	err := msh.HandleFeInput(feInput)
	if err != nil {
		return err
	}
	newTermOpts := cmd.TermOpts
	newTermOpts.Cols = int64(newCols)
	err = sstore.UpdateCmdTermOpts(ctx, cmd.ScreenId, cmd.LineId, newTermOpts)
	if err != nil {
		return err
	}
	return nil
}

func ScreenResizeCommand(ctx context.Context, pk *scpacket.FeCommandPacketType) (scbus.UpdatePacket, error) {
	ids, err := resolveUiIds(ctx, pk, R_Session|R_Screen)
	if err != nil {
		return nil, err
	}
	colsStr := pk.Kwargs["cols"]
	if colsStr == "" {
		return nil, fmt.Errorf("/screen:resize requires a numeric 'cols' argument")
	}
	cols, err := strconv.Atoi(colsStr)
	if err != nil {
		return nil, fmt.Errorf("/screen:resize requires a numeric 'cols' argument: %v", err)
	}
	if cols <= 0 {
		return nil, fmt.Errorf("/screen:resize invalid zero/negative 'cols' argument")
	}
	cols = base.BoundInt(cols, shexec.MinTermCols, shexec.MaxTermCols)
	runningCmds, err := sstore.GetRunningScreenCmds(ctx, ids.ScreenId)
	if err != nil {
		return nil, fmt.Errorf("/screen:resize cannot get running commands: %v", err)
	}
	if len(runningCmds) == 0 {
		return nil, nil
	}
	includeMap := resolveCommaSepListToMap(pk.Kwargs["include"])
	excludeMap := resolveCommaSepListToMap(pk.Kwargs["exclude"])
	for _, cmd := range runningCmds {
		if excludeMap[cmd.LineId] {
			continue
		}
		if len(includeMap) > 0 && !includeMap[cmd.LineId] {
			continue
		}
		if int(cmd.TermOpts.Cols) != cols {
			resizeRunningCommand(ctx, cmd, cols)
		}
	}
	return nil, nil
}

func LineCommand(ctx context.Context, pk *scpacket.FeCommandPacketType) (scbus.UpdatePacket, error) {
	return nil, fmt.Errorf("/line requires a subcommand: %s", formatStrs([]string{"show", "star", "hide", "delete", "setheight", "set"}, "or", false))
}

func LineSetHeightCommand(ctx context.Context, pk *scpacket.FeCommandPacketType) (scbus.UpdatePacket, error) {
	ids, err := resolveUiIds(ctx, pk, R_Session|R_Screen)
	if err != nil {
		return nil, err
	}
	if len(pk.Args) != 2 {
		return nil, fmt.Errorf("/line:setheight requires 2 arguments (linearg and height)")
	}
	lineArg := pk.Args[0]
	lineId, err := sstore.FindLineIdByArg(ctx, ids.ScreenId, lineArg)
	if err != nil {
		return nil, fmt.Errorf("error looking up lineid: %v", err)
	}
	heightVal, err := resolveNonNegInt(pk.Args[1], 0)
	if err != nil {
		return nil, fmt.Errorf("/line:setheight invalid height val: %v", err)
	}
	if heightVal > 10000 {
		return nil, fmt.Errorf("/line:setheight invalid height val (too large): %d", heightVal)
	}
	err = sstore.UpdateLineHeight(ctx, ids.ScreenId, lineId, heightVal)
	if err != nil {
		return nil, fmt.Errorf("/line:setheight error updating height: %v", err)
	}
	// we don't need to pass the updated line height (it is "write only")
	return nil, nil
}

func LineRestartCommand(ctx context.Context, pk *scpacket.FeCommandPacketType) (scbus.UpdatePacket, error) {
	ids, err := resolveUiIds(ctx, pk, R_Session|R_Screen|R_RemoteConnected)
	if err != nil {
		return nil, err
	}
	var lineId string
	if len(pk.Args) >= 1 {
		lineArg := pk.Args[0]
		resolvedLineId, err := sstore.FindLineIdByArg(ctx, ids.ScreenId, lineArg)
		if err != nil {
			return nil, fmt.Errorf("error looking up lineid: %v", err)
		}
		lineId = resolvedLineId
	} else {
		selectedLineId, err := sstore.GetScreenSelectedLineId(ctx, ids.ScreenId)
		if err != nil {
			return nil, fmt.Errorf("error getting selected lineid: %v", err)
		}
		lineId = selectedLineId
	}
	if lineId == "" {
		return nil, fmt.Errorf("%s requires a lineid to operate on", GetCmdStr(pk))
	}
	line, cmd, err := sstore.GetLineCmdByLineId(ctx, ids.ScreenId, lineId)
	if err != nil {
		return nil, fmt.Errorf("error getting line: %v", err)
	}
	if line == nil {
		return nil, fmt.Errorf("line not found")
	}
	if cmd == nil {
		return nil, fmt.Errorf("cannot restart line (no cmd found)")
	}
	if cmd.Status == sstore.CmdStatusRunning || cmd.Status == sstore.CmdStatusDetached {
		killCtx, cancel := context.WithTimeout(ctx, 2*time.Second)
		defer cancel()
		err = ids.Remote.MShell.KillRunningCommandAndWait(killCtx, base.MakeCommandKey(ids.ScreenId, lineId))
		if err != nil {
			return nil, err
		}
	}
	ids.Remote.MShell.ResetDataPos(base.MakeCommandKey(ids.ScreenId, lineId))
	err = sstore.ClearCmdPtyFile(ctx, ids.ScreenId, lineId)
	if err != nil {
		return nil, fmt.Errorf("error clearing existing pty file: %v", err)
	}
	runPacket := packet.MakeRunPacket()
	runPacket.ReqId = uuid.New().String()
	runPacket.CK = base.MakeCommandKey(ids.ScreenId, lineId)
	runPacket.UsePty = true
	// TODO how can we preseve the original termopts?
	runPacket.TermOpts, err = GetUITermOpts(pk.UIContext.WinSize, DefaultPTERM)
	if err != nil {
		return nil, fmt.Errorf("error getting creating termopts for command: %w", err)
	}
	runPacket.Command = cmd.CmdStr
	runPacket.ReturnState = false
	rcOpts := remote.RunCommandOpts{
		SessionId:          ids.SessionId,
		ScreenId:           ids.ScreenId,
		RemotePtr:          ids.Remote.RemotePtr,
		StatePtr:           &cmd.StatePtr,
		NoCreateCmdPtyFile: true,
	}
	cmd, callback, err := remote.RunCommand(ctx, rcOpts, runPacket)
	if callback != nil {
		defer callback()
	}
	if err != nil {
		return nil, err
	}
	sstore.IncrementNumRunningCmds(cmd.ScreenId, 1)
	newTs := time.Now().UnixMilli()
	err = sstore.UpdateCmdForRestart(ctx, runPacket.CK, newTs, cmd.CmdPid, cmd.RemotePid, convertTermOpts(runPacket.TermOpts))
	if err != nil {
		return nil, fmt.Errorf("error updating cmd for restart: %w", err)
	}
	line, cmd, err = sstore.GetLineCmdByLineId(ctx, ids.ScreenId, lineId)
	if err != nil {
		return nil, fmt.Errorf("error getting updated line/cmd: %w", err)
	}
	cmd.Restarted = true
	update := scbus.MakeUpdatePacket()
	sstore.AddLineUpdate(update, line, cmd)
	update.AddUpdate(sstore.InteractiveUpdate(pk.Interactive))
	screen, focusErr := focusScreenLine(ctx, ids.ScreenId, line.LineNum)
	if focusErr != nil {
		// not a fatal error, so just log
		log.Printf("error focusing screen line: %v\n", focusErr)
	}
	if screen != nil {
		update.AddUpdate(*screen)
	}
	return update, nil
}

func focusScreenLine(ctx context.Context, screenId string, lineNum int64) (*sstore.ScreenType, error) {
	screen, err := sstore.GetScreenById(ctx, screenId)
	if err != nil {
		return nil, fmt.Errorf("error getting screen: %v", err)
	}
	if screen == nil {
		return nil, fmt.Errorf("screen not found")
	}
	updateMap := make(map[string]interface{})
	updateMap[sstore.ScreenField_SelectedLine] = lineNum
	updateMap[sstore.ScreenField_Focus] = sstore.ScreenFocusCmd
	screen, err = sstore.UpdateScreen(ctx, screenId, updateMap)
	if err != nil {
		return nil, fmt.Errorf("error updating screen: %v", err)
	}
	return screen, nil
}

func LineSetCommand(ctx context.Context, pk *scpacket.FeCommandPacketType) (scbus.UpdatePacket, error) {
	ids, err := resolveUiIds(ctx, pk, R_Session|R_Screen)
	if err != nil {
		return nil, err
	}
	if len(pk.Args) != 1 {
		return nil, fmt.Errorf("/line:set requires 1 argument (linearg)")
	}
	lineArg := pk.Args[0]
	lineId, err := sstore.FindLineIdByArg(ctx, ids.ScreenId, lineArg)
	if err != nil {
		return nil, fmt.Errorf("error looking up lineid: %v", err)
	}
	var varsUpdated []string
	if renderer, found := pk.Kwargs[KwArgRenderer]; found {
		if err = validateRenderer(renderer); err != nil {
			return nil, fmt.Errorf("invalid renderer value: %w", err)
		}
		err = sstore.UpdateLineRenderer(ctx, ids.ScreenId, lineId, renderer)
		if err != nil {
			return nil, fmt.Errorf("error changing line renderer: %v", err)
		}
		varsUpdated = append(varsUpdated, KwArgRenderer)
	}
	if view, found := pk.Kwargs[KwArgView]; found {
		if err = validateRenderer(view); err != nil {
			return nil, fmt.Errorf("invalid view value: %w", err)
		}
		err = sstore.UpdateLineRenderer(ctx, ids.ScreenId, lineId, view)
		if err != nil {
			return nil, fmt.Errorf("error changing line view: %v", err)
		}
		varsUpdated = append(varsUpdated, KwArgView)
	}
	if stateJson, found := pk.Kwargs[KwArgState]; found {
		if len(stateJson) > sstore.MaxLineStateSize {
			return nil, fmt.Errorf("invalid state value (too large), size[%d], max[%d]", len(stateJson), sstore.MaxLineStateSize)
		}
		var stateMap map[string]any
		err = json.Unmarshal([]byte(stateJson), &stateMap)
		if err != nil {
			return nil, fmt.Errorf("invalid state value, cannot parse json: %v", err)
		}
		err = sstore.UpdateLineState(ctx, ids.ScreenId, lineId, stateMap)
		if err != nil {
			return nil, fmt.Errorf("cannot update linestate: %v", err)
		}
		varsUpdated = append(varsUpdated, KwArgState)
	}
	if len(varsUpdated) == 0 {
		return nil, fmt.Errorf("/line:set requires a value to set: %s", formatStrs([]string{KwArgView, KwArgState}, "or", false))
	}
	updatedLine, err := sstore.GetLineById(ctx, ids.ScreenId, lineId)
	if err != nil {
		return nil, fmt.Errorf("/line:set cannot retrieve updated line: %v", err)
	}
	update := scbus.MakeUpdatePacket()
	sstore.AddLineUpdate(update, updatedLine, nil)
	update.AddUpdate(sstore.InfoMsgType{
		InfoMsg:   fmt.Sprintf("line updated %s", formatStrs(varsUpdated, "and", false)),
		TimeoutMs: 2000,
	})
	return update, nil
}

func LineViewCommand(ctx context.Context, pk *scpacket.FeCommandPacketType) (scbus.UpdatePacket, error) {
	if len(pk.Args) != 3 {
		return nil, fmt.Errorf("usage /line:view [session] [screen] [line]")
	}
	sessionArg := pk.Args[0]
	screenArg := pk.Args[1]
	lineArg := pk.Args[2]
	sessionId, err := resolveSessionArg(sessionArg)
	if err != nil {
		return nil, fmt.Errorf("/line:view invalid session arg: %v", err)
	}
	if sessionId == "" {
		return nil, fmt.Errorf("/line:view no session found")
	}
	screenRItem, err := resolveSessionScreen(ctx, sessionId, screenArg, "")
	if err != nil {
		return nil, fmt.Errorf("/line:view invalid screen arg: %v", err)
	}
	if screenRItem == nil {
		return nil, fmt.Errorf("/line:view no screen found")
	}
	screen, err := sstore.GetScreenById(ctx, screenRItem.Id)
	if err != nil {
		return nil, fmt.Errorf("/line:view could not get screen: %v", err)
	}
	lineRItem, err := resolveLine(ctx, sessionId, screen.ScreenId, lineArg, "")
	if err != nil {
		return nil, fmt.Errorf("/line:view invalid line arg: %v", err)
	}
	update, err := sstore.SwitchScreenById(ctx, sessionId, screenRItem.Id)
	if err != nil {
		return nil, err
	}
	if lineRItem != nil {
		updateMap := make(map[string]interface{})
		updateMap[sstore.ScreenField_SelectedLine] = lineRItem.Num
		updateMap[sstore.ScreenField_AnchorLine] = lineRItem.Num
		updateMap[sstore.ScreenField_AnchorOffset] = 0
		screen, err = sstore.UpdateScreen(ctx, screenRItem.Id, updateMap)
		if err != nil {
			return nil, err
		}
		update.AddUpdate(*screen)
	}
	return update, nil
}

func BookmarksShowCommand(ctx context.Context, pk *scpacket.FeCommandPacketType) (scbus.UpdatePacket, error) {
	// no resolve ui ids!
	var tagName string // defaults to ''
	if len(pk.Args) > 0 {
		tagName = pk.Args[0]
	}
	bms, err := bookmarks.GetBookmarks(ctx, tagName)
	if err != nil {
		return nil, fmt.Errorf("cannot retrieve bookmarks: %v", err)
	}
	telemetry.UpdateActivityWrap(ctx, telemetry.ActivityUpdate{BookmarksView: 1}, "bookmarks")
	update := scbus.MakeUpdatePacket()

	update.AddUpdate(&MainViewUpdate{
		MainView:      sstore.MainViewBookmarks,
		BookmarksView: &bookmarks.BookmarksUpdate{Bookmarks: bms},
	})
	return update, nil
}

func BookmarkSetCommand(ctx context.Context, pk *scpacket.FeCommandPacketType) (scbus.UpdatePacket, error) {
	if len(pk.Args) == 0 {
		return nil, fmt.Errorf("/bookmark:set requires one argument (bookmark id)")
	}
	bookmarkArg := pk.Args[0]
	bookmarkId, err := bookmarks.GetBookmarkIdByArg(ctx, bookmarkArg)
	if err != nil {
		return nil, fmt.Errorf("error trying to resolve bookmark: %v", err)
	}
	if bookmarkId == "" {
		return nil, fmt.Errorf("bookmark not found")
	}
	editMap := make(map[string]interface{})
	if descStr, found := pk.Kwargs["desc"]; found {
		editMap[bookmarks.BookmarkField_Desc] = descStr
	}
	if cmdStr, found := pk.Kwargs["cmdstr"]; found {
		editMap[bookmarks.BookmarkField_CmdStr] = cmdStr
	}
	if len(editMap) == 0 {
		return nil, fmt.Errorf("no fields set, can set %s", formatStrs([]string{"desc", "cmdstr"}, "or", false))
	}
	err = bookmarks.EditBookmark(ctx, bookmarkId, editMap)
	if err != nil {
		return nil, fmt.Errorf("error trying to edit bookmark: %v", err)
	}
	bm, err := bookmarks.GetBookmarkById(ctx, bookmarkId, "")
	if err != nil {
		return nil, fmt.Errorf("error retrieving edited bookmark: %v", err)
	}
	bms := []*bookmarks.BookmarkType{bm}
	update := scbus.MakeUpdatePacket()
	bookmarks.AddBookmarksUpdate(update, bms, nil)
	update.AddUpdate(sstore.InfoMsgUpdate("bookmark edited"))
	return update, nil
}

func BookmarkDeleteCommand(ctx context.Context, pk *scpacket.FeCommandPacketType) (scbus.UpdatePacket, error) {
	if len(pk.Args) == 0 {
		return nil, fmt.Errorf("/bookmark:delete requires one argument (bookmark id)")
	}
	bookmarkArg := pk.Args[0]
	bookmarkId, err := bookmarks.GetBookmarkIdByArg(ctx, bookmarkArg)
	if err != nil {
		return nil, fmt.Errorf("error trying to resolve bookmark: %v", err)
	}
	if bookmarkId == "" {
		return nil, fmt.Errorf("bookmark not found")
	}
	err = bookmarks.DeleteBookmark(ctx, bookmarkId)
	if err != nil {
		return nil, fmt.Errorf("error deleting bookmark: %v", err)
	}
	update := scbus.MakeUpdatePacket()
	bms := []*bookmarks.BookmarkType{{BookmarkId: bookmarkId, Remove: true}}
	bookmarks.AddBookmarksUpdate(update, bms, nil)
	update.AddUpdate(sstore.InfoMsgUpdate("bookmark deleted"))
	return update, nil
}

func LineBookmarkCommand(ctx context.Context, pk *scpacket.FeCommandPacketType) (scbus.UpdatePacket, error) {
	ids, err := resolveUiIds(ctx, pk, R_Session|R_Screen)
	if err != nil {
		return nil, err
	}
	if len(pk.Args) == 0 {
		return nil, fmt.Errorf("/line:bookmark requires an argument (line number or id)")
	}
	lineArg := pk.Args[0]
	lineId, err := sstore.FindLineIdByArg(ctx, ids.ScreenId, lineArg)
	if err != nil {
		return nil, fmt.Errorf("error looking up lineid: %v", err)
	}
	if lineId == "" {
		return nil, fmt.Errorf("line %q not found", lineArg)
	}
	_, cmdObj, err := sstore.GetLineCmdByLineId(ctx, ids.ScreenId, lineId)
	if err != nil {
		return nil, fmt.Errorf("/line:bookmark error getting line: %v", err)
	}
	if cmdObj == nil {
		return nil, fmt.Errorf("cannot bookmark non-cmd line")
	}
	existingBmIds, err := bookmarks.GetBookmarkIdsByCmdStr(ctx, cmdObj.CmdStr)
	if err != nil {
		return nil, fmt.Errorf("error trying to retrieve current boookmarks: %v", err)
	}
	var newBmId string
	if len(existingBmIds) > 0 {
		newBmId = existingBmIds[0]
	} else {
		newBm := &bookmarks.BookmarkType{
			BookmarkId:  uuid.New().String(),
			CreatedTs:   time.Now().UnixMilli(),
			CmdStr:      cmdObj.CmdStr,
			Alias:       "",
			Tags:        nil,
			Description: "",
		}
		err = bookmarks.InsertBookmark(ctx, newBm)
		if err != nil {
			return nil, fmt.Errorf("cannot insert bookmark: %v", err)
		}
		newBmId = newBm.BookmarkId
	}
	bms, err := bookmarks.GetBookmarks(ctx, "")
	update := scbus.MakeUpdatePacket()
	update.AddUpdate(&MainViewUpdate{
		MainView:      sstore.MainViewBookmarks,
		BookmarksView: &bookmarks.BookmarksUpdate{Bookmarks: bms, SelectedBookmark: newBmId},
	})
	return update, nil
}

func LinePinCommand(ctx context.Context, pk *scpacket.FeCommandPacketType) (scbus.UpdatePacket, error) {
	return nil, nil
}

func LineStarCommand(ctx context.Context, pk *scpacket.FeCommandPacketType) (scbus.UpdatePacket, error) {
	ids, err := resolveUiIds(ctx, pk, R_Session|R_Screen)
	if err != nil {
		return nil, err
	}
	if len(pk.Args) == 0 {
		return nil, fmt.Errorf("/line:star requires an argument (line number or id)")
	}
	if len(pk.Args) > 2 {
		return nil, fmt.Errorf("/line:star only takes up to 2 arguments (line-number and star-value)")
	}
	lineArg := pk.Args[0]
	lineId, err := sstore.FindLineIdByArg(ctx, ids.ScreenId, lineArg)
	if err != nil {
		return nil, fmt.Errorf("error looking up lineid: %v", err)
	}
	if lineId == "" {
		return nil, fmt.Errorf("line %q not found", lineArg)
	}
	starVal, err := resolveNonNegInt(pk.Args[1], 1)
	if err != nil {
		return nil, fmt.Errorf("/line:star invalid star-value (not integer): %v", err)
	}
	if starVal > 5 {
		return nil, fmt.Errorf("/line:star invalid star-value must be in the range of 0-5")
	}
	err = sstore.UpdateLineStar(ctx, ids.ScreenId, lineId, starVal)
	if err != nil {
		return nil, fmt.Errorf("/line:star error updating star value: %v", err)
	}
	lineObj, err := sstore.GetLineById(ctx, ids.ScreenId, lineId)
	if err != nil {
		return nil, fmt.Errorf("/line:star error getting line: %v", err)
	}
	if lineObj == nil {
		// no line (which is strange given we checked for it above).  just return a nop.
		return nil, nil
	}
	update := scbus.MakeUpdatePacket()
	sstore.AddLineUpdate(update, lineObj, nil)
	return update, nil
}

func LineArchiveCommand(ctx context.Context, pk *scpacket.FeCommandPacketType) (scbus.UpdatePacket, error) {
	ids, err := resolveUiIds(ctx, pk, R_Session|R_Screen)
	if err != nil {
		return nil, err
	}
	if len(pk.Args) == 0 {
		return nil, fmt.Errorf("/line:archive requires an argument (line number or id)")
	}
	lineArg := pk.Args[0]
	lineId, err := sstore.FindLineIdByArg(ctx, ids.ScreenId, lineArg)
	if err != nil {
		return nil, fmt.Errorf("error looking up lineid: %v", err)
	}
	if lineId == "" {
		return nil, fmt.Errorf("line %q not found", lineArg)
	}
	shouldArchive := true
	if len(pk.Args) >= 2 {
		shouldArchive = resolveBool(pk.Args[1], true)
	}
	err = sstore.SetLineArchivedById(ctx, ids.ScreenId, lineId, shouldArchive)
	if err != nil {
		return nil, fmt.Errorf("/line:archive error updating hidden status: %v", err)
	}
	lineObj, err := sstore.GetLineById(ctx, ids.ScreenId, lineId)
	if err != nil {
		return nil, fmt.Errorf("/line:archive error getting line: %v", err)
	}
	if lineObj == nil {
		// no line (which is strange given we checked for it above).  just return a nop.
		return nil, nil
	}
	update := scbus.MakeUpdatePacket()
	sstore.AddLineUpdate(update, lineObj, nil)
	return update, nil
}

func LineMinimizeCommand(ctx context.Context, pk *scpacket.FeCommandPacketType) (scbus.UpdatePacket, error) {
	ids, err := resolveUiIds(ctx, pk, R_Session|R_Screen)
	if err != nil {
		return nil, err
	}
	if len(pk.Args) == 0 {
		return nil, fmt.Errorf("/line:minimize requires arguments (line number or id and min value)")
	}
	if len(pk.Args) > 2 {
		return nil, fmt.Errorf("/line:minimize only takes up to 2 argument (line number or id and min value)")
	}
	lineArg1 := pk.Args[0]
	lineId, err := sstore.FindLineIdByArg(ctx, ids.ScreenId, lineArg1)
	if err != nil {
		return nil, fmt.Errorf("error looking up lineid: %v", err)
	}
	if lineId == "" {
		return nil, fmt.Errorf("line %q not found", lineArg1)
	}
	lineArg2 := pk.Args[1]
	minVal := resolveBool(lineArg2, true)
	lineState := make(map[string]any)
	if minVal {
		lineState[sstore.LineState_Min] = minVal
	} else {
		// Remove sstore.LineState_Min from lineState if it exists
		delete(lineState, sstore.LineState_Min)
	}
	err = sstore.UpdateLineState(ctx, ids.ScreenId, lineId, lineState)
	if err != nil {
		return nil, fmt.Errorf("cannot update linestate: %v", err)
	}
	lineObj, err := sstore.GetLineById(ctx, ids.ScreenId, lineId)
	if err != nil {
		return nil, fmt.Errorf("/line:minimize cannot retrieve updated line: %v", err)
	}
	if lineObj == nil {
		// no line (which is strange given we checked for it above).  just return a nop.
		return nil, nil
	}
	update := scbus.MakeUpdatePacket()
	sstore.AddLineUpdate(update, lineObj, nil)
	return update, nil
}

func LineDeleteCommand(ctx context.Context, pk *scpacket.FeCommandPacketType) (scbus.UpdatePacket, error) {
	ids, err := resolveUiIds(ctx, pk, R_Session|R_Screen)
	if err != nil {
		return nil, err
	}
	if len(pk.Args) == 0 {
		return nil, fmt.Errorf("/line:delete requires at least one argument (line number or id)")
	}
	var lineIds []string
	for _, lineArg := range pk.Args {
		lineId, err := sstore.FindLineIdByArg(ctx, ids.ScreenId, lineArg)
		if err != nil {
			return nil, fmt.Errorf("error looking up lineid: %v", err)
		}
		if lineId == "" {
			return nil, fmt.Errorf("line %q not found", lineArg)
		}
		lineIds = append(lineIds, lineId)
	}
	err = sstore.DeleteLinesByIds(ctx, ids.ScreenId, lineIds)
	if err != nil {
		return nil, fmt.Errorf("/line:delete error deleting lines: %v", err)
	}
	update := scbus.MakeUpdatePacket()
	for _, lineId := range lineIds {
		line := &sstore.LineType{ScreenId: ids.ScreenId, LineId: lineId, Remove: true}
		sstore.AddLineUpdate(update, line, nil)
	}
	screen, err := sstore.FixupScreenSelectedLine(ctx, ids.ScreenId)
	if err != nil {
		return nil, fmt.Errorf("/line:delete error fixing up screen: %v", err)
	}
	if screen != nil {
		update.AddUpdate(*screen)
	}
	return update, nil
}

func LineShowCommand(ctx context.Context, pk *scpacket.FeCommandPacketType) (scbus.UpdatePacket, error) {
	ids, err := resolveUiIds(ctx, pk, R_Session|R_Screen)
	if err != nil {
		return nil, err
	}
	if len(pk.Args) == 0 {
		return nil, fmt.Errorf("/line:show requires an argument (line number or id)")
	}
	lineArg := pk.Args[0]
	lineId, err := sstore.FindLineIdByArg(ctx, ids.ScreenId, lineArg)
	if err != nil {
		return nil, fmt.Errorf("error looking up lineid: %v", err)
	}
	if lineId == "" {
		return nil, fmt.Errorf("line %q not found", lineArg)
	}
	line, cmd, err := sstore.GetLineCmdByLineId(ctx, ids.ScreenId, lineId)
	if err != nil {
		return nil, fmt.Errorf("error getting line: %v", err)
	}
	if line == nil {
		return nil, fmt.Errorf("line %q not found", lineArg)
	}
	var buf bytes.Buffer
	buf.WriteString(fmt.Sprintf("  %-15s %s\n", "screenid", line.ScreenId))
	buf.WriteString(fmt.Sprintf("  %-15s %s\n", "lineid", line.LineId))
	buf.WriteString(fmt.Sprintf("  %-15s %s\n", "type", line.LineType))
	lineNumStr := strconv.FormatInt(line.LineNum, 10)
	if line.LineNumTemp {
		lineNumStr = "~" + lineNumStr
	}
	buf.WriteString(fmt.Sprintf("  %-15s %s\n", "linenum", lineNumStr))
	ts := time.UnixMilli(line.Ts)
	buf.WriteString(fmt.Sprintf("  %-15s %s\n", "ts", ts.Format(TsFormatStr)))
	if line.Ephemeral {
		buf.WriteString(fmt.Sprintf("  %-15s %v\n", "ephemeral", true))
	}
	if line.Renderer != "" {
		buf.WriteString(fmt.Sprintf("  %-15s %s\n", "renderer", line.Renderer))
	} else {
		buf.WriteString(fmt.Sprintf("  %-15s %s\n", "renderer", "terminal"))
	}
	if cmd != nil {
		buf.WriteString(fmt.Sprintf("  %-15s %s\n", "remote", cmd.Remote.MakeFullRemoteRef()))
		buf.WriteString(fmt.Sprintf("  %-15s %s\n", "status", cmd.Status))
		if cmd.FeState["cwd"] != "" {
			buf.WriteString(fmt.Sprintf("  %-15s %s\n", "cwd", cmd.FeState["cwd"]))
		}
		buf.WriteString(fmt.Sprintf("  %-15s %s\n", "termopts", formatTermOpts(cmd.TermOpts)))
		if cmd.TermOpts != cmd.OrigTermOpts {
			buf.WriteString(fmt.Sprintf("  %-15s %s\n", "orig-termopts", formatTermOpts(cmd.OrigTermOpts)))
		}
		if cmd.RtnState {
			buf.WriteString(fmt.Sprintf("  %-15s %s\n", "rtnstate", "true"))
		}
		stat, _ := sstore.StatCmdPtyFile(ctx, cmd.ScreenId, cmd.LineId)
		if stat == nil {
			buf.WriteString(fmt.Sprintf("  %-15s %s\n", "file", "-"))
		} else {
			fileDataStr := fmt.Sprintf("v%d data=%d offset=%d max=%s", stat.Version, stat.DataSize, stat.FileOffset, scbase.NumFormatB2(stat.MaxSize))
			buf.WriteString(fmt.Sprintf("  %-15s %s\n", "file", stat.Location))
			buf.WriteString(fmt.Sprintf("  %-15s %s\n", "file-data", fileDataStr))
		}
		if cmd.RestartTs > 0 {
			restartTs := time.UnixMilli(cmd.RestartTs)
			buf.WriteString(fmt.Sprintf("  %-15s %s\n", "restartts", restartTs.Format(TsFormatStr)))
		}
		if cmd.DoneTs != 0 {
			doneTs := time.UnixMilli(cmd.DoneTs)
			buf.WriteString(fmt.Sprintf("  %-15s %s\n", "donets", doneTs.Format(TsFormatStr)))
			buf.WriteString(fmt.Sprintf("  %-15s %d\n", "exitcode", cmd.ExitCode))
			buf.WriteString(fmt.Sprintf("  %-15s %dms\n", "duration", cmd.DurationMs))
		}
	}
	stateStr := dbutil.QuickJson(line.LineState)
	if len(stateStr) > 80 {
		stateStr = stateStr[0:77] + "..."
	}
	buf.WriteString(fmt.Sprintf("  %-15s %s\n", "state", stateStr))
	update := scbus.MakeUpdatePacket()
	update.AddUpdate(sstore.InfoMsgType{
		InfoTitle: fmt.Sprintf("line %d info", line.LineNum),
		InfoLines: splitLinesForInfo(buf.String()),
	})
	return update, nil
}

func SetCommand(ctx context.Context, pk *scpacket.FeCommandPacketType) (scbus.UpdatePacket, error) {
	var setMap map[string]map[string]string
	setMap = make(map[string]map[string]string)
	_, err := resolveUiIds(ctx, pk, 0) // best effort
	if err != nil {
		return nil, err
	}
	for argIdx, rawArgVal := range pk.Args {
		eqIdx := strings.Index(rawArgVal, "=")
		if eqIdx == -1 {
			return nil, fmt.Errorf("/set invalid argument %d, does not contain an '='", argIdx)
		}
		argName := rawArgVal[:eqIdx]
		argVal := rawArgVal[eqIdx+1:]
		ok, scopeName, varName := resolveSetArg(argName)
		if !ok {
			return nil, fmt.Errorf("/set invalid setvar %q", argName)
		}
		if _, ok := setMap[scopeName]; !ok {
			setMap[scopeName] = make(map[string]string)
		}
		setMap[scopeName][varName] = argVal
	}
	return nil, nil
}

func makeStreamFilePk(ids resolvedIds, pk *scpacket.FeCommandPacketType) (*packet.StreamFilePacketType, error) {
	cwd := ids.Remote.FeState["cwd"]
	fileArg := pk.Args[0]
	if fileArg == "" {
		return nil, fmt.Errorf("/view:stat file argument must be set (cannot be empty)")
	}
	streamPk := packet.MakeStreamFilePacket()
	streamPk.ReqId = uuid.New().String()
	if filepath.IsAbs(fileArg) {
		streamPk.Path = fileArg
	} else {
		streamPk.Path = filepath.Join(cwd, fileArg)
	}
	return streamPk, nil
}

func ViewStatCommand(ctx context.Context, pk *scpacket.FeCommandPacketType) (scbus.UpdatePacket, error) {
	if len(pk.Args) == 0 {
		return nil, fmt.Errorf("/view:stat requires an argument (file name)")
	}
	ids, err := resolveUiIds(ctx, pk, R_Session|R_Screen|R_RemoteConnected)
	if err != nil {
		return nil, err
	}
	streamPk, err := makeStreamFilePk(ids, pk)
	if err != nil {
		return nil, err
	}
	streamPk.StatOnly = true
	msh := ids.Remote.MShell
	iter, err := msh.StreamFile(ctx, streamPk)
	if err != nil {
		return nil, fmt.Errorf("/view:stat error: %v", err)
	}
	defer iter.Close()
	respIf, err := iter.Next(ctx)
	if err != nil {
		return nil, fmt.Errorf("/view:stat error getting response: %v", err)
	}
	resp, ok := respIf.(*packet.StreamFileResponseType)
	if !ok {
		return nil, fmt.Errorf("/view:stat error, bad response packet type: %T", respIf)
	}
	if resp.Error != "" {
		return nil, fmt.Errorf("/view:stat error: %s", resp.Error)
	}
	if resp.Info == nil {
		return nil, fmt.Errorf("/view:stat error, no file info")
	}
	var buf bytes.Buffer
	buf.WriteString(fmt.Sprintf("  %-15s %s\n", "path", resp.Info.Name))
	buf.WriteString(fmt.Sprintf("  %-15s %d\n", "size", resp.Info.Size))
	modTs := time.UnixMilli(resp.Info.ModTs)
	buf.WriteString(fmt.Sprintf("  %-15s %s\n", "modts", modTs.Format(TsFormatStr)))
	buf.WriteString(fmt.Sprintf("  %-15s %v\n", "isdir", resp.Info.IsDir))
	modeStr := fs.FileMode(resp.Info.Perm).String()
	if len(modeStr) > 9 {
		modeStr = modeStr[len(modeStr)-9:]
	}
	buf.WriteString(fmt.Sprintf("  %-15s %s\n", "perms", modeStr))
	update := scbus.MakeUpdatePacket()
	update.AddUpdate(sstore.InfoMsgType{
		InfoTitle: fmt.Sprintf("view stat %q", streamPk.Path),
		InfoLines: splitLinesForInfo(buf.String()),
	})
	return update, nil
}

func ViewTestCommand(ctx context.Context, pk *scpacket.FeCommandPacketType) (scbus.UpdatePacket, error) {
	if len(pk.Args) == 0 {
		return nil, fmt.Errorf("/view:test requires an argument (file name)")
	}
	ids, err := resolveUiIds(ctx, pk, R_Session|R_Screen|R_RemoteConnected)
	if err != nil {
		return nil, err
	}
	streamPk, err := makeStreamFilePk(ids, pk)
	if err != nil {
		return nil, err
	}
	msh := ids.Remote.MShell
	iter, err := msh.StreamFile(ctx, streamPk)
	if err != nil {
		return nil, fmt.Errorf("/view:test error: %v", err)
	}
	defer iter.Close()
	respIf, err := iter.Next(ctx)
	if err != nil {
		return nil, fmt.Errorf("/view:test error getting response: %v", err)
	}
	resp, ok := respIf.(*packet.StreamFileResponseType)
	if !ok {
		return nil, fmt.Errorf("/view:test error, bad response packet type: %T", respIf)
	}
	if resp.Error != "" {
		return nil, fmt.Errorf("/view:test error: %s", resp.Error)
	}
	if resp.Info == nil {
		return nil, fmt.Errorf("/view:test error, no file info")
	}
	var buf bytes.Buffer
	var numPackets int
	for {
		dataPkIf, err := iter.Next(ctx)
		if err != nil {
			return nil, fmt.Errorf("/view:test error while getting data: %w", err)
		}
		if dataPkIf == nil {
			break
		}
		dataPk, ok := dataPkIf.(*packet.FileDataPacketType)
		if !ok {
			return nil, fmt.Errorf("/view:test invalid data packet type: %T", dataPkIf)
		}
		if dataPk.Error != "" {
			return nil, fmt.Errorf("/view:test error returned while getting data: %s", dataPk.Error)
		}
		numPackets++
		buf.Write(dataPk.Data)
	}
	buf.WriteString(fmt.Sprintf("\n\ntotal packets: %d\n", numPackets))
	update := scbus.MakeUpdatePacket()
	update.AddUpdate(sstore.InfoMsgType{
		InfoTitle: fmt.Sprintf("view file %q", streamPk.Path),
		InfoLines: splitLinesForInfo(buf.String()),
	})
	return update, nil
}

func CodeEditCommand(ctx context.Context, pk *scpacket.FeCommandPacketType) (scbus.UpdatePacket, error) {
	if len(pk.Args) == 0 {
		return nil, fmt.Errorf("%s requires an argument (file name)", GetCmdStr(pk))
	}
	// TODO more error checking on filename format?
	if pk.Args[0] == "" {
		return nil, fmt.Errorf("%s argument cannot be empty", GetCmdStr(pk))
	}
	langArg, err := getLangArg(pk)
	if err != nil {
		return nil, fmt.Errorf("%s invalid 'lang': %v", GetCmdStr(pk), err)
	}
	ids, err := resolveUiIds(ctx, pk, R_Session|R_Screen|R_RemoteConnected)
	if err != nil {
		return nil, err
	}
	outputStr := fmt.Sprintf("%s %q", GetCmdStr(pk), pk.Args[0])
	cmd, err := makeStaticCmd(ctx, GetCmdStr(pk), ids, pk.GetRawStr(), []byte(outputStr))
	if err != nil {
		// TODO tricky error since the command was a success, but we can't show the output
		return nil, err
	}
	// set the line state
	lineState := make(map[string]any)
	lineState[sstore.LineState_Source] = "file"
	lineState[sstore.LineState_File] = pk.Args[0]
	if GetCmdStr(pk) == "codeview" {
		lineState[sstore.LineState_Mode] = "view"
	} else {
		lineState[sstore.LineState_Mode] = "edit"
	}
	if langArg != "" {
		lineState[sstore.LineState_Lang] = langArg
	}
	if _, ok := pk.Kwargs[KwArgMinimap]; ok {
		lineState[sstore.LineState_Minimap] = resolveBool(pk.Kwargs[KwArgMinimap], false)
	}
	update, err := addLineForCmd(ctx, "/"+GetCmdStr(pk), true, ids, cmd, "code", lineState)
	if err != nil {
		// TODO tricky error since the command was a success, but we can't show the output
		return nil, err
	}
	update.AddUpdate(sstore.InteractiveUpdate(pk.Interactive))
	return update, nil
}

func CSVViewCommand(ctx context.Context, pk *scpacket.FeCommandPacketType) (scbus.UpdatePacket, error) {
	if len(pk.Args) == 0 {
		return nil, fmt.Errorf("%s requires an argument (file name)", GetCmdStr(pk))
	}
	// TODO more error checking on filename format?
	if pk.Args[0] == "" {
		return nil, fmt.Errorf("%s argument cannot be empty", GetCmdStr(pk))
	}
	ids, err := resolveUiIds(ctx, pk, R_Session|R_Screen|R_RemoteConnected)
	if err != nil {
		return nil, err
	}
	outputStr := fmt.Sprintf("%s %q", GetCmdStr(pk), pk.Args[0])
	cmd, err := makeStaticCmd(ctx, GetCmdStr(pk), ids, pk.GetRawStr(), []byte(outputStr))
	if err != nil {
		// TODO tricky error since the command was a success, but we can't show the output
		return nil, err
	}
	// set the line state
	lineState := make(map[string]any)
	lineState[sstore.LineState_Source] = "file"
	lineState[sstore.LineState_File] = pk.Args[0]
	update, err := addLineForCmd(ctx, "/"+GetCmdStr(pk), true, ids, cmd, "csv", lineState)
	if err != nil {
		// TODO tricky error since the command was a success, but we can't show the output
		return nil, err
	}
	update.AddUpdate(sstore.InteractiveUpdate(pk.Interactive))
	return update, nil
}

func ImageViewCommand(ctx context.Context, pk *scpacket.FeCommandPacketType) (scbus.UpdatePacket, error) {
	if len(pk.Args) == 0 {
		return nil, fmt.Errorf("%s requires an argument (file name)", GetCmdStr(pk))
	}
	// TODO more error checking on filename format?
	if pk.Args[0] == "" {
		return nil, fmt.Errorf("%s argument cannot be empty", GetCmdStr(pk))
	}
	filePath := pk.Args[0]
	ids, err := resolveUiIds(ctx, pk, R_Session|R_Screen|R_RemoteConnected)
	if err != nil {
		return nil, err
	}
	outputStr := fmt.Sprintf("%s %q", GetCmdStr(pk), filePath)
	cmd, err := makeStaticCmd(ctx, GetCmdStr(pk), ids, pk.GetRawStr(), []byte(outputStr))
	if err != nil {
		// TODO tricky error since the command was a success, but we can't show the output
		return nil, err
	}
	// set the line state
	lineState := make(map[string]any)
	lineState[sstore.LineState_Source] = "file"
	lineState[sstore.LineState_File] = filePath
	update, err := addLineForCmd(ctx, "/"+GetCmdStr(pk), false, ids, cmd, "image", lineState)
	if err != nil {
		// TODO tricky error since the command was a success, but we can't show the output
		return nil, err
	}
	update.AddUpdate(sstore.InteractiveUpdate(pk.Interactive))
	return update, nil
}

func PdfViewCommand(ctx context.Context, pk *scpacket.FeCommandPacketType) (scbus.UpdatePacket, error) {
	if len(pk.Args) == 0 {
		return nil, fmt.Errorf("%s requires an argument (file name)", GetCmdStr(pk))
	}
	// TODO more error checking on filename format?
	if pk.Args[0] == "" {
		return nil, fmt.Errorf("%s argument cannot be empty", GetCmdStr(pk))
	}
	ids, err := resolveUiIds(ctx, pk, R_Session|R_Screen|R_RemoteConnected)
	if err != nil {
		return nil, err
	}
	outputStr := fmt.Sprintf("%s %q", GetCmdStr(pk), pk.Args[0])
	cmd, err := makeStaticCmd(ctx, GetCmdStr(pk), ids, pk.GetRawStr(), []byte(outputStr))
	if err != nil {
		// TODO tricky error since the command was a success, but we can't show the output
		return nil, err
	}
	// set the line state
	lineState := make(map[string]any)
	lineState[sstore.LineState_Source] = "file"
	lineState[sstore.LineState_File] = pk.Args[0]
	update, err := addLineForCmd(ctx, "/"+GetCmdStr(pk), false, ids, cmd, "pdf", lineState)
	if err != nil {
		// TODO tricky error since the command was a success, but we can't show the output
		return nil, err
	}
	update.AddUpdate(sstore.InteractiveUpdate(pk.Interactive))
	return update, nil
}

func MakeReadFileUrl(screenId string, lineId string, filePath string) (string, error) {
	qvals := make(url.Values)
	qvals.Set("screenid", screenId)
	qvals.Set("lineid", lineId)
	qvals.Set("path", filePath)
	qvals.Set("nonce", uuid.New().String())
	hmacStr, err := promptenc.ComputeUrlHmac([]byte(scbase.WaveAuthKey), "/api/read-file", qvals)
	if err != nil {
		return "", fmt.Errorf("error computing hmac-url: %v", err)
	}
	qvals.Set("hmac", hmacStr)
	return "/api/read-file?" + qvals.Encode(), nil
}

func MediaViewCommand(ctx context.Context, pk *scpacket.FeCommandPacketType) (scbus.UpdatePacket, error) {
	if len(pk.Args) == 0 {
		return nil, fmt.Errorf("%s requires an argument (file name)", GetCmdStr(pk))
	}
	// TODO more error checking on filename format?
	if pk.Args[0] == "" {
		return nil, fmt.Errorf("%s argument cannot be empty", GetCmdStr(pk))
	}
	fileName := pk.Args[0]
	ids, err := resolveUiIds(ctx, pk, R_Session|R_Screen|R_RemoteConnected)
	if err != nil {
		return nil, err
	}
	outputStr := fmt.Sprintf("%s %q", GetCmdStr(pk), fileName)
	cmd, err := makeStaticCmd(ctx, GetCmdStr(pk), ids, pk.GetRawStr(), []byte(outputStr))
	if err != nil {
		// TODO tricky error since the command was a success, but we can't show the output
		return nil, err
	}
	// compute hmac read-file URL
	readFileUrl, err := MakeReadFileUrl(ids.ScreenId, cmd.LineId, fileName)
	if err != nil {
		// TODO tricky error since the command was a success, but we can't show the output
		return nil, fmt.Errorf("error making read-file url: %v", err)
	}
	// set the line state
	lineState := make(map[string]any)
	lineState[sstore.LineState_FileUrl] = readFileUrl
	lineState[sstore.LineState_File] = fileName
	update, err := addLineForCmd(ctx, "/"+GetCmdStr(pk), false, ids, cmd, "media", lineState)
	if err != nil {
		// TODO tricky error since the command was a success, but we can't show the output
		return nil, err
	}
	update.AddUpdate(sstore.InteractiveUpdate(pk.Interactive))
	return update, nil
}

func MarkdownViewCommand(ctx context.Context, pk *scpacket.FeCommandPacketType) (scbus.UpdatePacket, error) {
	if len(pk.Args) == 0 {
		return nil, fmt.Errorf("%s requires an argument (file name)", GetCmdStr(pk))
	}
	// TODO more error checking on filename format?
	if pk.Args[0] == "" {
		return nil, fmt.Errorf("%s argument cannot be empty", GetCmdStr(pk))
	}
	ids, err := resolveUiIds(ctx, pk, R_Session|R_Screen|R_RemoteConnected)
	if err != nil {
		return nil, err
	}
	outputStr := fmt.Sprintf("%s %q", GetCmdStr(pk), pk.Args[0])
	cmd, err := makeStaticCmd(ctx, GetCmdStr(pk), ids, pk.GetRawStr(), []byte(outputStr))
	if err != nil {
		// TODO tricky error since the command was a success, but we can't show the output
		return nil, err
	}
	// set the line state
	lineState := make(map[string]any)
	lineState[sstore.LineState_Source] = "file"
	lineState[sstore.LineState_File] = pk.Args[0]
	update, err := addLineForCmd(ctx, "/"+GetCmdStr(pk), false, ids, cmd, "markdown", lineState)
	if err != nil {
		// TODO tricky error since the command was a success, but we can't show the output
		return nil, err
	}
	update.AddUpdate(sstore.InteractiveUpdate(pk.Interactive))
	return update, nil
}

func EditTestCommand(ctx context.Context, pk *scpacket.FeCommandPacketType) (scbus.UpdatePacket, error) {
	if len(pk.Args) == 0 {
		return nil, fmt.Errorf("/edit:test requires an argument (file name)")
	}
	ids, err := resolveUiIds(ctx, pk, R_Session|R_Screen|R_RemoteConnected)
	if err != nil {
		return nil, err
	}
	content, ok := pk.Kwargs["content"]
	if !ok {
		return nil, fmt.Errorf("/edit:test no content for file specified")
	}
	fileArg := pk.Args[0]
	if fileArg == "" {
		return nil, fmt.Errorf("/view:stat file argument must be set (cannot be empty)")
	}
	writePk := packet.MakeWriteFilePacket()
	writePk.ReqId = uuid.New().String()
	writePk.UseTemp = true
	cwd := ids.Remote.FeState["cwd"]
	if filepath.IsAbs(fileArg) {
		writePk.Path = fileArg
	} else {
		writePk.Path = filepath.Join(cwd, fileArg)
	}
	msh := ids.Remote.MShell
	iter, err := msh.PacketRpcIter(ctx, writePk)
	if err != nil {
		return nil, fmt.Errorf("/edit:test error: %v", err)
	}
	// first packet should be WriteFileReady
	readyIf, err := iter.Next(ctx)
	if err != nil {
		return nil, fmt.Errorf("/edit:test error while getting ready response: %w", err)
	}
	readyPk, ok := readyIf.(*packet.WriteFileReadyPacketType)
	if !ok {
		return nil, fmt.Errorf("/edit:test bad ready packet received: %T", readyIf)
	}
	if readyPk.Error != "" {
		return nil, fmt.Errorf("/edit:test %s", readyPk.Error)
	}
	dataPk := packet.MakeFileDataPacket(writePk.ReqId)
	dataPk.Data = []byte(content)
	dataPk.Eof = true
	err = msh.SendFileData(dataPk)
	if err != nil {
		return nil, fmt.Errorf("/edit:test error sending data packet: %v", err)
	}
	doneIf, err := iter.Next(ctx)
	if err != nil {
		return nil, fmt.Errorf("/edit:test error while getting done response: %w", err)
	}
	donePk, ok := doneIf.(*packet.WriteFileDonePacketType)
	if !ok {
		return nil, fmt.Errorf("/edit:test bad done packet received: %T", doneIf)
	}
	if donePk.Error != "" {
		return nil, fmt.Errorf("/edit:test %s", donePk.Error)
	}
	update := scbus.MakeUpdatePacket()
	update.AddUpdate(sstore.InfoMsgType{
		InfoTitle: fmt.Sprintf("edit test, wrote %q", writePk.Path),
	})
	return update, nil
}

func SignalCommand(ctx context.Context, pk *scpacket.FeCommandPacketType) (scbus.UpdatePacket, error) {
	ids, err := resolveUiIds(ctx, pk, R_Session|R_Screen)
	if err != nil {
		return nil, err
	}
	if len(pk.Args) == 0 {
		return nil, fmt.Errorf("/signal requires a first argument (line number or id)")
	}
	if len(pk.Args) == 1 {
		return nil, fmt.Errorf("/signal requires a second argument (signal name)")
	}
	lineArg := pk.Args[0]
	lineId, err := sstore.FindLineIdByArg(ctx, ids.ScreenId, lineArg)
	if err != nil {
		return nil, fmt.Errorf("error looking up lineid: %v", err)
	}
	line, cmd, err := sstore.GetLineCmdByLineId(ctx, ids.ScreenId, lineId)
	if err != nil {
		return nil, fmt.Errorf("error getting line: %v", err)
	}
	if line == nil {
		return nil, fmt.Errorf("line %q not found", lineArg)
	}
	if cmd == nil {
		return nil, fmt.Errorf("line %q does not have a command", lineArg)
	}
	if cmd.Status != sstore.CmdStatusRunning {
		return nil, fmt.Errorf("line %q command is not running, cannot send signal", lineArg)
	}
	sigArg := pk.Args[1]
	if isAllDigits(sigArg) {
		val, _ := strconv.Atoi(sigArg)
		if val <= 0 || val > MaxSignalNum {
			return nil, fmt.Errorf("signal number is out of bounds: %q", sigArg)
		}
	} else if !strings.HasPrefix(sigArg, "SIG") {
		sigArg = "SIG" + sigArg
	}
	sigArg = strings.ToUpper(sigArg)
	if len(sigArg) > 12 {
		return nil, fmt.Errorf("invalid signal (too long): %q", sigArg)
	}
	if !sigNameRe.MatchString(sigArg) {
		return nil, fmt.Errorf("invalid signal name/number: %q", sigArg)
	}
	msh := remote.GetRemoteById(cmd.Remote.RemoteId)
	if msh == nil {
		return nil, fmt.Errorf("cannot send signal, no remote found for command")
	}
	if !msh.IsConnected() {
		return nil, fmt.Errorf("cannot send signal, remote is not connected")
	}
	inputPk := scpacket.MakeFeInputPacket()
	inputPk.CK = base.MakeCommandKey(cmd.ScreenId, cmd.LineId)
	inputPk.SigName = sigArg
	err = msh.HandleFeInput(inputPk)
	if err != nil {
		return nil, fmt.Errorf("cannot send signal: %v", err)
	}
	update := scbus.MakeUpdatePacket()
	update.AddUpdate(sstore.InfoMsgUpdate("sent line %s signal %s", lineArg, sigArg))
	return update, nil
}

func KillServerCommand(ctx context.Context, pk *scpacket.FeCommandPacketType) (scbus.UpdatePacket, error) {
	go func() {
		log.Printf("received /killserver, shutting down\n")
		time.Sleep(1 * time.Second)
		syscall.Kill(syscall.Getpid(), syscall.SIGINT)
	}()
	return nil, nil
}

func DumpStateCommand(ctx context.Context, pk *scpacket.FeCommandPacketType) (scbus.UpdatePacket, error) {
	ids, err := resolveUiIds(ctx, pk, R_Session|R_Screen|R_Remote)
	if err != nil {
		return nil, err
	}
	currentState, err := sstore.GetFullState(ctx, *ids.Remote.StatePtr)
	if err != nil {
		return nil, fmt.Errorf("error getting state: %v", err)
	}
	feState := sstore.FeStateFromShellState(currentState)
	shellenv.DumpVarMapFromState(currentState)
	return sstore.InfoMsgUpdate("current connection state sent to log.  festate: %s", dbutil.QuickJson(feState)), nil
}

func ClientCommand(ctx context.Context, pk *scpacket.FeCommandPacketType) (scbus.UpdatePacket, error) {
	return nil, fmt.Errorf("/client requires a subcommand: %s", formatStrs([]string{"show", "set"}, "or", false))
}

func ClientNotifyUpdateWriterCommand(ctx context.Context, pk *scpacket.FeCommandPacketType) (scbus.UpdatePacket, error) {
	pcloud.ResetUpdateWriterNumFailures()
	sstore.NotifyUpdateWriter()
	update := scbus.MakeUpdatePacket()
	update.AddUpdate(sstore.InfoMsgUpdate("notified update writer"))
	return update, nil
}

func boolToStr(v bool, trueStr string, falseStr string) string {
	if v {
		return trueStr
	}
	return falseStr
}

func ClientAcceptTosCommand(ctx context.Context, pk *scpacket.FeCommandPacketType) (scbus.UpdatePacket, error) {
	clientData, err := sstore.EnsureClientData(ctx)
	if err != nil {
		return nil, fmt.Errorf("cannot retrieve client data: %v", err)
	}
	clientOpts := clientData.ClientOpts
	clientOpts.AcceptedTos = time.Now().UnixMilli()
	err = sstore.SetClientOpts(ctx, clientOpts)
	if err != nil {
		return nil, fmt.Errorf("error updating client data: %v", err)
	}
	clientData, err = sstore.EnsureClientData(ctx)
	if err != nil {
		return nil, fmt.Errorf("cannot retrieve updated client data: %v", err)
	}
	update := scbus.MakeUpdatePacket()
	update.AddUpdate(*clientData)
	return update, nil
}

var confirmKeyRe = regexp.MustCompile(`^[a-z][a-z0-9_]*$`)

// confirm flags must be all lowercase and only contain letters, numbers, and underscores (and start with letter)
func ClientConfirmFlagCommand(ctx context.Context, pk *scpacket.FeCommandPacketType) (scbus.UpdatePacket, error) {
	// Check for valid arguments length
	if len(pk.Args) < 2 {
		return nil, fmt.Errorf("invalid arguments: expected at least 2, got %d", len(pk.Args))
	}

	// Extract confirmKey and value from pk.Args
	confirmKey := pk.Args[0]
	if !confirmKeyRe.MatchString(confirmKey) {
		return nil, fmt.Errorf("invalid confirm flag key: %s", confirmKey)
	}
	value := resolveBool(pk.Args[1], true)
	validKey := utilfn.ContainsStr(ConfirmFlags, confirmKey)
	if !validKey {
		return nil, fmt.Errorf("invalid confirm flag key: %s", confirmKey)
	}

	clientData, err := sstore.EnsureClientData(ctx)
	if err != nil {
		return nil, fmt.Errorf("cannot retrieve client data: %v", err)
	}

	// Initialize ConfirmFlags if it's nil
	if clientData.ClientOpts.ConfirmFlags == nil {
		clientData.ClientOpts.ConfirmFlags = make(map[string]bool)
	}

	// Set the confirm flag
	clientData.ClientOpts.ConfirmFlags[confirmKey] = value

	err = sstore.SetClientOpts(ctx, clientData.ClientOpts)
	if err != nil {
		return nil, fmt.Errorf("error updating client data: %v", err)
	}

	// Retrieve updated client data
	clientData, err = sstore.EnsureClientData(ctx)
	if err != nil {
		return nil, fmt.Errorf("cannot retrieve updated client data: %v", err)
	}

	update := scbus.MakeUpdatePacket()
	update.AddUpdate(*clientData)

	return update, nil
}

func ClientSetGlobalShortcut(ctx context.Context, pk *scpacket.FeCommandPacketType) (scbus.UpdatePacket, error) {
	clientData, err := sstore.EnsureClientData(ctx)
	if err != nil {
		return nil, fmt.Errorf("cannot retrieve client data: %v", err)
	}
	newShortcut := firstArg(pk)
	if len(newShortcut) > 50 {
		return nil, fmt.Errorf("invalid shortcut (maxlen = 50)")
	}
	clientOpts := clientData.ClientOpts
	clientOpts.GlobalShortcut = newShortcut
	clientOpts.GlobalShortcutEnabled = (newShortcut != "")
	err = sstore.SetClientOpts(ctx, clientOpts)
	if err != nil {
		return nil, fmt.Errorf("error updating client data: %v", err)
	}
	clientData.ClientOpts = clientOpts
	update := scbus.MakeUpdatePacket()
	update.AddUpdate(*clientData)
	return update, nil
}

func ClientSetMainSidebarCommand(ctx context.Context, pk *scpacket.FeCommandPacketType) (scbus.UpdatePacket, error) {
	clientData, err := sstore.EnsureClientData(ctx)
	if err != nil {
		return nil, fmt.Errorf("cannot retrieve client data: %v", err)
	}

	// Handle collapsed
	collapsed, ok := pk.Kwargs["collapsed"]
	if !ok {
		return nil, fmt.Errorf("collapsed key not provided")
	}
	collapsedValue := resolveBool(collapsed, false)

	// Handle width
	var width int
	if w, exists := pk.Kwargs["width"]; exists {
		width, err = resolveNonNegInt(w, 0)
		if err != nil {
			return nil, fmt.Errorf("error resolving width: %v", err)
		}
	} else if clientData.ClientOpts.MainSidebar != nil {
		width = clientData.ClientOpts.MainSidebar.Width
	}

	// Initialize SidebarCollapsed if it's nil
	if clientData.ClientOpts.MainSidebar == nil {
		clientData.ClientOpts.MainSidebar = new(sstore.SidebarValueType)
	}

	// Set the sidebar values
	var sv sstore.SidebarValueType
	sv.Collapsed = collapsedValue
	if width != 0 {
		sv.Width = width
	}
	clientData.ClientOpts.MainSidebar = &sv

	// Update client data
	err = sstore.SetClientOpts(ctx, clientData.ClientOpts)
	if err != nil {
		return nil, fmt.Errorf("error updating client data: %v", err)
	}

	// Retrieve updated client data
	clientData, err = sstore.EnsureClientData(ctx)
	if err != nil {
		return nil, fmt.Errorf("cannot retrieve updated client data: %v", err)
	}

	update := scbus.MakeUpdatePacket()
	update.AddUpdate(*clientData)

	return update, nil
}

func ClientSetRightSidebarCommand(ctx context.Context, pk *scpacket.FeCommandPacketType) (scbus.UpdatePacket, error) {
	clientData, err := sstore.EnsureClientData(ctx)
	if err != nil {
		return nil, fmt.Errorf("cannot retrieve client data: %v", err)
	}

	// Handle collapsed
	collapsed, ok := pk.Kwargs["collapsed"]
	if !ok {
		return nil, fmt.Errorf("collapsed key not provided")
	}
	collapsedValue := resolveBool(collapsed, false)

	// Handle width
	var width int
	if w, exists := pk.Kwargs["width"]; exists {
		width, err = resolveNonNegInt(w, 0)
		if err != nil {
			return nil, fmt.Errorf("error resolving width: %v", err)
		}
	} else if clientData.ClientOpts.RightSidebar != nil {
		width = clientData.ClientOpts.RightSidebar.Width
	}

	// Initialize SidebarCollapsed if it's nil
	if clientData.ClientOpts.RightSidebar == nil {
		clientData.ClientOpts.RightSidebar = new(sstore.SidebarValueType)
	}

	// Set the sidebar values
	var sv sstore.SidebarValueType
	sv.Collapsed = collapsedValue
	if width != 0 {
		sv.Width = width
	}
	clientData.ClientOpts.RightSidebar = &sv

	// Update client data
	err = sstore.SetClientOpts(ctx, clientData.ClientOpts)
	if err != nil {
		return nil, fmt.Errorf("error updating client data: %v", err)
	}

	// Retrieve updated client data
	clientData, err = sstore.EnsureClientData(ctx)
	if err != nil {
		return nil, fmt.Errorf("cannot retrieve updated client data: %v", err)
	}

	update := scbus.MakeUpdatePacket()
	update.AddUpdate(*clientData)

	return update, nil
}

func validateOpenAIAPIToken(key string) error {
	if len(key) > MaxOpenAIAPITokenLen {
		return fmt.Errorf("invalid openai token, too long")
	}
	for idx, ch := range key {
		if !unicode.IsPrint(ch) {
			return fmt.Errorf("invalid openai token, char at idx:%d is invalid %q", idx, string(ch))
		}
	}
	return nil
}

func validateOpenAIModel(model string) error {
	if len(model) == 0 {
		return nil
	}
	if len(model) > MaxOpenAIModelLen {
		return fmt.Errorf("invalid openai model, too long")
	}
	for idx, ch := range model {
		if !unicode.IsPrint(ch) {
			return fmt.Errorf("invalid openai model, char at idx:%d is invalid %q", idx, string(ch))
		}
	}
	return nil
}

const MaxFontFamilyLen = 50

var fontfamilyRe = regexp.MustCompile(`^[a-zA-Z0-9_ -]+$`)

func validateFontFamily(fontFamily string) error {
	if len(fontFamily) == 0 {
		return nil
	}
	if len(fontFamily) > MaxFontFamilyLen {
		return fmt.Errorf("invalid font family, too long")
	}
	m := fontfamilyRe.MatchString(fontFamily)
	if !m {
		return fmt.Errorf("invalid font family, must match %q", fontfamilyRe.String())
	}
	return nil
}

func ClientSetCommand(ctx context.Context, pk *scpacket.FeCommandPacketType) (scbus.UpdatePacket, error) {
	clientData, err := sstore.EnsureClientData(ctx)
	if err != nil {
		return nil, fmt.Errorf("cannot retrieve client data: %v", err)
	}
	var varsUpdated []string
	if fontSizeStr, found := pk.Kwargs["termfontsize"]; found {
		newFontSize, err := resolveNonNegInt(fontSizeStr, 0)
		if err != nil {
			return nil, fmt.Errorf("invalid termfontsize, must be a number between 8-15: %v", err)
		}
		if newFontSize < TermFontSizeMin || newFontSize > TermFontSizeMax {
			return nil, fmt.Errorf("invalid termfontsize, must be a number between %d-%d", TermFontSizeMin, TermFontSizeMax)
		}
		feOpts := clientData.FeOpts
		feOpts.TermFontSize = newFontSize
		err = sstore.UpdateClientFeOpts(ctx, feOpts)
		if err != nil {
			return nil, fmt.Errorf("error updating client feopts: %v", err)
		}
		varsUpdated = append(varsUpdated, "termfontsize")
	}
	if fontFamilyStr, found := pk.Kwargs["termfontfamily"]; found {
		newFontFamily := fontFamilyStr
		err = validateFontFamily(newFontFamily)
		if err != nil {
			return nil, err
		}
		feOpts := clientData.FeOpts
		feOpts.TermFontFamily = newFontFamily
		err = sstore.UpdateClientFeOpts(ctx, feOpts)
		if err != nil {
			return nil, fmt.Errorf("error updating client feopts: %v", err)
		}
		varsUpdated = append(varsUpdated, "termfontfamily")
	}
	if themeSourceStr, found := pk.Kwargs["theme"]; found {
		newThemeSource := themeSourceStr
		found := false
		for _, theme := range ThemeSources {
			if newThemeSource == theme {
				found = true
				break
			}
		}
		if !found {
			return nil, fmt.Errorf("invalid theme source")
		}
		feOpts := clientData.FeOpts
		feOpts.Theme = newThemeSource
		err = sstore.UpdateClientFeOpts(ctx, feOpts)
		if err != nil {
			return nil, fmt.Errorf("error updating client feopts: %v", err)
		}
		varsUpdated = append(varsUpdated, "theme")
	}
	if termthemeStr, found := pk.Kwargs["termtheme"]; found {
		feOpts := clientData.FeOpts
		if feOpts.TermTheme == nil {
			feOpts.TermTheme = make(map[string]string)
		}
		if termthemeStr == "" {
			delete(feOpts.TermTheme, "global")
		} else {
			feOpts.TermTheme["global"] = termthemeStr
		}
		err = sstore.UpdateClientFeOpts(ctx, feOpts)
		if err != nil {
			return nil, fmt.Errorf("error updating client feopts: %v", err)
		}
		varsUpdated = append(varsUpdated, "termtheme")
	}
	if apiToken, found := pk.Kwargs["openaiapitoken"]; found {
		err = validateOpenAIAPIToken(apiToken)
		if err != nil {
			return nil, err
		}
		varsUpdated = append(varsUpdated, "openaiapitoken")
		aiOpts := clientData.OpenAIOpts
		if aiOpts == nil {
			aiOpts = &sstore.OpenAIOptsType{}
			clientData.OpenAIOpts = aiOpts
		}
		aiOpts.APIToken = apiToken
		err = sstore.UpdateClientOpenAIOpts(ctx, *aiOpts)
		if err != nil {
			return nil, fmt.Errorf("error updating client openai api token: %v", err)
		}
	}
	if aiModel, found := pk.Kwargs["openaimodel"]; found {
		err = validateOpenAIModel(aiModel)
		if err != nil {
			return nil, err
		}
		varsUpdated = append(varsUpdated, "openaimodel")
		aiOpts := clientData.OpenAIOpts
		if aiOpts == nil {
			aiOpts = &sstore.OpenAIOptsType{}
			clientData.OpenAIOpts = aiOpts
		}
		aiOpts.Model = aiModel
		err = sstore.UpdateClientOpenAIOpts(ctx, *aiOpts)
		if err != nil {
			return nil, fmt.Errorf("error updating client openai model: %v", err)
		}
	}
	if maxTokensStr, found := pk.Kwargs["openaimaxtokens"]; found {
		maxTokens, err := strconv.Atoi(maxTokensStr)
		if err != nil {
			return nil, fmt.Errorf("error updating client openai maxtokens, invalid number: %v", err)
		}
		if maxTokens < 0 || maxTokens > 1000000 {
			return nil, fmt.Errorf("error updating client openai maxtokens, out of range: %d", maxTokens)
		}
		varsUpdated = append(varsUpdated, "openaimaxtokens")
		aiOpts := clientData.OpenAIOpts
		if aiOpts == nil {
			aiOpts = &sstore.OpenAIOptsType{}
			clientData.OpenAIOpts = aiOpts
		}
		aiOpts.MaxTokens = maxTokens
		err = sstore.UpdateClientOpenAIOpts(ctx, *aiOpts)
		if err != nil {
			return nil, fmt.Errorf("error updating client openai maxtokens: %v", err)
		}
	}
	if maxChoicesStr, found := pk.Kwargs["openaimaxchoices"]; found {
		maxChoices, err := strconv.Atoi(maxChoicesStr)
		if err != nil {
			return nil, fmt.Errorf("error updating client openai maxchoices, invalid number: %v", err)
		}
		if maxChoices < 0 || maxChoices > 10 {
			return nil, fmt.Errorf("error updating client openai maxchoices, out of range: %d", maxChoices)
		}
		varsUpdated = append(varsUpdated, "openaimaxchoices")
		aiOpts := clientData.OpenAIOpts
		if aiOpts == nil {
			aiOpts = &sstore.OpenAIOptsType{}
			clientData.OpenAIOpts = aiOpts
		}
		aiOpts.MaxChoices = maxChoices
		err = sstore.UpdateClientOpenAIOpts(ctx, *aiOpts)
		if err != nil {
			return nil, fmt.Errorf("error updating client openai maxchoices: %v", err)
		}
	}
	if aiBaseURL, found := pk.Kwargs["openaibaseurl"]; found {
		aiOpts := clientData.OpenAIOpts
		if aiOpts == nil {
			aiOpts = &sstore.OpenAIOptsType{}
			clientData.OpenAIOpts = aiOpts
		}
		aiOpts.BaseURL = aiBaseURL
		varsUpdated = append(varsUpdated, "openaibaseurl")
		err = sstore.UpdateClientOpenAIOpts(ctx, *aiOpts)
		if err != nil {
			return nil, fmt.Errorf("error updating client openai base url: %v", err)
		}
	}
	if webglStr, found := pk.Kwargs["webgl"]; found {
		webglVal := resolveBool(webglStr, false)
		clientOpts := clientData.ClientOpts
		clientOpts.WebGL = webglVal
		err = sstore.SetClientOpts(ctx, clientOpts)
		if err != nil {
			return nil, fmt.Errorf("error updating client webgl: %v", err)
		}
		varsUpdated = append(varsUpdated, "webgl")
	}
	if len(varsUpdated) == 0 {
		return nil, fmt.Errorf("/client:set requires a value to set: %s", formatStrs([]string{"termfontsize", "termfontfamily", "openaiapitoken", "openaimodel", "openaibaseurl", "openaimaxtokens", "openaimaxchoices", "webgl"}, "or", false))
	}
	clientData, err = sstore.EnsureClientData(ctx)
	if err != nil {
		return nil, fmt.Errorf("cannot retrieve updated client data: %v", err)
	}
	update := scbus.MakeUpdatePacket()
	update.AddUpdate(*clientData)
	update.AddUpdate(sstore.InfoMsgType{
		InfoMsg:   fmt.Sprintf("client updated %s", formatStrs(varsUpdated, "and", false)),
		TimeoutMs: 2000,
	})
	return update, nil
}

func ClientShowCommand(ctx context.Context, pk *scpacket.FeCommandPacketType) (scbus.UpdatePacket, error) {
	clientData, err := sstore.EnsureClientData(ctx)
	if err != nil {
		return nil, fmt.Errorf("cannot retrieve client data: %v", err)
	}
	dbVersion, err := sstore.GetDBVersion(ctx)
	if err != nil {
		return nil, fmt.Errorf("cannot retrieve db version: %v\n", err)
	}
	clientVersion := "-"
	if pk.UIContext != nil && pk.UIContext.Build != "" {
		clientVersion = pk.UIContext.Build
	}
	var buf bytes.Buffer
	buf.WriteString(fmt.Sprintf("  %-15s %s\n", "userid", clientData.UserId))
	buf.WriteString(fmt.Sprintf("  %-15s %s\n", "clientid", clientData.ClientId))
	buf.WriteString(fmt.Sprintf("  %-15s %s\n", "telemetry", boolToStr(clientData.ClientOpts.NoTelemetry, "off", "on")))
	buf.WriteString(fmt.Sprintf("  %-15s %s\n", "release-check", boolToStr(clientData.ClientOpts.NoReleaseCheck, "off", "on")))
	buf.WriteString(fmt.Sprintf("  %-15s %d\n", "db-version", dbVersion))
	buf.WriteString(fmt.Sprintf("  %-15s %s\n", "client-version", clientVersion))
	buf.WriteString(fmt.Sprintf("  %-15s %s %s\n", "server-version", scbase.WaveVersion, scbase.BuildTime))
	buf.WriteString(fmt.Sprintf("  %-15s %s (%s)\n", "arch", scbase.ClientArch(), scbase.UnameKernelRelease()))
	buf.WriteString(fmt.Sprintf("  %-15s %d\n", "termfontsize", clientData.FeOpts.TermFontSize))
	buf.WriteString(fmt.Sprintf("  %-15s %s\n", "termfontfamily", clientData.FeOpts.TermFontFamily))
	buf.WriteString(fmt.Sprintf("  %-15s %s\n", "termfontfamily", clientData.FeOpts.Theme))
	buf.WriteString(fmt.Sprintf("  %-15s %s\n", "openaiapitoken", clientData.OpenAIOpts.APIToken))
	buf.WriteString(fmt.Sprintf("  %-15s %s\n", "openaimodel", clientData.OpenAIOpts.Model))
	buf.WriteString(fmt.Sprintf("  %-15s %d\n", "openaimaxtokens", clientData.OpenAIOpts.MaxTokens))
	buf.WriteString(fmt.Sprintf("  %-15s %d\n", "openaimaxchoices", clientData.OpenAIOpts.MaxChoices))
	buf.WriteString(fmt.Sprintf("  %-15s %s\n", "openaibaseurl", clientData.OpenAIOpts.BaseURL))
	update := scbus.MakeUpdatePacket()
	update.AddUpdate(sstore.InfoMsgType{
		InfoTitle: fmt.Sprintf("client info"),
		InfoLines: splitLinesForInfo(buf.String()),
	})

	return update, nil
}

func TelemetryCommand(ctx context.Context, pk *scpacket.FeCommandPacketType) (scbus.UpdatePacket, error) {
	return nil, fmt.Errorf("/telemetry requires a subcommand: %s", formatStrs([]string{"show", "on", "off", "send"}, "or", false))
}

func setNoTelemetry(ctx context.Context, clientData *sstore.ClientData, noTelemetryVal bool) error {
	clientOpts := clientData.ClientOpts
	clientOpts.NoTelemetry = noTelemetryVal
	err := sstore.SetClientOpts(ctx, clientOpts)
	if err != nil {
		return fmt.Errorf("error trying to update client telemetry: %v", err)
	}
	log.Printf("client no-telemetry setting updated to %v\n", noTelemetryVal)
	go func() {
		cloudCtx, cancelFn := context.WithTimeout(context.Background(), 10*time.Second)
		defer cancelFn()
		err := pcloud.SendNoTelemetryUpdate(cloudCtx, clientOpts.NoTelemetry)
		if err != nil {
			log.Printf("[error] sending no-telemetry update: %v\n", err)
			log.Printf("note that telemetry update has still taken effect locally, and will be respected by the client\n")
		}
	}()
	return nil
}

func TelemetryOnCommand(ctx context.Context, pk *scpacket.FeCommandPacketType) (scbus.UpdatePacket, error) {
	clientData, err := sstore.EnsureClientData(ctx)
	if err != nil {
		return nil, fmt.Errorf("cannot retrieve client data: %v", err)
	}
	if !clientData.ClientOpts.NoTelemetry {
		return sstore.InfoMsgUpdate("telemetry is already on"), nil
	}
	err = setNoTelemetry(ctx, clientData, false)
	if err != nil {
		return nil, err
	}
	go func() {
		cloudCtx, cancelFn := context.WithTimeout(context.Background(), 10*time.Second)
		defer cancelFn()
		err := pcloud.SendTelemetry(cloudCtx, false)
		if err != nil {
			// ignore error, but log
			log.Printf("[error] sending telemetry update (in /telemetry:on): %v\n", err)
		}
	}()
	clientData, err = sstore.EnsureClientData(ctx)
	if err != nil {
		return nil, fmt.Errorf("cannot retrieve updated client data: %v", err)
	}
	update := sstore.InfoMsgUpdate("telemetry is now on")
	update.AddUpdate(*clientData)
	return update, nil
}

func TelemetryOffCommand(ctx context.Context, pk *scpacket.FeCommandPacketType) (scbus.UpdatePacket, error) {
	clientData, err := sstore.EnsureClientData(ctx)
	if err != nil {
		return nil, fmt.Errorf("cannot retrieve client data: %v", err)
	}
	if clientData.ClientOpts.NoTelemetry {
		return sstore.InfoMsgUpdate("telemetry is already off"), nil
	}
	err = setNoTelemetry(ctx, clientData, true)
	if err != nil {
		return nil, err
	}
	clientData, err = sstore.EnsureClientData(ctx)
	if err != nil {
		return nil, fmt.Errorf("cannot retrieve updated client data: %v", err)
	}
	update := sstore.InfoMsgUpdate("telemetry is now off")
	update.AddUpdate(*clientData)
	return update, nil
}

func TelemetryShowCommand(ctx context.Context, pk *scpacket.FeCommandPacketType) (scbus.UpdatePacket, error) {
	clientData, err := sstore.EnsureClientData(ctx)
	if err != nil {
		return nil, fmt.Errorf("cannot retrieve client data: %v", err)
	}
	var buf bytes.Buffer
	buf.WriteString(fmt.Sprintf("  %-15s %s\n", "telemetry", boolToStr(clientData.ClientOpts.NoTelemetry, "off", "on")))
	update := scbus.MakeUpdatePacket()
	update.AddUpdate(sstore.InfoMsgType{
		InfoTitle: fmt.Sprintf("telemetry info"),
		InfoLines: splitLinesForInfo(buf.String()),
	})
	return update, nil
}

func TelemetrySendCommand(ctx context.Context, pk *scpacket.FeCommandPacketType) (scbus.UpdatePacket, error) {
	clientData, err := sstore.EnsureClientData(ctx)
	if err != nil {
		return nil, fmt.Errorf("cannot retrieve client data: %v", err)
	}
	force := resolveBool(pk.Kwargs["force"], false)
	if clientData.ClientOpts.NoTelemetry && !force {
		return nil, fmt.Errorf("cannot send telemetry, telemetry is off.  pass force=1 to force the send, or turn on telemetry with /telemetry:on")
	}
	err = pcloud.SendTelemetry(ctx, force)
	if err != nil {
		return nil, fmt.Errorf("failed to send telemetry: %v", err)
	}
	return sstore.InfoMsgUpdate("telemetry sent"), nil
}

func runReleaseCheck(ctx context.Context, force bool) error {
	rslt, err := releasechecker.CheckNewRelease(ctx, force)

	if err != nil {
		return fmt.Errorf("error checking for new release: %v", err)
	}

	if rslt == releasechecker.Failure {
		return fmt.Errorf("error checking for new release, see log for details")
	}

	return nil
}

func setNoReleaseCheck(ctx context.Context, clientData *sstore.ClientData, noReleaseCheckValue bool) error {
	clientOpts := clientData.ClientOpts
	clientOpts.NoReleaseCheck = noReleaseCheckValue
	err := sstore.SetClientOpts(ctx, clientOpts)
	if err != nil {
		return fmt.Errorf("error trying to update client releaseCheck setting: %v", err)
	}
	log.Printf("client no-release-check setting updated to %v\n", noReleaseCheckValue)
	return nil
}

func ReleaseCheckOnCommand(ctx context.Context, pk *scpacket.FeCommandPacketType) (scbus.UpdatePacket, error) {
	clientData, err := sstore.EnsureClientData(ctx)
	if err != nil {
		return nil, fmt.Errorf("cannot retrieve client data: %v", err)
	}
	if !clientData.ClientOpts.NoReleaseCheck {
		return sstore.InfoMsgUpdate("release check is already on"), nil
	}
	err = setNoReleaseCheck(ctx, clientData, false)
	if err != nil {
		return nil, err
	}

	go func() {
		releaseCheckCtx, cancelFn := context.WithTimeout(context.Background(), 5*time.Second)
		defer cancelFn()
		releaseCheckErr := runReleaseCheck(releaseCheckCtx, true)
		if releaseCheckErr != nil {
			log.Printf("error checking for new release after enabling auto release check: %v\n", releaseCheckErr)
		}
	}()

	clientData, err = sstore.EnsureClientData(ctx)
	if err != nil {
		return nil, fmt.Errorf("cannot retrieve updated client data: %v", err)
	}
	update := sstore.InfoMsgUpdate("automatic release checking is now on")
	update.AddUpdate(*clientData)
	return update, nil
}

func ReleaseCheckOffCommand(ctx context.Context, pk *scpacket.FeCommandPacketType) (scbus.UpdatePacket, error) {
	clientData, err := sstore.EnsureClientData(ctx)
	if err != nil {
		return nil, fmt.Errorf("cannot retrieve client data: %v", err)
	}
	if clientData.ClientOpts.NoReleaseCheck {
		return sstore.InfoMsgUpdate("release check is already off"), nil
	}
	err = setNoReleaseCheck(ctx, clientData, true)
	if err != nil {
		return nil, err
	}
	clientData, err = sstore.EnsureClientData(ctx)
	if err != nil {
		return nil, fmt.Errorf("cannot retrieve updated client data: %v", err)
	}
	update := sstore.InfoMsgUpdate("automatic release checking is now off")
	update.AddUpdate(*clientData)
	return update, nil
}

func ReleaseCheckCommand(ctx context.Context, pk *scpacket.FeCommandPacketType) (scbus.UpdatePacket, error) {
	err := runReleaseCheck(ctx, true)
	if err != nil {
		return nil, err
	}

	clientData, err := sstore.EnsureClientData(ctx)
	if err != nil {
		return nil, fmt.Errorf("cannot retrieve updated client data: %v", err)
	}

	var rsp string
	if semver.Compare(scbase.WaveVersion, clientData.ReleaseInfo.LatestVersion) < 0 {
		rsp = "new release available to download: https://www.waveterm.dev/download"
	} else {
		rsp = "no new release available"
	}

	update := sstore.InfoMsgUpdate(rsp)
	update.AddUpdate(*clientData)
	return update, nil
}

func formatTermOpts(termOpts sstore.TermOpts) string {
	if termOpts.Cols == 0 {
		return "???"
	}
	rtnStr := fmt.Sprintf("%dx%d", termOpts.Rows, termOpts.Cols)
	if termOpts.FlexRows {
		rtnStr += " flexrows"
	}
	if termOpts.MaxPtySize > 0 {
		rtnStr += " maxbuf=" + scbase.NumFormatB2(termOpts.MaxPtySize)
	}
	return rtnStr
}

type ColMeta struct {
	Title   string
	MinCols int
	MaxCols int
}

func toInterfaceArr(sarr []string) []interface{} {
	rtn := make([]interface{}, len(sarr))
	for idx, s := range sarr {
		rtn[idx] = s
	}
	return rtn
}

func formatTextTable(totalCols int, data [][]string, colMeta []ColMeta) []string {
	numCols := len(colMeta)
	maxColLen := make([]int, len(colMeta))
	for i, cm := range colMeta {
		maxColLen[i] = cm.MinCols
	}
	for _, row := range data {
		for i := 0; i < numCols && i < len(row); i++ {
			dlen := len(row[i])
			if dlen > maxColLen[i] {
				maxColLen[i] = dlen
			}
		}
	}
	fmtStr := ""
	for idx, clen := range maxColLen {
		if idx != 0 {
			fmtStr += " "
		}
		fmtStr += fmt.Sprintf("%%%ds", clen)
	}
	var rtn []string
	for _, row := range data {
		sval := fmt.Sprintf(fmtStr, toInterfaceArr(row)...)
		rtn = append(rtn, sval)
	}
	return rtn
}

func isValidInScope(scopeName string, varName string) bool {
	for _, varScope := range SetVarScopes {
		if varScope.ScopeName == scopeName {
			return utilfn.ContainsStr(varScope.VarNames, varName)
		}
	}
	return false
}

// returns (is-valid, scope, name)
// TODO write a full resolver to allow for indexed arguments.  e.g. session[1].screen[1].screen.pterm="25x80"
func resolveSetArg(argName string) (bool, string, string) {
	dotIdx := strings.Index(argName, ".")
	if dotIdx == -1 {
		argName = SetVarNameMap[argName]
		dotIdx = strings.Index(argName, ".")
	}
	if argName == "" {
		return false, "", ""
	}
	scopeName := argName[0:dotIdx]
	varName := argName[dotIdx+1:]
	if !isValidInScope(scopeName, varName) {
		return false, "", ""
	}
	return true, scopeName, varName
}<|MERGE_RESOLUTION|>--- conflicted
+++ resolved
@@ -747,12 +747,6 @@
 	var update scbus.UpdatePacket
 	newPk, rtnErr := EvalMetaCommand(ctxWithHistory, pk)
 
-<<<<<<< HEAD
-	if newPk.EphemeralOpts != nil {
-		log.Printf("ephemeral opts in eval command: %v\n", newPk.EphemeralOpts)
-	}
-=======
->>>>>>> ccc63937
 	if rtnErr == nil {
 		update, rtnErr = HandleCommand(ctxWithHistory, newPk)
 	} else {
