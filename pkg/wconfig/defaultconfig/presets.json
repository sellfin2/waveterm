{
    "bg@default": {
        "display:name": "Default",
        "display:order": -1,
        "bg:*": true
    },
    "bg@rainbow": {
        "display:name": "Rainbow",
        "display:order": 2.1,
        "bg:*": true,
        "bg": "linear-gradient( 226.4deg,  rgba(255,26,1,1) 28.9%, rgba(254,155,1,1) 33%, rgba(255,241,0,1) 48.6%, rgba(34,218,1,1) 65.3%, rgba(0,141,254,1) 80.6%, rgba(113,63,254,1) 100.1% )",
        "bg:opacity": 0.3
    },
    "bg@green": {
        "display:name": "Green",
        "display:order": 1.2,
        "bg:*": true,
        "bg": "green",
        "bg:opacity": 0.3
    },
    "bg@blue": {
        "display:name": "Blue",
        "display:order": 1.1,
        "bg:*": true,
        "bg": "blue",
        "bg:opacity": 0.3
    },
    "bg@red": {
        "display:name": "Red",
        "display:order": 1.3,
        "bg:*": true,
        "bg": "red",
        "bg:opacity": 0.3
    },
    "bg@ocean-depths": {
        "display:name": "Ocean Depths",
        "display:order": 2.2,
        "bg:*": true,
        "bg": "linear-gradient(135deg, purple, blue, teal)",
        "bg:opacity": 0.7
    },
    "bg@aqua-horizon": {
        "display:name": "Aqua Horizon",
        "display:order": 2.3,
        "bg:*": true,
        "bg": "linear-gradient(135deg, rgba(15, 30, 50, 1) 0%, rgba(40, 90, 130, 0.85) 30%, rgba(20, 100, 150, 0.75) 60%, rgba(0, 120, 160, 0.65) 80%, rgba(0, 140, 180, 0.55) 100%), linear-gradient(135deg, rgba(100, 80, 255, 0.4), rgba(0, 180, 220, 0.4)), radial-gradient(circle at 70% 70%, rgba(255, 255, 255, 0.05), transparent 70%)",
        "bg:opacity": 0.85,
        "bg:blendmode": "overlay"
    },
    "bg@sunset": {
        "display:name": "Sunset",
        "display:order": 2.4,
        "bg:*": true,
        "bg": "linear-gradient(135deg, rgba(128, 0, 0, 1), rgba(255, 69, 0, 0.8), rgba(75, 0, 130, 1))",
        "bg:opacity": 0.8,
        "bg:blendmode": "normal"
    },
    "bg@enchantedforest": {
        "display:name": "Enchanted Forest",
        "display:order": 2.7,
        "bg:*": true,
        "bg": "linear-gradient(145deg, rgba(0,50,0,1), rgba(34,139,34,0.7) 20%, rgba(0,100,0,0.5) 40%, rgba(0,200,100,0.3) 60%, rgba(34,139,34,0.8) 80%, rgba(0,50,0,1)), radial-gradient(circle at 30% 30%, rgba(255,255,255,0.1), transparent 80%), radial-gradient(circle at 70% 70%, rgba(255,255,255,0.1), transparent 80%)",
        "bg:opacity": 0.8,
        "bg:blendmode": "soft-light"
    },
    "bg@twilight-mist": {
        "display:name": "Twilight Mist",
        "display:order": 2.9,
        "bg:*": true,
        "bg": "linear-gradient(180deg, rgba(60,60,90,1) 0%, rgba(90,110,140,0.8) 40%, rgba(120,140,160,0.6) 70%, rgba(60,60,90,1) 100%), radial-gradient(circle at 30% 40%, rgba(255,255,255,0.15), transparent 60%), radial-gradient(circle at 70% 70%, rgba(255,255,255,0.1), transparent 70%)",
        "bg:opacity": 0.9,
        "bg:blendmode": "soft-light"
    },
    "bg@duskhorizon": {
        "display:name": "Dusk Horizon",
        "display:order": 3.1,
        "bg:*": true,
        "bg": "linear-gradient(0deg, rgba(128,0,0,1) 0%, rgba(204,85,0,0.7) 20%, rgba(255,140,0,0.6) 45%, rgba(160,90,160,0.5) 65%, rgba(60,60,120,1) 100%), radial-gradient(circle at 30% 30%, rgba(255,255,255,0.1), transparent 60%), radial-gradient(circle at 70% 70%, rgba(255,255,255,0.05), transparent 70%)",
        "bg:opacity": 0.9,
        "bg:blendmode": "overlay"
    },
    "bg@tropical-radiance": {
        "display:name": "Tropical Radiance",
        "display:order": 3.3,
        "bg:*": true,
        "bg": "linear-gradient(135deg, rgba(204, 51, 255, 0.9) 0%, rgba(255, 85, 153, 0.75) 30%, rgba(255, 51, 153, 0.65) 60%, rgba(204, 51, 255, 0.6) 80%, rgba(51, 102, 255, 0.5) 100%), radial-gradient(circle at 30% 40%, rgba(255,255,255,0.1), transparent 60%), radial-gradient(circle at 70% 70%, rgba(255,255,255,0.05), transparent 70%)",
        "bg:opacity": 0.9,
        "bg:blendmode": "overlay"
    },
    "bg@twilight-ember": {
        "display:name": "Twilight Ember",
        "display:order": 3.5,
        "bg:*": true,
        "bg": "linear-gradient(120deg,hsla(350, 65%, 57%, 1),hsla(30,60%,60%, .75), hsla(208,69%,50%,.15), hsl(230,60%,40%)),radial-gradient(at top right,hsla(300,60%,70%,0.3),transparent),radial-gradient(at top left,hsla(330,100%,70%,.20),transparent),radial-gradient(at top right,hsla(190,100%,40%,.20),transparent),radial-gradient(at bottom left,hsla(323,54%,50%,.5),transparent),radial-gradient(at bottom left,hsla(144,54%,50%,.25),transparent)",
        "bg:blendmode": "overlay",
        "bg:text": "rgb(200, 200, 200)"
<<<<<<< HEAD
    },
    "ai@global": {
        "display:name": "Global default",
        "display:order": -1,
        "ai:*": true
    },
    "ai@wave": {
        "display:name": "Wave Proxy - gpt-4o-mini",
        "display:order": 0,
        "ai:*": true,
        "ai:apitype": "",
        "ai:baseurl": "",
        "ai:apitoken": "",
        "ai:name": "",
        "ai:orgid": "",
        "ai:model": "gpt-4o-mini",
        "ai:maxtokens": 2048,
        "ai:timeoutms": 60000
=======
>>>>>>> dc84322f
    }
}<|MERGE_RESOLUTION|>--- conflicted
+++ resolved
@@ -94,26 +94,5 @@
         "bg": "linear-gradient(120deg,hsla(350, 65%, 57%, 1),hsla(30,60%,60%, .75), hsla(208,69%,50%,.15), hsl(230,60%,40%)),radial-gradient(at top right,hsla(300,60%,70%,0.3),transparent),radial-gradient(at top left,hsla(330,100%,70%,.20),transparent),radial-gradient(at top right,hsla(190,100%,40%,.20),transparent),radial-gradient(at bottom left,hsla(323,54%,50%,.5),transparent),radial-gradient(at bottom left,hsla(144,54%,50%,.25),transparent)",
         "bg:blendmode": "overlay",
         "bg:text": "rgb(200, 200, 200)"
-<<<<<<< HEAD
-    },
-    "ai@global": {
-        "display:name": "Global default",
-        "display:order": -1,
-        "ai:*": true
-    },
-    "ai@wave": {
-        "display:name": "Wave Proxy - gpt-4o-mini",
-        "display:order": 0,
-        "ai:*": true,
-        "ai:apitype": "",
-        "ai:baseurl": "",
-        "ai:apitoken": "",
-        "ai:name": "",
-        "ai:orgid": "",
-        "ai:model": "gpt-4o-mini",
-        "ai:maxtokens": 2048,
-        "ai:timeoutms": 60000
-=======
->>>>>>> dc84322f
     }
 }