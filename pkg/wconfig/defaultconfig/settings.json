--- conflicted
+++ resolved
@@ -11,11 +11,7 @@
     "web:defaulturl": "https://github.com/wavetermdev/waveterm",
     "web:defaultsearch": "https://www.google.com/search?q={query}",
     "window:tilegapsize": 3,
-<<<<<<< HEAD
     "window:maxtabcachesize": 10,
-    "telemetry:enabled": true
-=======
     "telemetry:enabled": true,
     "term:copyonselect": true
->>>>>>> e24fab34
 }