// Copyright 2024, Command Line Inc.
// SPDX-License-Identifier: Apache-2.0

package wstore

import (
	"context"
	"fmt"

	"github.com/google/uuid"
	"github.com/wavetermdev/waveterm/pkg/util/utilfn"
	"github.com/wavetermdev/waveterm/pkg/waveobj"
)

func init() {
	for _, rtype := range waveobj.AllWaveObjTypes() {
		waveobj.RegisterType(rtype)
	}
}

func SetActiveTab(ctx context.Context, windowId string, tabId string) error {
	return WithTx(ctx, func(tx *TxWrap) error {
		window, _ := DBGet[*waveobj.Window](tx.Context(), windowId)
		if window == nil {
			return fmt.Errorf("window not found: %q", windowId)
		}
		if tabId != "" {
			tab, _ := DBGet[*waveobj.Tab](tx.Context(), tabId)
			if tab == nil {
				return fmt.Errorf("tab not found: %q", tabId)
			}
		}
		window.ActiveTabId = tabId
		DBUpdate(tx.Context(), window)
		return nil
	})
}

func UpdateTabName(ctx context.Context, tabId, name string) error {
	return WithTx(ctx, func(tx *TxWrap) error {
		tab, _ := DBGet[*waveobj.Tab](tx.Context(), tabId)
		if tab == nil {
			return fmt.Errorf("tab not found: %q", tabId)
		}
		if tabId != "" {
			tab.Name = name
			DBUpdate(tx.Context(), tab)
		}
		return nil
	})
}

func CreateSubBlock(ctx context.Context, parentBlockId string, blockDef *waveobj.BlockDef) (*waveobj.Block, error) {
	return WithTxRtn(ctx, func(tx *TxWrap) (*waveobj.Block, error) {
		parentBlock, _ := DBGet[*waveobj.Block](tx.Context(), parentBlockId)
		if parentBlock == nil {
			return nil, fmt.Errorf("parent block not found: %q", parentBlockId)
		}
		blockId := uuid.NewString()
		blockData := &waveobj.Block{
			OID:         blockId,
			ParentORef:  waveobj.MakeORef(waveobj.OType_Block, parentBlockId).String(),
			BlockDef:    blockDef,
			RuntimeOpts: nil,
			Meta:        blockDef.Meta,
		}
		DBInsert(tx.Context(), blockData)
		parentBlock.SubBlockIds = append(parentBlock.SubBlockIds, blockId)
		DBUpdate(tx.Context(), parentBlock)
		return blockData, nil
	})
}

func CreateBlock(ctx context.Context, tabId string, blockDef *waveobj.BlockDef, rtOpts *waveobj.RuntimeOpts) (*waveobj.Block, error) {
	return WithTxRtn(ctx, func(tx *TxWrap) (*waveobj.Block, error) {
		tab, _ := DBGet[*waveobj.Tab](tx.Context(), tabId)
		if tab == nil {
			return nil, fmt.Errorf("tab not found: %q", tabId)
		}
		blockId := uuid.NewString()
		blockData := &waveobj.Block{
			OID:         blockId,
			ParentORef:  waveobj.MakeORef(waveobj.OType_Tab, tabId).String(),
			BlockDef:    blockDef,
			RuntimeOpts: rtOpts,
			Meta:        blockDef.Meta,
		}
		DBInsert(tx.Context(), blockData)
		tab.BlockIds = append(tab.BlockIds, blockId)
		DBUpdate(tx.Context(), tab)
		return blockData, nil
	})
}

<<<<<<< HEAD
func DeleteBlock(ctx context.Context, tabId string, blockId string) error {
=======
func findStringInSlice(slice []string, val string) int {
	for idx, v := range slice {
		if v == val {
			return idx
		}
	}
	return -1
}

func DeleteBlock(ctx context.Context, blockId string) error {
>>>>>>> 701d9388
	return WithTx(ctx, func(tx *TxWrap) error {
		block, err := DBGet[*waveobj.Block](tx.Context(), blockId)
		if err != nil {
			return fmt.Errorf("error getting block: %w", err)
		}
<<<<<<< HEAD
		blockIdx := utilfn.FindStringInSlice(tab.BlockIds, blockId)
		if blockIdx == -1 {
=======
		if block == nil {
>>>>>>> 701d9388
			return nil
		}
		if len(block.SubBlockIds) > 0 {
			return fmt.Errorf("block has subblocks, must delete subblocks first")
		}
		parentORef := waveobj.ParseORefNoErr(block.ParentORef)
		if parentORef != nil {
			if parentORef.OType == waveobj.OType_Tab {
				tab, _ := DBGet[*waveobj.Tab](tx.Context(), parentORef.OID)
				if tab != nil {
					tab.BlockIds = utilfn.RemoveElemFromSlice(tab.BlockIds, blockId)
					DBUpdate(tx.Context(), tab)
				}
			} else if parentORef.OType == waveobj.OType_Block {
				parentBlock, _ := DBGet[*waveobj.Block](tx.Context(), parentORef.OID)
				if parentBlock != nil {
					parentBlock.SubBlockIds = utilfn.RemoveElemFromSlice(parentBlock.SubBlockIds, blockId)
					DBUpdate(tx.Context(), parentBlock)
				}
			}
		}
		DBDelete(tx.Context(), waveobj.OType_Block, blockId)
		return nil
	})
}

<<<<<<< HEAD
=======
// must delete all blocks individually first
// also deletes LayoutState
func DeleteTab(ctx context.Context, workspaceId string, tabId string) error {
	return WithTx(ctx, func(tx *TxWrap) error {
		tab, _ := DBGet[*waveobj.Tab](tx.Context(), tabId)
		if tab == nil {
			return nil
		}
		if len(tab.BlockIds) != 0 {
			return fmt.Errorf("tab has blocks, must delete blocks first")
		}
		ws, _ := DBGet[*waveobj.Workspace](tx.Context(), workspaceId)
		if ws != nil {
			ws.TabIds = utilfn.RemoveElemFromSlice(ws.TabIds, tabId)
			DBUpdate(tx.Context(), ws)
		}
		DBDelete(tx.Context(), waveobj.OType_Tab, tabId)
		DBDelete(tx.Context(), waveobj.OType_LayoutState, tab.LayoutState)
		return nil
	})
}

>>>>>>> 701d9388
func UpdateObjectMeta(ctx context.Context, oref waveobj.ORef, meta waveobj.MetaMapType) error {
	return WithTx(ctx, func(tx *TxWrap) error {
		if oref.IsEmpty() {
			return fmt.Errorf("empty object reference")
		}
		obj, _ := DBGetORef(tx.Context(), oref)
		if obj == nil {
			return ErrNotFound
		}
		objMeta := waveobj.GetMeta(obj)
		if objMeta == nil {
			objMeta = make(map[string]any)
		}
		newMeta := waveobj.MergeMeta(objMeta, meta, false)
		waveobj.SetMeta(obj, newMeta)
		DBUpdate(tx.Context(), obj)
		return nil
	})
}

func MoveBlockToTab(ctx context.Context, currentTabId string, newTabId string, blockId string) error {
	return WithTx(ctx, func(tx *TxWrap) error {
		block, _ := DBGet[*waveobj.Block](tx.Context(), blockId)
		if block == nil {
			return fmt.Errorf("block not found: %q", blockId)
		}
		currentTab, _ := DBGet[*waveobj.Tab](tx.Context(), currentTabId)
		if currentTab == nil {
			return fmt.Errorf("current tab not found: %q", currentTabId)
		}
		newTab, _ := DBGet[*waveobj.Tab](tx.Context(), newTabId)
		if newTab == nil {
			return fmt.Errorf("new tab not found: %q", newTabId)
		}
		blockIdx := utilfn.FindStringInSlice(currentTab.BlockIds, blockId)
		if blockIdx == -1 {
			return fmt.Errorf("block not found in current tab: %q", blockId)
		}
		currentTab.BlockIds = utilfn.RemoveElemFromSlice(currentTab.BlockIds, blockId)
		newTab.BlockIds = append(newTab.BlockIds, blockId)
		block.ParentORef = waveobj.MakeORef(waveobj.OType_Tab, newTabId).String()
		DBUpdate(tx.Context(), block)
		DBUpdate(tx.Context(), currentTab)
		DBUpdate(tx.Context(), newTab)
		return nil
	})
}<|MERGE_RESOLUTION|>--- conflicted
+++ resolved
@@ -92,31 +92,13 @@
 	})
 }
 
-<<<<<<< HEAD
-func DeleteBlock(ctx context.Context, tabId string, blockId string) error {
-=======
-func findStringInSlice(slice []string, val string) int {
-	for idx, v := range slice {
-		if v == val {
-			return idx
-		}
-	}
-	return -1
-}
-
 func DeleteBlock(ctx context.Context, blockId string) error {
->>>>>>> 701d9388
 	return WithTx(ctx, func(tx *TxWrap) error {
 		block, err := DBGet[*waveobj.Block](tx.Context(), blockId)
 		if err != nil {
 			return fmt.Errorf("error getting block: %w", err)
 		}
-<<<<<<< HEAD
-		blockIdx := utilfn.FindStringInSlice(tab.BlockIds, blockId)
-		if blockIdx == -1 {
-=======
 		if block == nil {
->>>>>>> 701d9388
 			return nil
 		}
 		if len(block.SubBlockIds) > 0 {
@@ -143,8 +125,6 @@
 	})
 }
 
-<<<<<<< HEAD
-=======
 // must delete all blocks individually first
 // also deletes LayoutState
 func DeleteTab(ctx context.Context, workspaceId string, tabId string) error {
@@ -167,7 +147,6 @@
 	})
 }
 
->>>>>>> 701d9388
 func UpdateObjectMeta(ctx context.Context, oref waveobj.ORef, meta waveobj.MetaMapType) error {
 	return WithTx(ctx, func(tx *TxWrap) error {
 		if oref.IsEmpty() {
