// Copyright 2024, Command Line Inc.
// SPDX-License-Identifier: Apache-2.0

package waveobj

import (
	"strings"
)

const Entity_Any = "any"

// for typescript typing
type MetaTSType struct {
	// shared
	View           string   `json:"view,omitempty"`
	Controller     string   `json:"controller,omitempty"`
	File           string   `json:"file,omitempty"`
	Url            string   `json:"url,omitempty"`
	PinnedUrl      string   `json:"pinnedurl,omitempty"`
	Connection     string   `json:"connection,omitempty"`
	Edit           bool     `json:"edit,omitempty"`
	History        []string `json:"history,omitempty"`
	HistoryForward []string `json:"history:forward,omitempty"`

	DisplayName  string  `json:"display:name,omitempty"`
	DisplayOrder float64 `json:"display:order,omitempty"`

	Icon      string `json:"icon,omitempty"`
	IconColor string `json:"icon:color,omitempty"`

	FrameClear               bool   `json:"frame:*,omitempty"`
	Frame                    bool   `json:"frame,omitempty"`
	FrameBorderColor         string `json:"frame:bordercolor,omitempty"`
	FrameBorderColor_Focused string `json:"frame:bordercolor:focused,omitempty"`
	FrameTitle               string `json:"frame:title,omitempty"`
	FrameIcon                string `json:"frame:icon,omitempty"`
	FrameText                string `json:"frame:text,omitempty"`

	CmdClear          bool              `json:"cmd:*,omitempty"`
	Cmd               string            `json:"cmd,omitempty"`
	CmdInteractive    bool              `json:"cmd:interactive,omitempty"`
	CmdLogin          bool              `json:"cmd:login,omitempty"`
	CmdRunOnStart     bool              `json:"cmd:runonstart,omitempty"`
	CmdClearOnStart   bool              `json:"cmd:clearonstart,omitempty"`
	CmdClearOnRestart bool              `json:"cmd:clearonrestart,omitempty"`
	CmdEnv            map[string]string `json:"cmd:env,omitempty"`
	CmdCwd            string            `json:"cmd:cwd,omitempty"`
	CmdNoWsh          bool              `json:"cmd:nowsh,omitempty"`

	// AI options match settings
	AiClear      bool    `json:"ai:*,omitempty"`
	AiPresetKey  string  `json:"ai:preset,omitempty"`
	AiApiType    string  `json:"ai:apitype,omitempty"`
	AiBaseURL    string  `json:"ai:baseurl,omitempty"`
	AiApiToken   string  `json:"ai:apitoken,omitempty"`
	AiName       string  `json:"ai:name,omitempty"`
	AiModel      string  `json:"ai:model,omitempty"`
	AiOrgID      string  `json:"ai:orgid,omitempty"`
	AIApiVersion string  `json:"ai:apiversion,omitempty"`
	AiMaxTokens  float64 `json:"ai:maxtokens,omitempty"`
	AiTimeoutMs  float64 `json:"ai:timeoutms,omitempty"`

	GraphClear     bool     `json:"graph:*,omitempty"`
	GraphNumPoints int      `json:"graph:numpoints,omitempty"`
	GraphMetrics   []string `json:"graph:metrics,omitempty"`

	// for tabs
	BgClear     bool    `json:"bg:*,omitempty"`
	Bg          string  `json:"bg,omitempty"`
	BgOpacity   float64 `json:"bg:opacity,omitempty"`
	BgBlendMode string  `json:"bg:blendmode,omitempty"`

<<<<<<< HEAD
	TermClear      bool   `json:"term:*,omitempty"`
	TermFontSize   int    `json:"term:fontsize,omitempty"`
	TermFontFamily string `json:"term:fontfamily,omitempty"`
	TermMode       string `json:"term:mode,omitempty"`
	TermTheme      string `json:"term:theme,omitempty"`

	VDomClear       bool `json:"vdom:*,omitempty"`
	VDomInitialized bool `json:"vdom:initialized,omitempty"`
=======
	TermClear          bool     `json:"term:*,omitempty"`
	TermFontSize       int      `json:"term:fontsize,omitempty"`
	TermFontFamily     string   `json:"term:fontfamily,omitempty"`
	TermMode           string   `json:"term:mode,omitempty"`
	TermTheme          string   `json:"term:theme,omitempty"`
	TermLocalShellPath string   `json:"term:localshellpath,omitempty"` // matches settings
	TermLocalShellOpts []string `json:"term:localshellopts,omitempty"` // matches settings
	TermScrollback     *int     `json:"term:scrollback,omitempty"`
>>>>>>> a629b281

	Count int `json:"count,omitempty"` // temp for cpu plot. will remove later
}

type MetaDataDecl struct {
	Key        string   `json:"key"`
	Desc       string   `json:"desc,omitempty"`
	Type       string   `json:"type"` // string, int, float, bool, array, object
	Default    any      `json:"default,omitempty"`
	StrOptions []string `json:"stroptions,omitempty"`
	NumRange   []*int   `json:"numrange,omitempty"` // inclusive, null means no limit
	Entity     []string `json:"entity"`             // what entities this applies to, e.g. "block", "tab", "any", etc.
	Special    []string `json:"special,omitempty"`  // special handling.  things that need to happen if this gets updated
}

type MetaPresetDecl struct {
	Preset string   `json:"preset"`
	Desc   string   `json:"desc,omitempty"`
	Keys   []string `json:"keys"`
	Entity []string `json:"entity"` // what entities this applies to, e.g. "block", "tab", etc.
}

// returns a clean copy of meta with mergeMeta merged in
// if mergeSpecial is false, then special keys will not be merged (like display:*)
func MergeMeta(meta MetaMapType, metaUpdate MetaMapType, mergeSpecial bool) MetaMapType {
	rtn := make(MetaMapType)
	for k, v := range meta {
		rtn[k] = v
	}
	// deal with "section:*" keys
	for k := range metaUpdate {
		if !strings.HasSuffix(k, ":*") {
			continue
		}
		if !metaUpdate.GetBool(k, false) {
			continue
		}
		prefix := strings.TrimSuffix(k, ":*")
		if prefix == "" {
			continue
		}
		// delete "[prefix]" and all keys that start with "[prefix]:"
		prefixColon := prefix + ":"
		for k2 := range rtn {
			if k2 == prefix || strings.HasPrefix(k2, prefixColon) {
				delete(rtn, k2)
			}
		}
	}
	// now deal with regular keys
	for k, v := range metaUpdate {
		if !mergeSpecial && strings.HasPrefix(k, "display:") {
			continue
		}
		if strings.HasSuffix(k, ":*") {
			continue
		}
		if v == nil {
			delete(rtn, k)
			continue
		}
		rtn[k] = v
	}
	return rtn
}<|MERGE_RESOLUTION|>--- conflicted
+++ resolved
@@ -70,16 +70,6 @@
 	BgOpacity   float64 `json:"bg:opacity,omitempty"`
 	BgBlendMode string  `json:"bg:blendmode,omitempty"`
 
-<<<<<<< HEAD
-	TermClear      bool   `json:"term:*,omitempty"`
-	TermFontSize   int    `json:"term:fontsize,omitempty"`
-	TermFontFamily string `json:"term:fontfamily,omitempty"`
-	TermMode       string `json:"term:mode,omitempty"`
-	TermTheme      string `json:"term:theme,omitempty"`
-
-	VDomClear       bool `json:"vdom:*,omitempty"`
-	VDomInitialized bool `json:"vdom:initialized,omitempty"`
-=======
 	TermClear          bool     `json:"term:*,omitempty"`
 	TermFontSize       int      `json:"term:fontsize,omitempty"`
 	TermFontFamily     string   `json:"term:fontfamily,omitempty"`
@@ -88,7 +78,9 @@
 	TermLocalShellPath string   `json:"term:localshellpath,omitempty"` // matches settings
 	TermLocalShellOpts []string `json:"term:localshellopts,omitempty"` // matches settings
 	TermScrollback     *int     `json:"term:scrollback,omitempty"`
->>>>>>> a629b281
+
+	VDomClear       bool `json:"vdom:*,omitempty"`
+	VDomInitialized bool `json:"vdom:initialized,omitempty"`
 
 	Count int `json:"count,omitempty"` // temp for cpu plot. will remove later
 }
