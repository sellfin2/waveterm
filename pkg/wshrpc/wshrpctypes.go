// Copyright 2024, Command Line Inc.
// SPDX-License-Identifier: Apache-2.0

// types and methods for wsh rpc calls
package wshrpc

import (
	"context"
	"log"
	"os"
	"reflect"

	"github.com/wavetermdev/waveterm/pkg/ijson"
	"github.com/wavetermdev/waveterm/pkg/vdom"
	"github.com/wavetermdev/waveterm/pkg/waveobj"
	"github.com/wavetermdev/waveterm/pkg/wconfig"
	"github.com/wavetermdev/waveterm/pkg/wps"
)

const LocalConnName = "local"

const (
	RpcType_Call             = "call"             // single response (regular rpc)
	RpcType_ResponseStream   = "responsestream"   // stream of responses (streaming rpc)
	RpcType_StreamingRequest = "streamingrequest" // streaming request
	RpcType_Complex          = "complex"          // streaming request/response
)

const (
	Command_Authenticate      = "authenticate"    // special
	Command_Dispose           = "dispose"         // special (disposes of the route, for multiproxy only)
	Command_RouteAnnounce     = "routeannounce"   // special (for routing)
	Command_RouteUnannounce   = "routeunannounce" // special (for routing)
	Command_Message           = "message"
	Command_GetMeta           = "getmeta"
	Command_SetMeta           = "setmeta"
	Command_SetView           = "setview"
	Command_ControllerInput   = "controllerinput"
	Command_ControllerRestart = "controllerrestart"
	Command_ControllerStop    = "controllerstop"
	Command_ControllerResync  = "controllerresync"
	Command_FileAppend        = "fileappend"
	Command_FileAppendIJson   = "fileappendijson"
	Command_ResolveIds        = "resolveids"
	Command_BlockInfo         = "blockinfo"
	Command_CreateBlock       = "createblock"
	Command_DeleteBlock       = "deleteblock"
	Command_FileWrite         = "filewrite"
	Command_FileRead          = "fileread"
	Command_EventPublish      = "eventpublish"
	Command_EventRecv         = "eventrecv"
	Command_EventSub          = "eventsub"
	Command_EventUnsub        = "eventunsub"
	Command_EventUnsubAll     = "eventunsuball"
	Command_EventReadHistory  = "eventreadhistory"
	Command_StreamTest        = "streamtest"
	Command_StreamWaveAi      = "streamwaveai"
	Command_StreamCpuData     = "streamcpudata"
	Command_Test              = "test"
	Command_RemoteStreamFile  = "remotestreamfile"
	Command_RemoteFileInfo    = "remotefileinfo"
	Command_RemoteFileTouch   = "remotefiletouch"
	Command_RemoteWriteFile   = "remotewritefile"
	Command_RemoteFileDelete  = "remotefiledelete"
<<<<<<< HEAD
	Command_RemoteFileJoiin   = "remotefilejoin"
	Command_RemoteMkdir       = "remotemkdir"
=======
	Command_RemoteFileJoin    = "remotefilejoin"
	Command_WaveInfo          = "waveinfo"
>>>>>>> f50ce956

	Command_ConnStatus       = "connstatus"
	Command_WslStatus        = "wslstatus"
	Command_ConnEnsure       = "connensure"
	Command_ConnReinstallWsh = "connreinstallwsh"
	Command_ConnConnect      = "connconnect"
	Command_ConnDisconnect   = "conndisconnect"
	Command_ConnList         = "connlist"
	Command_WslList          = "wsllist"
	Command_WslDefaultDistro = "wsldefaultdistro"

	Command_WebSelector      = "webselector"
	Command_Notify           = "notify"
	Command_GetUpdateChannel = "getupdatechannel"

	Command_VDomCreateContext   = "vdomcreatecontext"
	Command_VDomAsyncInitiation = "vdomasyncinitiation"
	Command_VDomRender          = "vdomrender"
	Command_VDomUrlRequest      = "vdomurlrequest"
)

type RespOrErrorUnion[T any] struct {
	Response T
	Error    error
}

type WshRpcInterface interface {
	AuthenticateCommand(ctx context.Context, data string) (CommandAuthenticateRtnData, error)
	DisposeCommand(ctx context.Context, data CommandDisposeData) error
	RouteAnnounceCommand(ctx context.Context) error   // (special) announces a new route to the main router
	RouteUnannounceCommand(ctx context.Context) error // (special) unannounces a route to the main router

	MessageCommand(ctx context.Context, data CommandMessageData) error
	GetMetaCommand(ctx context.Context, data CommandGetMetaData) (waveobj.MetaMapType, error)
	SetMetaCommand(ctx context.Context, data CommandSetMetaData) error
	SetViewCommand(ctx context.Context, data CommandBlockSetViewData) error
	ControllerInputCommand(ctx context.Context, data CommandBlockInputData) error
	ControllerStopCommand(ctx context.Context, blockId string) error
	ControllerResyncCommand(ctx context.Context, data CommandControllerResyncData) error
	FileAppendCommand(ctx context.Context, data CommandFileData) error
	FileAppendIJsonCommand(ctx context.Context, data CommandAppendIJsonData) error
	ResolveIdsCommand(ctx context.Context, data CommandResolveIdsData) (CommandResolveIdsRtnData, error)
	CreateBlockCommand(ctx context.Context, data CommandCreateBlockData) (waveobj.ORef, error)
	CreateSubBlockCommand(ctx context.Context, data CommandCreateSubBlockData) (waveobj.ORef, error)
	DeleteBlockCommand(ctx context.Context, data CommandDeleteBlockData) error
	DeleteSubBlockCommand(ctx context.Context, data CommandDeleteBlockData) error
	WaitForRouteCommand(ctx context.Context, data CommandWaitForRouteData) (bool, error)
	FileWriteCommand(ctx context.Context, data CommandFileData) error
	FileReadCommand(ctx context.Context, data CommandFileData) (string, error)
	EventPublishCommand(ctx context.Context, data wps.WaveEvent) error
	EventSubCommand(ctx context.Context, data wps.SubscriptionRequest) error
	EventUnsubCommand(ctx context.Context, data string) error
	EventUnsubAllCommand(ctx context.Context) error
	EventReadHistoryCommand(ctx context.Context, data CommandEventReadHistoryData) ([]*wps.WaveEvent, error)
	StreamTestCommand(ctx context.Context) chan RespOrErrorUnion[int]
	StreamWaveAiCommand(ctx context.Context, request OpenAiStreamRequest) chan RespOrErrorUnion[OpenAIPacketType]
	StreamCpuDataCommand(ctx context.Context, request CpuDataRequest) chan RespOrErrorUnion[TimeSeriesData]
	TestCommand(ctx context.Context, data string) error
	SetConfigCommand(ctx context.Context, data wconfig.MetaSettingsType) error
	BlockInfoCommand(ctx context.Context, blockId string) (*BlockInfoData, error)
	WaveInfoCommand(ctx context.Context) (*WaveInfoData, error)

	// connection functions
	ConnStatusCommand(ctx context.Context) ([]ConnStatus, error)
	WslStatusCommand(ctx context.Context) ([]ConnStatus, error)
	ConnEnsureCommand(ctx context.Context, connName string) error
	ConnReinstallWshCommand(ctx context.Context, connName string) error
	ConnConnectCommand(ctx context.Context, connName string) error
	ConnDisconnectCommand(ctx context.Context, connName string) error
	ConnListCommand(ctx context.Context) ([]string, error)
	WslListCommand(ctx context.Context) ([]string, error)
	WslDefaultDistroCommand(ctx context.Context) (string, error)

	// eventrecv is special, it's handled internally by WshRpc with EventListener
	EventRecvCommand(ctx context.Context, data wps.WaveEvent) error

	// remotes
	RemoteStreamFileCommand(ctx context.Context, data CommandRemoteStreamFileData) chan RespOrErrorUnion[CommandRemoteStreamFileRtnData]
	RemoteFileInfoCommand(ctx context.Context, path string) (*FileInfo, error)
	RemoteFileTouchCommand(ctx context.Context, path string) error
	RemoteFileRenameCommand(ctx context.Context, pathTuple [2]string) error
	RemoteFileDeleteCommand(ctx context.Context, path string) error
	RemoteWriteFileCommand(ctx context.Context, data CommandRemoteWriteFileData) error
	RemoteFileJoinCommand(ctx context.Context, paths []string) (*FileInfo, error)
	RemoteMkdirCommand(ctx context.Context, path string) error
	RemoteStreamCpuDataCommand(ctx context.Context) chan RespOrErrorUnion[TimeSeriesData]

	// emain
	WebSelectorCommand(ctx context.Context, data CommandWebSelectorData) ([]string, error)
	NotifyCommand(ctx context.Context, notificationOptions WaveNotificationOptions) error
	GetUpdateChannelCommand(ctx context.Context) (string, error)

	// terminal
	VDomCreateContextCommand(ctx context.Context, data vdom.VDomCreateContext) (*waveobj.ORef, error)
	VDomAsyncInitiationCommand(ctx context.Context, data vdom.VDomAsyncInitiationRequest) error

	// proc
	VDomRenderCommand(ctx context.Context, data vdom.VDomFrontendUpdate) chan RespOrErrorUnion[*vdom.VDomBackendUpdate]
	VDomUrlRequestCommand(ctx context.Context, data VDomUrlRequestData) chan RespOrErrorUnion[VDomUrlRequestResponse]
}

// for frontend
type WshServerCommandMeta struct {
	CommandType string `json:"commandtype"`
}

type RpcOpts struct {
	Timeout    int    `json:"timeout,omitempty"`
	NoResponse bool   `json:"noresponse,omitempty"`
	Route      string `json:"route,omitempty"`

	StreamCancelFn func() `json:"-"` // this is an *output* parameter, set by the handler
}

const (
	ClientType_ConnServer      = "connserver"
	ClientType_BlockController = "blockcontroller"
)

type RpcContext struct {
	ClientType string `json:"ctype,omitempty"`
	BlockId    string `json:"blockid,omitempty"`
	TabId      string `json:"tabid,omitempty"`
	Conn       string `json:"conn,omitempty"`
}

func HackRpcContextIntoData(dataPtr any, rpcContext RpcContext) {
	dataVal := reflect.ValueOf(dataPtr).Elem()
	if dataVal.Kind() != reflect.Struct {
		return
	}
	dataType := dataVal.Type()
	for i := 0; i < dataVal.NumField(); i++ {
		field := dataVal.Field(i)
		if !field.IsZero() {
			continue
		}
		fieldType := dataType.Field(i)
		tag := fieldType.Tag.Get("wshcontext")
		if tag == "" {
			continue
		}
		switch tag {
		case "BlockId":
			field.SetString(rpcContext.BlockId)
		case "TabId":
			field.SetString(rpcContext.TabId)
		case "BlockORef":
			if rpcContext.BlockId != "" {
				field.Set(reflect.ValueOf(waveobj.MakeORef(waveobj.OType_Block, rpcContext.BlockId)))
			}
		default:
			log.Printf("invalid wshcontext tag: %q in type(%T)", tag, dataPtr)
		}
	}
}

type CommandAuthenticateRtnData struct {
	RouteId   string `json:"routeid"`
	AuthToken string `json:"authtoken,omitempty"`
}

type CommandDisposeData struct {
	RouteId string `json:"routeid"`
	// auth token travels in the packet directly
}

type CommandMessageData struct {
	ORef    waveobj.ORef `json:"oref" wshcontext:"BlockORef"`
	Message string       `json:"message"`
}

type CommandGetMetaData struct {
	ORef waveobj.ORef `json:"oref" wshcontext:"BlockORef"`
}

type CommandSetMetaData struct {
	ORef waveobj.ORef        `json:"oref" wshcontext:"BlockORef"`
	Meta waveobj.MetaMapType `json:"meta"`
}

type CommandResolveIdsData struct {
	BlockId string   `json:"blockid" wshcontext:"BlockId"`
	Ids     []string `json:"ids"`
}

type CommandResolveIdsRtnData struct {
	ResolvedIds map[string]waveobj.ORef `json:"resolvedids"`
}

type CommandCreateBlockData struct {
	TabId     string               `json:"tabid" wshcontext:"TabId"`
	BlockDef  *waveobj.BlockDef    `json:"blockdef"`
	RtOpts    *waveobj.RuntimeOpts `json:"rtopts,omitempty"`
	Magnified bool                 `json:"magnified,omitempty"`
}

type CommandCreateSubBlockData struct {
	ParentBlockId string            `json:"parentblockid"`
	BlockDef      *waveobj.BlockDef `json:"blockdef"`
}

type CommandBlockSetViewData struct {
	BlockId string `json:"blockid" wshcontext:"BlockId"`
	View    string `json:"view"`
}

type CommandControllerResyncData struct {
	ForceRestart bool                 `json:"forcerestart,omitempty"`
	TabId        string               `json:"tabid" wshcontext:"TabId"`
	BlockId      string               `json:"blockid" wshcontext:"BlockId"`
	RtOpts       *waveobj.RuntimeOpts `json:"rtopts,omitempty"`
}

type CommandBlockInputData struct {
	BlockId     string            `json:"blockid" wshcontext:"BlockId"`
	InputData64 string            `json:"inputdata64,omitempty"`
	SigName     string            `json:"signame,omitempty"`
	TermSize    *waveobj.TermSize `json:"termsize,omitempty"`
}

type CommandFileData struct {
	ZoneId   string `json:"zoneid" wshcontext:"BlockId"`
	FileName string `json:"filename"`
	Data64   string `json:"data64,omitempty"`
}

type CommandAppendIJsonData struct {
	ZoneId   string        `json:"zoneid" wshcontext:"BlockId"`
	FileName string        `json:"filename"`
	Data     ijson.Command `json:"data"`
}

type CommandWaitForRouteData struct {
	RouteId string `json:"routeid"`
	WaitMs  int    `json:"waitms"`
}

type CommandDeleteBlockData struct {
	BlockId string `json:"blockid" wshcontext:"BlockId"`
}

type CommandEventReadHistoryData struct {
	Event    string `json:"event"`
	Scope    string `json:"scope"`
	MaxItems int    `json:"maxitems"`
}

type OpenAiStreamRequest struct {
	ClientId string                    `json:"clientid,omitempty"`
	Opts     *OpenAIOptsType           `json:"opts"`
	Prompt   []OpenAIPromptMessageType `json:"prompt"`
}

type OpenAIPromptMessageType struct {
	Role    string `json:"role"`
	Content string `json:"content"`
	Name    string `json:"name,omitempty"`
}

type OpenAIOptsType struct {
	Model      string `json:"model"`
	APIType    string `json:"apitype,omitempty"`
	APIToken   string `json:"apitoken"`
	OrgID      string `json:"orgid,omitempty"`
	APIVersion string `json:"apiversion,omitempty"`
	BaseURL    string `json:"baseurl,omitempty"`
	MaxTokens  int    `json:"maxtokens,omitempty"`
	MaxChoices int    `json:"maxchoices,omitempty"`
	TimeoutMs  int    `json:"timeoutms,omitempty"`
}

type OpenAIPacketType struct {
	Type         string           `json:"type"`
	Model        string           `json:"model,omitempty"`
	Created      int64            `json:"created,omitempty"`
	FinishReason string           `json:"finish_reason,omitempty"`
	Usage        *OpenAIUsageType `json:"usage,omitempty"`
	Index        int              `json:"index,omitempty"`
	Text         string           `json:"text,omitempty"`
	Error        string           `json:"error,omitempty"`
}

type OpenAIUsageType struct {
	PromptTokens     int `json:"prompt_tokens,omitempty"`
	CompletionTokens int `json:"completion_tokens,omitempty"`
	TotalTokens      int `json:"total_tokens,omitempty"`
}

type CpuDataRequest struct {
	Id    string `json:"id"`
	Count int    `json:"count"`
}

type CpuDataType struct {
	Time  int64   `json:"time"`
	Value float64 `json:"value"`
}

type FileInfo struct {
	Path     string      `json:"path"` // cleaned path (may have "~")
	Dir      string      `json:"dir"`  // returns the directory part of the path (if this is a a directory, it will be equal to Path).  "~" will be expanded, and separators will be normalized to "/"
	Name     string      `json:"name"`
	NotFound bool        `json:"notfound,omitempty"`
	Size     int64       `json:"size"`
	Mode     os.FileMode `json:"mode"`
	ModeStr  string      `json:"modestr"`
	ModTime  int64       `json:"modtime"`
	IsDir    bool        `json:"isdir,omitempty"`
	MimeType string      `json:"mimetype,omitempty"`
	ReadOnly bool        `json:"readonly,omitempty"` // this is not set for fileinfo's returned from directory listings
}

type CommandRemoteStreamFileData struct {
	Path      string `json:"path"`
	ByteRange string `json:"byterange,omitempty"`
}

type CommandRemoteStreamFileRtnData struct {
	FileInfo []*FileInfo `json:"fileinfo,omitempty"`
	Data64   string      `json:"data64,omitempty"`
}

type CommandRemoteWriteFileData struct {
	Path       string      `json:"path"`
	Data64     string      `json:"data64"`
	CreateMode os.FileMode `json:"createmode,omitempty"`
}

const (
	TimeSeries_Cpu = "cpu"
)

type TimeSeriesData struct {
	Ts     int64              `json:"ts"`
	Values map[string]float64 `json:"values"`
}

type ConnStatus struct {
	Status        string `json:"status"`
	Connection    string `json:"connection"`
	Connected     bool   `json:"connected"`
	HasConnected  bool   `json:"hasconnected"` // true if it has *ever* connected successfully
	ActiveConnNum int    `json:"activeconnnum"`
	Error         string `json:"error,omitempty"`
}

type WebSelectorOpts struct {
	All   bool `json:"all,omitempty"`
	Inner bool `json:"inner,omitempty"`
}

type CommandWebSelectorData struct {
	WindowId string           `json:"windowid"`
	BlockId  string           `json:"blockid" wshcontext:"BlockId"`
	TabId    string           `json:"tabid" wshcontext:"TabId"`
	Selector string           `json:"selector"`
	Opts     *WebSelectorOpts `json:"opts,omitempty"`
}

type BlockInfoData struct {
	BlockId  string         `json:"blockid"`
	TabId    string         `json:"tabid"`
	WindowId string         `json:"windowid"`
	Block    *waveobj.Block `json:"block"`
}

type WaveNotificationOptions struct {
	Title  string `json:"title,omitempty"`
	Body   string `json:"body,omitempty"`
	Silent bool   `json:"silent,omitempty"`
}

type VDomUrlRequestData struct {
	Method  string            `json:"method"`
	URL     string            `json:"url"`
	Headers map[string]string `json:"headers"`
	Body    []byte            `json:"body,omitempty"`
}

type VDomUrlRequestResponse struct {
	StatusCode int               `json:"statuscode,omitempty"`
	Headers    map[string]string `json:"headers,omitempty"`
	Body       []byte            `json:"body,omitempty"`
}

type WaveInfoData struct {
	Version   string `json:"version"`
	BuildTime string `json:"buildtime"`
	ConfigDir string `json:"configdir"`
	DataDir   string `json:"datadir"`
}<|MERGE_RESOLUTION|>--- conflicted
+++ resolved
@@ -62,13 +62,9 @@
 	Command_RemoteFileTouch   = "remotefiletouch"
 	Command_RemoteWriteFile   = "remotewritefile"
 	Command_RemoteFileDelete  = "remotefiledelete"
-<<<<<<< HEAD
-	Command_RemoteFileJoiin   = "remotefilejoin"
-	Command_RemoteMkdir       = "remotemkdir"
-=======
 	Command_RemoteFileJoin    = "remotefilejoin"
 	Command_WaveInfo          = "waveinfo"
->>>>>>> f50ce956
+	Command_RemoteMkdir       = "remotemkdir"
 
 	Command_ConnStatus       = "connstatus"
 	Command_WslStatus        = "wslstatus"
