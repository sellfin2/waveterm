// Copyright 2024, Command Line Inc.
// SPDX-License-Identifier: Apache-2.0

// types and methods for wsh rpc calls
package wshrpc

import (
	"context"
	"log"
	"os"
	"reflect"

	"github.com/wavetermdev/waveterm/pkg/ijson"
	"github.com/wavetermdev/waveterm/pkg/vdom"
	"github.com/wavetermdev/waveterm/pkg/waveobj"
	"github.com/wavetermdev/waveterm/pkg/wconfig"
	"github.com/wavetermdev/waveterm/pkg/wps"
)

const LocalConnName = "local"

const (
	RpcType_Call             = "call"             // single response (regular rpc)
	RpcType_ResponseStream   = "responsestream"   // stream of responses (streaming rpc)
	RpcType_StreamingRequest = "streamingrequest" // streaming request
	RpcType_Complex          = "complex"          // streaming request/response
)

const (
	Command_Authenticate      = "authenticate"    // special
	Command_Dispose           = "dispose"         // special (disposes of the route, for multiproxy only)
	Command_RouteAnnounce     = "routeannounce"   // special (for routing)
	Command_RouteUnannounce   = "routeunannounce" // special (for routing)
	Command_Message           = "message"
	Command_GetMeta           = "getmeta"
	Command_SetMeta           = "setmeta"
	Command_SetView           = "setview"
	Command_ControllerInput   = "controllerinput"
	Command_ControllerRestart = "controllerrestart"
	Command_ControllerStop    = "controllerstop"
	Command_ControllerResync  = "controllerresync"
	Command_FileAppend        = "fileappend"
	Command_FileAppendIJson   = "fileappendijson"
	Command_ResolveIds        = "resolveids"
	Command_BlockInfo         = "blockinfo"
	Command_CreateBlock       = "createblock"
	Command_DeleteBlock       = "deleteblock"
	Command_FileWrite         = "filewrite"
	Command_FileRead          = "fileread"
	Command_EventPublish      = "eventpublish"
	Command_EventRecv         = "eventrecv"
	Command_EventSub          = "eventsub"
	Command_EventUnsub        = "eventunsub"
	Command_EventUnsubAll     = "eventunsuball"
	Command_EventReadHistory  = "eventreadhistory"
	Command_StreamTest        = "streamtest"
	Command_StreamWaveAi      = "streamwaveai"
	Command_StreamCpuData     = "streamcpudata"
	Command_Test              = "test"
	Command_RemoteStreamFile  = "remotestreamfile"
	Command_RemoteFileInfo    = "remotefileinfo"
	Command_RemoteWriteFile   = "remotewritefile"
	Command_RemoteFileDelete  = "remotefiledelete"
	Command_RemoteFileJoin    = "remotefilejoin"
	Command_WaveInfo          = "waveinfo"

	Command_ConnStatus       = "connstatus"
	Command_WslStatus        = "wslstatus"
	Command_ConnEnsure       = "connensure"
	Command_ConnReinstallWsh = "connreinstallwsh"
	Command_ConnConnect      = "connconnect"
	Command_ConnDisconnect   = "conndisconnect"
	Command_ConnList         = "connlist"
	Command_WslList          = "wsllist"
	Command_WslDefaultDistro = "wsldefaultdistro"

	Command_WebSelector      = "webselector"
	Command_Notify           = "notify"
	Command_GetUpdateChannel = "getupdatechannel"

	Command_VDomCreateContext   = "vdomcreatecontext"
	Command_VDomAsyncInitiation = "vdomasyncinitiation"
	Command_VDomRender          = "vdomrender"
	Command_VDomUrlRequest      = "vdomurlrequest"
)

type RespOrErrorUnion[T any] struct {
	Response T
	Error    error
}

type WshRpcInterface interface {
	AuthenticateCommand(ctx context.Context, data string) (CommandAuthenticateRtnData, error)
	DisposeCommand(ctx context.Context, data CommandDisposeData) error
	RouteAnnounceCommand(ctx context.Context) error   // (special) announces a new route to the main router
	RouteUnannounceCommand(ctx context.Context) error // (special) unannounces a route to the main router

	MessageCommand(ctx context.Context, data CommandMessageData) error
	GetMetaCommand(ctx context.Context, data CommandGetMetaData) (waveobj.MetaMapType, error)
	SetMetaCommand(ctx context.Context, data CommandSetMetaData) error
	SetViewCommand(ctx context.Context, data CommandBlockSetViewData) error
	ControllerInputCommand(ctx context.Context, data CommandBlockInputData) error
	ControllerStopCommand(ctx context.Context, blockId string) error
	ControllerResyncCommand(ctx context.Context, data CommandControllerResyncData) error
	FileAppendCommand(ctx context.Context, data CommandFileData) error
	FileAppendIJsonCommand(ctx context.Context, data CommandAppendIJsonData) error
	ResolveIdsCommand(ctx context.Context, data CommandResolveIdsData) (CommandResolveIdsRtnData, error)
	CreateBlockCommand(ctx context.Context, data CommandCreateBlockData) (waveobj.ORef, error)
	CreateSubBlockCommand(ctx context.Context, data CommandCreateSubBlockData) (waveobj.ORef, error)
	DeleteBlockCommand(ctx context.Context, data CommandDeleteBlockData) error
	DeleteSubBlockCommand(ctx context.Context, data CommandDeleteBlockData) error
	WaitForRouteCommand(ctx context.Context, data CommandWaitForRouteData) (bool, error)
	FileWriteCommand(ctx context.Context, data CommandFileData) error
	FileReadCommand(ctx context.Context, data CommandFileData) (string, error)
	EventPublishCommand(ctx context.Context, data wps.WaveEvent) error
	EventSubCommand(ctx context.Context, data wps.SubscriptionRequest) error
	EventUnsubCommand(ctx context.Context, data string) error
	EventUnsubAllCommand(ctx context.Context) error
	EventReadHistoryCommand(ctx context.Context, data CommandEventReadHistoryData) ([]*wps.WaveEvent, error)
	StreamTestCommand(ctx context.Context) chan RespOrErrorUnion[int]
	StreamWaveAiCommand(ctx context.Context, request OpenAiStreamRequest) chan RespOrErrorUnion[OpenAIPacketType]
	StreamCpuDataCommand(ctx context.Context, request CpuDataRequest) chan RespOrErrorUnion[TimeSeriesData]
	TestCommand(ctx context.Context, data string) error
	SetConfigCommand(ctx context.Context, data wconfig.MetaSettingsType) error
	BlockInfoCommand(ctx context.Context, blockId string) (*BlockInfoData, error)
	WaveInfoCommand(ctx context.Context) (*WaveInfoData, error)

	// connection functions
	ConnStatusCommand(ctx context.Context) ([]ConnStatus, error)
	WslStatusCommand(ctx context.Context) ([]ConnStatus, error)
	ConnEnsureCommand(ctx context.Context, connName string) error
	ConnReinstallWshCommand(ctx context.Context, connName string) error
	ConnConnectCommand(ctx context.Context, connName string) error
	ConnDisconnectCommand(ctx context.Context, connName string) error
	ConnListCommand(ctx context.Context) ([]string, error)
	WslListCommand(ctx context.Context) ([]string, error)
	WslDefaultDistroCommand(ctx context.Context) (string, error)

	// eventrecv is special, it's handled internally by WshRpc with EventListener
	EventRecvCommand(ctx context.Context, data wps.WaveEvent) error

	// remotes
	RemoteStreamFileCommand(ctx context.Context, data CommandRemoteStreamFileData) chan RespOrErrorUnion[CommandRemoteStreamFileRtnData]
	RemoteFileInfoCommand(ctx context.Context, path string) (*FileInfo, error)
	RemoteFileDeleteCommand(ctx context.Context, path string) error
	RemoteWriteFileCommand(ctx context.Context, data CommandRemoteWriteFileData) error
	RemoteFileJoinCommand(ctx context.Context, paths []string) (*FileInfo, error)
	RemoteStreamCpuDataCommand(ctx context.Context) chan RespOrErrorUnion[TimeSeriesData]

	// emain
	WebSelectorCommand(ctx context.Context, data CommandWebSelectorData) ([]string, error)
	NotifyCommand(ctx context.Context, notificationOptions WaveNotificationOptions) error
	GetUpdateChannelCommand(ctx context.Context) (string, error)

	// terminal
	VDomCreateContextCommand(ctx context.Context, data vdom.VDomCreateContext) (*waveobj.ORef, error)
	VDomAsyncInitiationCommand(ctx context.Context, data vdom.VDomAsyncInitiationRequest) error

	// proc
	VDomRenderCommand(ctx context.Context, data vdom.VDomFrontendUpdate) (*vdom.VDomBackendUpdate, error)
	VDomUrlRequestCommand(ctx context.Context, data VDomUrlRequestData) chan RespOrErrorUnion[VDomUrlRequestResponse]
}

// for frontend
type WshServerCommandMeta struct {
	CommandType string `json:"commandtype"`
}

type RpcOpts struct {
	Timeout    int    `json:"timeout,omitempty"`
	NoResponse bool   `json:"noresponse,omitempty"`
	Route      string `json:"route,omitempty"`

	StreamCancelFn func() `json:"-"` // this is an *output* parameter, set by the handler
}

const (
	ClientType_ConnServer      = "connserver"
	ClientType_BlockController = "blockcontroller"
)

type RpcContext struct {
	ClientType string `json:"ctype,omitempty"`
	BlockId    string `json:"blockid,omitempty"`
	TabId      string `json:"tabid,omitempty"`
	Conn       string `json:"conn,omitempty"`
}

func HackRpcContextIntoData(dataPtr any, rpcContext RpcContext) {
	dataVal := reflect.ValueOf(dataPtr).Elem()
	if dataVal.Kind() != reflect.Struct {
		return
	}
	dataType := dataVal.Type()
	for i := 0; i < dataVal.NumField(); i++ {
		field := dataVal.Field(i)
		if !field.IsZero() {
			continue
		}
		fieldType := dataType.Field(i)
		tag := fieldType.Tag.Get("wshcontext")
		if tag == "" {
			continue
		}
		switch tag {
		case "BlockId":
			field.SetString(rpcContext.BlockId)
		case "TabId":
			field.SetString(rpcContext.TabId)
		case "BlockORef":
			if rpcContext.BlockId != "" {
				field.Set(reflect.ValueOf(waveobj.MakeORef(waveobj.OType_Block, rpcContext.BlockId)))
			}
		default:
			log.Printf("invalid wshcontext tag: %q in type(%T)", tag, dataPtr)
		}
	}
}

type CommandAuthenticateRtnData struct {
	RouteId   string `json:"routeid"`
	AuthToken string `json:"authtoken,omitempty"`
}

type CommandDisposeData struct {
	RouteId string `json:"routeid"`
	// auth token travels in the packet directly
}

type CommandMessageData struct {
	ORef    waveobj.ORef `json:"oref" wshcontext:"BlockORef"`
	Message string       `json:"message"`
}

type CommandGetMetaData struct {
	ORef waveobj.ORef `json:"oref" wshcontext:"BlockORef"`
}

type CommandSetMetaData struct {
	ORef waveobj.ORef        `json:"oref" wshcontext:"BlockORef"`
	Meta waveobj.MetaMapType `json:"meta"`
}

type CommandResolveIdsData struct {
	BlockId string   `json:"blockid" wshcontext:"BlockId"`
	Ids     []string `json:"ids"`
}

type CommandResolveIdsRtnData struct {
	ResolvedIds map[string]waveobj.ORef `json:"resolvedids"`
}

type CommandCreateBlockData struct {
	TabId     string               `json:"tabid" wshcontext:"TabId"`
	BlockDef  *waveobj.BlockDef    `json:"blockdef"`
	RtOpts    *waveobj.RuntimeOpts `json:"rtopts,omitempty"`
	Magnified bool                 `json:"magnified,omitempty"`
}

type CommandCreateSubBlockData struct {
	ParentBlockId string            `json:"parentblockid"`
	BlockDef      *waveobj.BlockDef `json:"blockdef"`
}

type CommandBlockSetViewData struct {
	BlockId string `json:"blockid" wshcontext:"BlockId"`
	View    string `json:"view"`
}

type CommandControllerResyncData struct {
	ForceRestart bool                 `json:"forcerestart,omitempty"`
	TabId        string               `json:"tabid" wshcontext:"TabId"`
	BlockId      string               `json:"blockid" wshcontext:"BlockId"`
	RtOpts       *waveobj.RuntimeOpts `json:"rtopts,omitempty"`
}

type CommandBlockInputData struct {
	BlockId     string            `json:"blockid" wshcontext:"BlockId"`
	InputData64 string            `json:"inputdata64,omitempty"`
	SigName     string            `json:"signame,omitempty"`
	TermSize    *waveobj.TermSize `json:"termsize,omitempty"`
}

type CommandFileData struct {
	ZoneId   string `json:"zoneid" wshcontext:"BlockId"`
	FileName string `json:"filename"`
	Data64   string `json:"data64,omitempty"`
}

type CommandAppendIJsonData struct {
	ZoneId   string        `json:"zoneid" wshcontext:"BlockId"`
	FileName string        `json:"filename"`
	Data     ijson.Command `json:"data"`
}

type CommandWaitForRouteData struct {
	RouteId string `json:"routeid"`
	WaitMs  int    `json:"waitms"`
}

type CommandDeleteBlockData struct {
	BlockId string `json:"blockid" wshcontext:"BlockId"`
}

type CommandEventReadHistoryData struct {
	Event    string `json:"event"`
	Scope    string `json:"scope"`
	MaxItems int    `json:"maxitems"`
}

type OpenAiStreamRequest struct {
	ClientId string                    `json:"clientid,omitempty"`
	Opts     *OpenAIOptsType           `json:"opts"`
	Prompt   []OpenAIPromptMessageType `json:"prompt"`
}

type OpenAIPromptMessageType struct {
	Role    string `json:"role"`
	Content string `json:"content"`
	Name    string `json:"name,omitempty"`
}

type OpenAIOptsType struct {
	Model      string `json:"model"`
	APIType    string `json:"apitype,omitempty"`
	APIToken   string `json:"apitoken"`
	OrgID      string `json:"orgid,omitempty"`
	APIVersion string `json:"apiversion,omitempty"`
	BaseURL    string `json:"baseurl,omitempty"`
	MaxTokens  int    `json:"maxtokens,omitempty"`
	MaxChoices int    `json:"maxchoices,omitempty"`
	TimeoutMs  int    `json:"timeoutms,omitempty"`
}

type OpenAIPacketType struct {
	Type         string           `json:"type"`
	Model        string           `json:"model,omitempty"`
	Created      int64            `json:"created,omitempty"`
	FinishReason string           `json:"finish_reason,omitempty"`
	Usage        *OpenAIUsageType `json:"usage,omitempty"`
	Index        int              `json:"index,omitempty"`
	Text         string           `json:"text,omitempty"`
	Error        string           `json:"error,omitempty"`
}

type OpenAIUsageType struct {
	PromptTokens     int `json:"prompt_tokens,omitempty"`
	CompletionTokens int `json:"completion_tokens,omitempty"`
	TotalTokens      int `json:"total_tokens,omitempty"`
}

type CpuDataRequest struct {
	Id    string `json:"id"`
	Count int    `json:"count"`
}

type CpuDataType struct {
	Time  int64   `json:"time"`
	Value float64 `json:"value"`
}

type FileInfo struct {
	Path     string      `json:"path"` // cleaned path (may have "~")
	Dir      string      `json:"dir"`  // returns the directory part of the path (if this is a a directory, it will be equal to Path).  "~" will be expanded, and separators will be normalized to "/"
	Name     string      `json:"name"`
	NotFound bool        `json:"notfound,omitempty"`
	Size     int64       `json:"size"`
	Mode     os.FileMode `json:"mode"`
	ModeStr  string      `json:"modestr"`
	ModTime  int64       `json:"modtime"`
	IsDir    bool        `json:"isdir,omitempty"`
	MimeType string      `json:"mimetype,omitempty"`
	ReadOnly bool        `json:"readonly,omitempty"` // this is not set for fileinfo's returned from directory listings
}

type CommandRemoteStreamFileData struct {
	Path      string `json:"path"`
	ByteRange string `json:"byterange,omitempty"`
}

type CommandRemoteStreamFileRtnData struct {
	FileInfo []*FileInfo `json:"fileinfo,omitempty"`
	Data64   string      `json:"data64,omitempty"`
}

type CommandRemoteWriteFileData struct {
	Path       string      `json:"path"`
	Data64     string      `json:"data64"`
	CreateMode os.FileMode `json:"createmode,omitempty"`
}

const (
	TimeSeries_Cpu = "cpu"
)

type TimeSeriesData struct {
	Ts     int64              `json:"ts"`
	Values map[string]float64 `json:"values"`
}

type ConnStatus struct {
	Status        string `json:"status"`
	Connection    string `json:"connection"`
	Connected     bool   `json:"connected"`
	HasConnected  bool   `json:"hasconnected"` // true if it has *ever* connected successfully
	ActiveConnNum int    `json:"activeconnnum"`
	Error         string `json:"error,omitempty"`
}

type WebSelectorOpts struct {
	All   bool `json:"all,omitempty"`
	Inner bool `json:"inner,omitempty"`
}

type CommandWebSelectorData struct {
	WindowId string           `json:"windowid"`
	BlockId  string           `json:"blockid" wshcontext:"BlockId"`
	TabId    string           `json:"tabid" wshcontext:"TabId"`
	Selector string           `json:"selector"`
	Opts     *WebSelectorOpts `json:"opts,omitempty"`
}

type BlockInfoData struct {
	BlockId  string         `json:"blockid"`
	TabId    string         `json:"tabid"`
	WindowId string         `json:"windowid"`
	Block    *waveobj.Block `json:"block"`
}

type WaveNotificationOptions struct {
	Title  string `json:"title,omitempty"`
	Body   string `json:"body,omitempty"`
	Silent bool   `json:"silent,omitempty"`
}

<<<<<<< HEAD
type VDomUrlRequestData struct {
	Method  string            `json:"method"`
	URL     string            `json:"url"`
	Headers map[string]string `json:"headers"`
	Body    []byte            `json:"body,omitempty"`
}

type VDomUrlRequestResponse struct {
	StatusCode int               `json:"statuscode,omitempty"`
	Headers    map[string]string `json:"headers,omitempty"`
	Body       []byte            `json:"body,omitempty"`
=======
type WaveInfoData struct {
	Version   string `json:"version"`
	BuildTime string `json:"buildtime"`
	ConfigDir string `json:"configdir"`
	DataDir   string `json:"datadir"`
>>>>>>> 5cec4f0c
}<|MERGE_RESOLUTION|>--- conflicted
+++ resolved
@@ -433,7 +433,6 @@
 	Silent bool   `json:"silent,omitempty"`
 }
 
-<<<<<<< HEAD
 type VDomUrlRequestData struct {
 	Method  string            `json:"method"`
 	URL     string            `json:"url"`
@@ -445,11 +444,11 @@
 	StatusCode int               `json:"statuscode,omitempty"`
 	Headers    map[string]string `json:"headers,omitempty"`
 	Body       []byte            `json:"body,omitempty"`
-=======
+}
+
 type WaveInfoData struct {
 	Version   string `json:"version"`
 	BuildTime string `json:"buildtime"`
 	ConfigDir string `json:"configdir"`
 	DataDir   string `json:"datadir"`
->>>>>>> 5cec4f0c
 }