// Copyright 2024, Command Line Inc.
// SPDX-License-Identifier: Apache-2.0

// types and methods for wsh rpc calls
package wshrpc

import (
	"context"
	"log"
	"os"
	"reflect"

	"github.com/wavetermdev/waveterm/pkg/ijson"
	"github.com/wavetermdev/waveterm/pkg/vdom"
	"github.com/wavetermdev/waveterm/pkg/waveobj"
	"github.com/wavetermdev/waveterm/pkg/wconfig"
	"github.com/wavetermdev/waveterm/pkg/workspace"
	"github.com/wavetermdev/waveterm/pkg/wps"
)

const LocalConnName = "local"

const (
	RpcType_Call             = "call"             // single response (regular rpc)
	RpcType_ResponseStream   = "responsestream"   // stream of responses (streaming rpc)
	RpcType_StreamingRequest = "streamingrequest" // streaming request
	RpcType_Complex          = "complex"          // streaming request/response
)

const (
	Command_Authenticate      = "authenticate"    // special
	Command_Dispose           = "dispose"         // special (disposes of the route, for multiproxy only)
	Command_RouteAnnounce     = "routeannounce"   // special (for routing)
	Command_RouteUnannounce   = "routeunannounce" // special (for routing)
	Command_Message           = "message"
	Command_GetMeta           = "getmeta"
	Command_SetMeta           = "setmeta"
	Command_SetView           = "setview"
	Command_ControllerInput   = "controllerinput"
	Command_ControllerRestart = "controllerrestart"
	Command_ControllerStop    = "controllerstop"
	Command_ControllerResync  = "controllerresync"
	Command_FileAppend        = "fileappend"
	Command_FileAppendIJson   = "fileappendijson"
	Command_ResolveIds        = "resolveids"
	Command_BlockInfo         = "blockinfo"
	Command_CreateBlock       = "createblock"
	Command_DeleteBlock       = "deleteblock"
	Command_FileWrite         = "filewrite"
	Command_FileRead          = "fileread"
	Command_EventPublish      = "eventpublish"
	Command_EventRecv         = "eventrecv"
	Command_EventSub          = "eventsub"
	Command_EventUnsub        = "eventunsub"
	Command_EventUnsubAll     = "eventunsuball"
	Command_EventReadHistory  = "eventreadhistory"
	Command_StreamTest        = "streamtest"
	Command_StreamWaveAi      = "streamwaveai"
	Command_StreamCpuData     = "streamcpudata"
	Command_Test              = "test"
	Command_RemoteStreamFile  = "remotestreamfile"
	Command_RemoteFileInfo    = "remotefileinfo"
	Command_RemoteWriteFile   = "remotewritefile"
	Command_RemoteFileDelete  = "remotefiledelete"
	Command_RemoteFileJoin    = "remotefilejoin"
	Command_WaveInfo          = "waveinfo"

	Command_ConnStatus       = "connstatus"
	Command_WslStatus        = "wslstatus"
	Command_ConnEnsure       = "connensure"
	Command_ConnReinstallWsh = "connreinstallwsh"
	Command_ConnConnect      = "connconnect"
	Command_ConnDisconnect   = "conndisconnect"
	Command_ConnList         = "connlist"
	Command_WslList          = "wsllist"
	Command_WslDefaultDistro = "wsldefaultdistro"

<<<<<<< HEAD
	Command_WorkspaceList = "workspacelist"

	Command_WebSelector = "webselector"
	Command_Notify      = "notify"
=======
	Command_WebSelector      = "webselector"
	Command_Notify           = "notify"
	Command_GetUpdateChannel = "getupdatechannel"
>>>>>>> 14249b33

	Command_VDomCreateContext   = "vdomcreatecontext"
	Command_VDomAsyncInitiation = "vdomasyncinitiation"
	Command_VDomRender          = "vdomrender"
	Command_VDomUrlRequest      = "vdomurlrequest"

	Command_AiSendMessage = "aisendmessage"
)

type RespOrErrorUnion[T any] struct {
	Response T
	Error    error
}

type WshRpcInterface interface {
	AuthenticateCommand(ctx context.Context, data string) (CommandAuthenticateRtnData, error)
	DisposeCommand(ctx context.Context, data CommandDisposeData) error
	RouteAnnounceCommand(ctx context.Context) error   // (special) announces a new route to the main router
	RouteUnannounceCommand(ctx context.Context) error // (special) unannounces a route to the main router

	MessageCommand(ctx context.Context, data CommandMessageData) error
	GetMetaCommand(ctx context.Context, data CommandGetMetaData) (waveobj.MetaMapType, error)
	SetMetaCommand(ctx context.Context, data CommandSetMetaData) error
	SetViewCommand(ctx context.Context, data CommandBlockSetViewData) error
	ControllerInputCommand(ctx context.Context, data CommandBlockInputData) error
	ControllerStopCommand(ctx context.Context, blockId string) error
	ControllerResyncCommand(ctx context.Context, data CommandControllerResyncData) error
	FileAppendCommand(ctx context.Context, data CommandFileData) error
	FileAppendIJsonCommand(ctx context.Context, data CommandAppendIJsonData) error
	ResolveIdsCommand(ctx context.Context, data CommandResolveIdsData) (CommandResolveIdsRtnData, error)
	CreateBlockCommand(ctx context.Context, data CommandCreateBlockData) (waveobj.ORef, error)
	CreateSubBlockCommand(ctx context.Context, data CommandCreateSubBlockData) (waveobj.ORef, error)
	DeleteBlockCommand(ctx context.Context, data CommandDeleteBlockData) error
	DeleteSubBlockCommand(ctx context.Context, data CommandDeleteBlockData) error
	WaitForRouteCommand(ctx context.Context, data CommandWaitForRouteData) (bool, error)
	FileWriteCommand(ctx context.Context, data CommandFileData) error
	FileReadCommand(ctx context.Context, data CommandFileData) (string, error)
	EventPublishCommand(ctx context.Context, data wps.WaveEvent) error
	EventSubCommand(ctx context.Context, data wps.SubscriptionRequest) error
	EventUnsubCommand(ctx context.Context, data string) error
	EventUnsubAllCommand(ctx context.Context) error
	EventReadHistoryCommand(ctx context.Context, data CommandEventReadHistoryData) ([]*wps.WaveEvent, error)
	StreamTestCommand(ctx context.Context) chan RespOrErrorUnion[int]
	StreamWaveAiCommand(ctx context.Context, request OpenAiStreamRequest) chan RespOrErrorUnion[OpenAIPacketType]
	StreamCpuDataCommand(ctx context.Context, request CpuDataRequest) chan RespOrErrorUnion[TimeSeriesData]
	TestCommand(ctx context.Context, data string) error
	SetConfigCommand(ctx context.Context, data wconfig.MetaSettingsType) error
	BlockInfoCommand(ctx context.Context, blockId string) (*BlockInfoData, error)
	WaveInfoCommand(ctx context.Context) (*WaveInfoData, error)

	// connection functions
	ConnStatusCommand(ctx context.Context) ([]ConnStatus, error)
	WslStatusCommand(ctx context.Context) ([]ConnStatus, error)
	ConnEnsureCommand(ctx context.Context, connName string) error
	ConnReinstallWshCommand(ctx context.Context, connName string) error
	ConnConnectCommand(ctx context.Context, connName string) error
	ConnDisconnectCommand(ctx context.Context, connName string) error
	ConnListCommand(ctx context.Context) ([]string, error)
	WslListCommand(ctx context.Context) ([]string, error)
	WslDefaultDistroCommand(ctx context.Context) (string, error)

	// eventrecv is special, it's handled internally by WshRpc with EventListener
	EventRecvCommand(ctx context.Context, data wps.WaveEvent) error

	// remotes
	RemoteStreamFileCommand(ctx context.Context, data CommandRemoteStreamFileData) chan RespOrErrorUnion[CommandRemoteStreamFileRtnData]
	RemoteFileInfoCommand(ctx context.Context, path string) (*FileInfo, error)
	RemoteFileDeleteCommand(ctx context.Context, path string) error
	RemoteWriteFileCommand(ctx context.Context, data CommandRemoteWriteFileData) error
	RemoteFileJoinCommand(ctx context.Context, paths []string) (*FileInfo, error)
	RemoteStreamCpuDataCommand(ctx context.Context) chan RespOrErrorUnion[TimeSeriesData]

	// emain
	WebSelectorCommand(ctx context.Context, data CommandWebSelectorData) ([]string, error)
	NotifyCommand(ctx context.Context, notificationOptions WaveNotificationOptions) error
	GetUpdateChannelCommand(ctx context.Context) (string, error)

	WorkspaceListCommand(ctx context.Context) (workspace.WorkspaceList, error)

	// terminal
	VDomCreateContextCommand(ctx context.Context, data vdom.VDomCreateContext) (*waveobj.ORef, error)
	VDomAsyncInitiationCommand(ctx context.Context, data vdom.VDomAsyncInitiationRequest) error

	// ai
	AiSendMessageCommand(ctx context.Context, data AiMessageData) error

	// proc
	VDomRenderCommand(ctx context.Context, data vdom.VDomFrontendUpdate) chan RespOrErrorUnion[*vdom.VDomBackendUpdate]
	VDomUrlRequestCommand(ctx context.Context, data VDomUrlRequestData) chan RespOrErrorUnion[VDomUrlRequestResponse]
}

// for frontend
type WshServerCommandMeta struct {
	CommandType string `json:"commandtype"`
}

type RpcOpts struct {
	Timeout    int    `json:"timeout,omitempty"`
	NoResponse bool   `json:"noresponse,omitempty"`
	Route      string `json:"route,omitempty"`

	StreamCancelFn func() `json:"-"` // this is an *output* parameter, set by the handler
}

const (
	ClientType_ConnServer      = "connserver"
	ClientType_BlockController = "blockcontroller"
)

type RpcContext struct {
	ClientType string `json:"ctype,omitempty"`
	BlockId    string `json:"blockid,omitempty"`
	TabId      string `json:"tabid,omitempty"`
	Conn       string `json:"conn,omitempty"`
}

func HackRpcContextIntoData(dataPtr any, rpcContext RpcContext) {
	dataVal := reflect.ValueOf(dataPtr).Elem()
	if dataVal.Kind() != reflect.Struct {
		return
	}
	dataType := dataVal.Type()
	for i := 0; i < dataVal.NumField(); i++ {
		field := dataVal.Field(i)
		if !field.IsZero() {
			continue
		}
		fieldType := dataType.Field(i)
		tag := fieldType.Tag.Get("wshcontext")
		if tag == "" {
			continue
		}
		switch tag {
		case "BlockId":
			field.SetString(rpcContext.BlockId)
		case "TabId":
			field.SetString(rpcContext.TabId)
		case "BlockORef":
			if rpcContext.BlockId != "" {
				field.Set(reflect.ValueOf(waveobj.MakeORef(waveobj.OType_Block, rpcContext.BlockId)))
			}
		default:
			log.Printf("invalid wshcontext tag: %q in type(%T)", tag, dataPtr)
		}
	}
}

type CommandAuthenticateRtnData struct {
	RouteId   string `json:"routeid"`
	AuthToken string `json:"authtoken,omitempty"`
}

type CommandDisposeData struct {
	RouteId string `json:"routeid"`
	// auth token travels in the packet directly
}

type CommandMessageData struct {
	ORef    waveobj.ORef `json:"oref" wshcontext:"BlockORef"`
	Message string       `json:"message"`
}

type CommandGetMetaData struct {
	ORef waveobj.ORef `json:"oref" wshcontext:"BlockORef"`
}

type CommandSetMetaData struct {
	ORef waveobj.ORef        `json:"oref" wshcontext:"BlockORef"`
	Meta waveobj.MetaMapType `json:"meta"`
}

type CommandResolveIdsData struct {
	BlockId string   `json:"blockid" wshcontext:"BlockId"`
	Ids     []string `json:"ids"`
}

type CommandResolveIdsRtnData struct {
	ResolvedIds map[string]waveobj.ORef `json:"resolvedids"`
}

type CommandCreateBlockData struct {
	TabId     string               `json:"tabid" wshcontext:"TabId"`
	BlockDef  *waveobj.BlockDef    `json:"blockdef"`
	RtOpts    *waveobj.RuntimeOpts `json:"rtopts,omitempty"`
	Magnified bool                 `json:"magnified,omitempty"`
}

type CommandCreateSubBlockData struct {
	ParentBlockId string            `json:"parentblockid"`
	BlockDef      *waveobj.BlockDef `json:"blockdef"`
}

type CommandBlockSetViewData struct {
	BlockId string `json:"blockid" wshcontext:"BlockId"`
	View    string `json:"view"`
}

type CommandControllerResyncData struct {
	ForceRestart bool                 `json:"forcerestart,omitempty"`
	TabId        string               `json:"tabid" wshcontext:"TabId"`
	BlockId      string               `json:"blockid" wshcontext:"BlockId"`
	RtOpts       *waveobj.RuntimeOpts `json:"rtopts,omitempty"`
}

type CommandBlockInputData struct {
	BlockId     string            `json:"blockid" wshcontext:"BlockId"`
	InputData64 string            `json:"inputdata64,omitempty"`
	SigName     string            `json:"signame,omitempty"`
	TermSize    *waveobj.TermSize `json:"termsize,omitempty"`
}

type CommandFileData struct {
	ZoneId   string `json:"zoneid" wshcontext:"BlockId"`
	FileName string `json:"filename"`
	Data64   string `json:"data64,omitempty"`
}

type CommandAppendIJsonData struct {
	ZoneId   string        `json:"zoneid" wshcontext:"BlockId"`
	FileName string        `json:"filename"`
	Data     ijson.Command `json:"data"`
}

type CommandWaitForRouteData struct {
	RouteId string `json:"routeid"`
	WaitMs  int    `json:"waitms"`
}

type CommandDeleteBlockData struct {
	BlockId string `json:"blockid" wshcontext:"BlockId"`
}

type CommandEventReadHistoryData struct {
	Event    string `json:"event"`
	Scope    string `json:"scope"`
	MaxItems int    `json:"maxitems"`
}

type OpenAiStreamRequest struct {
	ClientId string                    `json:"clientid,omitempty"`
	Opts     *OpenAIOptsType           `json:"opts"`
	Prompt   []OpenAIPromptMessageType `json:"prompt"`
}

type OpenAIPromptMessageType struct {
	Role    string `json:"role"`
	Content string `json:"content"`
	Name    string `json:"name,omitempty"`
}

type OpenAIOptsType struct {
	Model      string `json:"model"`
	APIType    string `json:"apitype,omitempty"`
	APIToken   string `json:"apitoken"`
	OrgID      string `json:"orgid,omitempty"`
	APIVersion string `json:"apiversion,omitempty"`
	BaseURL    string `json:"baseurl,omitempty"`
	MaxTokens  int    `json:"maxtokens,omitempty"`
	MaxChoices int    `json:"maxchoices,omitempty"`
	TimeoutMs  int    `json:"timeoutms,omitempty"`
}

type OpenAIPacketType struct {
	Type         string           `json:"type"`
	Model        string           `json:"model,omitempty"`
	Created      int64            `json:"created,omitempty"`
	FinishReason string           `json:"finish_reason,omitempty"`
	Usage        *OpenAIUsageType `json:"usage,omitempty"`
	Index        int              `json:"index,omitempty"`
	Text         string           `json:"text,omitempty"`
	Error        string           `json:"error,omitempty"`
}

type OpenAIUsageType struct {
	PromptTokens     int `json:"prompt_tokens,omitempty"`
	CompletionTokens int `json:"completion_tokens,omitempty"`
	TotalTokens      int `json:"total_tokens,omitempty"`
}

type CpuDataRequest struct {
	Id    string `json:"id"`
	Count int    `json:"count"`
}

type CpuDataType struct {
	Time  int64   `json:"time"`
	Value float64 `json:"value"`
}

type FileInfo struct {
	Path     string      `json:"path"` // cleaned path (may have "~")
	Dir      string      `json:"dir"`  // returns the directory part of the path (if this is a a directory, it will be equal to Path).  "~" will be expanded, and separators will be normalized to "/"
	Name     string      `json:"name"`
	NotFound bool        `json:"notfound,omitempty"`
	Size     int64       `json:"size"`
	Mode     os.FileMode `json:"mode"`
	ModeStr  string      `json:"modestr"`
	ModTime  int64       `json:"modtime"`
	IsDir    bool        `json:"isdir,omitempty"`
	MimeType string      `json:"mimetype,omitempty"`
	ReadOnly bool        `json:"readonly,omitempty"` // this is not set for fileinfo's returned from directory listings
}

type CommandRemoteStreamFileData struct {
	Path      string `json:"path"`
	ByteRange string `json:"byterange,omitempty"`
}

type CommandRemoteStreamFileRtnData struct {
	FileInfo []*FileInfo `json:"fileinfo,omitempty"`
	Data64   string      `json:"data64,omitempty"`
}

type CommandRemoteWriteFileData struct {
	Path       string      `json:"path"`
	Data64     string      `json:"data64"`
	CreateMode os.FileMode `json:"createmode,omitempty"`
}

const (
	TimeSeries_Cpu = "cpu"
)

type TimeSeriesData struct {
	Ts     int64              `json:"ts"`
	Values map[string]float64 `json:"values"`
}

type ConnStatus struct {
	Status        string `json:"status"`
	Connection    string `json:"connection"`
	Connected     bool   `json:"connected"`
	HasConnected  bool   `json:"hasconnected"` // true if it has *ever* connected successfully
	ActiveConnNum int    `json:"activeconnnum"`
	Error         string `json:"error,omitempty"`
}

type WebSelectorOpts struct {
	All   bool `json:"all,omitempty"`
	Inner bool `json:"inner,omitempty"`
}

type CommandWebSelectorData struct {
	WindowId string           `json:"windowid"`
	BlockId  string           `json:"blockid" wshcontext:"BlockId"`
	TabId    string           `json:"tabid" wshcontext:"TabId"`
	Selector string           `json:"selector"`
	Opts     *WebSelectorOpts `json:"opts,omitempty"`
}

type BlockInfoData struct {
	BlockId  string         `json:"blockid"`
	TabId    string         `json:"tabid"`
	WindowId string         `json:"windowid"`
	Block    *waveobj.Block `json:"block"`
}

type WaveNotificationOptions struct {
	Title  string `json:"title,omitempty"`
	Body   string `json:"body,omitempty"`
	Silent bool   `json:"silent,omitempty"`
}

type VDomUrlRequestData struct {
	Method  string            `json:"method"`
	URL     string            `json:"url"`
	Headers map[string]string `json:"headers"`
	Body    []byte            `json:"body,omitempty"`
}

type VDomUrlRequestResponse struct {
	StatusCode int               `json:"statuscode,omitempty"`
	Headers    map[string]string `json:"headers,omitempty"`
	Body       []byte            `json:"body,omitempty"`
}

type WaveInfoData struct {
	Version   string `json:"version"`
	ClientId  string `json:"clientid"`
	BuildTime string `json:"buildtime"`
	ConfigDir string `json:"configdir"`
	DataDir   string `json:"datadir"`
}

type AiMessageData struct {
	Message string `json:"message,omitempty"`
}<|MERGE_RESOLUTION|>--- conflicted
+++ resolved
@@ -75,16 +75,11 @@
 	Command_WslList          = "wsllist"
 	Command_WslDefaultDistro = "wsldefaultdistro"
 
-<<<<<<< HEAD
 	Command_WorkspaceList = "workspacelist"
 
-	Command_WebSelector = "webselector"
-	Command_Notify      = "notify"
-=======
 	Command_WebSelector      = "webselector"
 	Command_Notify           = "notify"
 	Command_GetUpdateChannel = "getupdatechannel"
->>>>>>> 14249b33
 
 	Command_VDomCreateContext   = "vdomcreatecontext"
 	Command_VDomAsyncInitiation = "vdomasyncinitiation"
@@ -160,9 +155,9 @@
 	// emain
 	WebSelectorCommand(ctx context.Context, data CommandWebSelectorData) ([]string, error)
 	NotifyCommand(ctx context.Context, notificationOptions WaveNotificationOptions) error
+
+	WorkspaceListCommand(ctx context.Context) (workspace.WorkspaceList, error)
 	GetUpdateChannelCommand(ctx context.Context) (string, error)
-
-	WorkspaceListCommand(ctx context.Context) (workspace.WorkspaceList, error)
 
 	// terminal
 	VDomCreateContextCommand(ctx context.Context, data vdom.VDomCreateContext) (*waveobj.ORef, error)
