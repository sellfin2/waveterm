// Copyright 2024, Command Line Inc.
// SPDX-License-Identifier: Apache-2.0

// Generated Code. DO NOT EDIT.

package wshclient

import (
	"github.com/wavetermdev/waveterm/pkg/wshutil"
	"github.com/wavetermdev/waveterm/pkg/wshrpc"
	"github.com/wavetermdev/waveterm/pkg/waveobj"
	"github.com/wavetermdev/waveterm/pkg/wconfig"
	"github.com/wavetermdev/waveterm/pkg/wps"
	"github.com/wavetermdev/waveterm/pkg/vdom"
)

// command "authenticate", wshserver.AuthenticateCommand
func AuthenticateCommand(w *wshutil.WshRpc, data string, opts *wshrpc.RpcOpts) (wshrpc.CommandAuthenticateRtnData, error) {
	resp, err := sendRpcRequestCallHelper[wshrpc.CommandAuthenticateRtnData](w, "authenticate", data, opts)
	return resp, err
}

// command "blockinfo", wshserver.BlockInfoCommand
func BlockInfoCommand(w *wshutil.WshRpc, data string, opts *wshrpc.RpcOpts) (*wshrpc.BlockInfoData, error) {
	resp, err := sendRpcRequestCallHelper[*wshrpc.BlockInfoData](w, "blockinfo", data, opts)
	return resp, err
}

// command "connconnect", wshserver.ConnConnectCommand
func ConnConnectCommand(w *wshutil.WshRpc, data string, opts *wshrpc.RpcOpts) error {
	_, err := sendRpcRequestCallHelper[any](w, "connconnect", data, opts)
	return err
}

// command "conndisconnect", wshserver.ConnDisconnectCommand
func ConnDisconnectCommand(w *wshutil.WshRpc, data string, opts *wshrpc.RpcOpts) error {
	_, err := sendRpcRequestCallHelper[any](w, "conndisconnect", data, opts)
	return err
}

// command "connensure", wshserver.ConnEnsureCommand
func ConnEnsureCommand(w *wshutil.WshRpc, data string, opts *wshrpc.RpcOpts) error {
	_, err := sendRpcRequestCallHelper[any](w, "connensure", data, opts)
	return err
}

// command "connlist", wshserver.ConnListCommand
func ConnListCommand(w *wshutil.WshRpc, opts *wshrpc.RpcOpts) ([]string, error) {
	resp, err := sendRpcRequestCallHelper[[]string](w, "connlist", nil, opts)
	return resp, err
}

// command "connreinstallwsh", wshserver.ConnReinstallWshCommand
func ConnReinstallWshCommand(w *wshutil.WshRpc, data string, opts *wshrpc.RpcOpts) error {
	_, err := sendRpcRequestCallHelper[any](w, "connreinstallwsh", data, opts)
	return err
}

// command "connstatus", wshserver.ConnStatusCommand
func ConnStatusCommand(w *wshutil.WshRpc, opts *wshrpc.RpcOpts) ([]wshrpc.ConnStatus, error) {
	resp, err := sendRpcRequestCallHelper[[]wshrpc.ConnStatus](w, "connstatus", nil, opts)
	return resp, err
}

// command "controllerinput", wshserver.ControllerInputCommand
func ControllerInputCommand(w *wshutil.WshRpc, data wshrpc.CommandBlockInputData, opts *wshrpc.RpcOpts) error {
	_, err := sendRpcRequestCallHelper[any](w, "controllerinput", data, opts)
	return err
}

// command "controllerresync", wshserver.ControllerResyncCommand
func ControllerResyncCommand(w *wshutil.WshRpc, data wshrpc.CommandControllerResyncData, opts *wshrpc.RpcOpts) error {
	_, err := sendRpcRequestCallHelper[any](w, "controllerresync", data, opts)
	return err
}

// command "controllerstop", wshserver.ControllerStopCommand
func ControllerStopCommand(w *wshutil.WshRpc, data string, opts *wshrpc.RpcOpts) error {
	_, err := sendRpcRequestCallHelper[any](w, "controllerstop", data, opts)
	return err
}

// command "createblock", wshserver.CreateBlockCommand
func CreateBlockCommand(w *wshutil.WshRpc, data wshrpc.CommandCreateBlockData, opts *wshrpc.RpcOpts) (waveobj.ORef, error) {
	resp, err := sendRpcRequestCallHelper[waveobj.ORef](w, "createblock", data, opts)
	return resp, err
}

// command "createsubblock", wshserver.CreateSubBlockCommand
func CreateSubBlockCommand(w *wshutil.WshRpc, data wshrpc.CommandCreateSubBlockData, opts *wshrpc.RpcOpts) (waveobj.ORef, error) {
	resp, err := sendRpcRequestCallHelper[waveobj.ORef](w, "createsubblock", data, opts)
	return resp, err
}

// command "deleteblock", wshserver.DeleteBlockCommand
func DeleteBlockCommand(w *wshutil.WshRpc, data wshrpc.CommandDeleteBlockData, opts *wshrpc.RpcOpts) error {
	_, err := sendRpcRequestCallHelper[any](w, "deleteblock", data, opts)
	return err
}

<<<<<<< HEAD
// command "deletesubblock", wshserver.DeleteSubBlockCommand
func DeleteSubBlockCommand(w *wshutil.WshRpc, data wshrpc.CommandDeleteBlockData, opts *wshrpc.RpcOpts) error {
	_, err := sendRpcRequestCallHelper[any](w, "deletesubblock", data, opts)
=======
// command "dispose", wshserver.DisposeCommand
func DisposeCommand(w *wshutil.WshRpc, data wshrpc.CommandDisposeData, opts *wshrpc.RpcOpts) error {
	_, err := sendRpcRequestCallHelper[any](w, "dispose", data, opts)
>>>>>>> 8248637e
	return err
}

// command "eventpublish", wshserver.EventPublishCommand
func EventPublishCommand(w *wshutil.WshRpc, data wps.WaveEvent, opts *wshrpc.RpcOpts) error {
	_, err := sendRpcRequestCallHelper[any](w, "eventpublish", data, opts)
	return err
}

// command "eventreadhistory", wshserver.EventReadHistoryCommand
func EventReadHistoryCommand(w *wshutil.WshRpc, data wshrpc.CommandEventReadHistoryData, opts *wshrpc.RpcOpts) ([]*wps.WaveEvent, error) {
	resp, err := sendRpcRequestCallHelper[[]*wps.WaveEvent](w, "eventreadhistory", data, opts)
	return resp, err
}

// command "eventrecv", wshserver.EventRecvCommand
func EventRecvCommand(w *wshutil.WshRpc, data wps.WaveEvent, opts *wshrpc.RpcOpts) error {
	_, err := sendRpcRequestCallHelper[any](w, "eventrecv", data, opts)
	return err
}

// command "eventsub", wshserver.EventSubCommand
func EventSubCommand(w *wshutil.WshRpc, data wps.SubscriptionRequest, opts *wshrpc.RpcOpts) error {
	_, err := sendRpcRequestCallHelper[any](w, "eventsub", data, opts)
	return err
}

// command "eventunsub", wshserver.EventUnsubCommand
func EventUnsubCommand(w *wshutil.WshRpc, data string, opts *wshrpc.RpcOpts) error {
	_, err := sendRpcRequestCallHelper[any](w, "eventunsub", data, opts)
	return err
}

// command "eventunsuball", wshserver.EventUnsubAllCommand
func EventUnsubAllCommand(w *wshutil.WshRpc, opts *wshrpc.RpcOpts) error {
	_, err := sendRpcRequestCallHelper[any](w, "eventunsuball", nil, opts)
	return err
}

// command "fileappend", wshserver.FileAppendCommand
func FileAppendCommand(w *wshutil.WshRpc, data wshrpc.CommandFileData, opts *wshrpc.RpcOpts) error {
	_, err := sendRpcRequestCallHelper[any](w, "fileappend", data, opts)
	return err
}

// command "fileappendijson", wshserver.FileAppendIJsonCommand
func FileAppendIJsonCommand(w *wshutil.WshRpc, data wshrpc.CommandAppendIJsonData, opts *wshrpc.RpcOpts) error {
	_, err := sendRpcRequestCallHelper[any](w, "fileappendijson", data, opts)
	return err
}

// command "fileread", wshserver.FileReadCommand
func FileReadCommand(w *wshutil.WshRpc, data wshrpc.CommandFileData, opts *wshrpc.RpcOpts) (string, error) {
	resp, err := sendRpcRequestCallHelper[string](w, "fileread", data, opts)
	return resp, err
}

// command "filewrite", wshserver.FileWriteCommand
func FileWriteCommand(w *wshutil.WshRpc, data wshrpc.CommandFileData, opts *wshrpc.RpcOpts) error {
	_, err := sendRpcRequestCallHelper[any](w, "filewrite", data, opts)
	return err
}

// command "getmeta", wshserver.GetMetaCommand
func GetMetaCommand(w *wshutil.WshRpc, data wshrpc.CommandGetMetaData, opts *wshrpc.RpcOpts) (waveobj.MetaMapType, error) {
	resp, err := sendRpcRequestCallHelper[waveobj.MetaMapType](w, "getmeta", data, opts)
	return resp, err
}

// command "message", wshserver.MessageCommand
func MessageCommand(w *wshutil.WshRpc, data wshrpc.CommandMessageData, opts *wshrpc.RpcOpts) error {
	_, err := sendRpcRequestCallHelper[any](w, "message", data, opts)
	return err
}

// command "notify", wshserver.NotifyCommand
func NotifyCommand(w *wshutil.WshRpc, data wshrpc.WaveNotificationOptions, opts *wshrpc.RpcOpts) error {
	_, err := sendRpcRequestCallHelper[any](w, "notify", data, opts)
	return err
}

// command "remotefiledelete", wshserver.RemoteFileDeleteCommand
func RemoteFileDeleteCommand(w *wshutil.WshRpc, data string, opts *wshrpc.RpcOpts) error {
	_, err := sendRpcRequestCallHelper[any](w, "remotefiledelete", data, opts)
	return err
}

// command "remotefileinfo", wshserver.RemoteFileInfoCommand
func RemoteFileInfoCommand(w *wshutil.WshRpc, data string, opts *wshrpc.RpcOpts) (*wshrpc.FileInfo, error) {
	resp, err := sendRpcRequestCallHelper[*wshrpc.FileInfo](w, "remotefileinfo", data, opts)
	return resp, err
}

// command "remotefilejoin", wshserver.RemoteFileJoinCommand
func RemoteFileJoinCommand(w *wshutil.WshRpc, data []string, opts *wshrpc.RpcOpts) (*wshrpc.FileInfo, error) {
	resp, err := sendRpcRequestCallHelper[*wshrpc.FileInfo](w, "remotefilejoin", data, opts)
	return resp, err
}

// command "remotestreamcpudata", wshserver.RemoteStreamCpuDataCommand
func RemoteStreamCpuDataCommand(w *wshutil.WshRpc, opts *wshrpc.RpcOpts) chan wshrpc.RespOrErrorUnion[wshrpc.TimeSeriesData] {
	return sendRpcRequestResponseStreamHelper[wshrpc.TimeSeriesData](w, "remotestreamcpudata", nil, opts)
}

// command "remotestreamfile", wshserver.RemoteStreamFileCommand
func RemoteStreamFileCommand(w *wshutil.WshRpc, data wshrpc.CommandRemoteStreamFileData, opts *wshrpc.RpcOpts) chan wshrpc.RespOrErrorUnion[wshrpc.CommandRemoteStreamFileRtnData] {
	return sendRpcRequestResponseStreamHelper[wshrpc.CommandRemoteStreamFileRtnData](w, "remotestreamfile", data, opts)
}

// command "remotewritefile", wshserver.RemoteWriteFileCommand
func RemoteWriteFileCommand(w *wshutil.WshRpc, data wshrpc.CommandRemoteWriteFileData, opts *wshrpc.RpcOpts) error {
	_, err := sendRpcRequestCallHelper[any](w, "remotewritefile", data, opts)
	return err
}

// command "resolveids", wshserver.ResolveIdsCommand
func ResolveIdsCommand(w *wshutil.WshRpc, data wshrpc.CommandResolveIdsData, opts *wshrpc.RpcOpts) (wshrpc.CommandResolveIdsRtnData, error) {
	resp, err := sendRpcRequestCallHelper[wshrpc.CommandResolveIdsRtnData](w, "resolveids", data, opts)
	return resp, err
}

// command "routeannounce", wshserver.RouteAnnounceCommand
func RouteAnnounceCommand(w *wshutil.WshRpc, opts *wshrpc.RpcOpts) error {
	_, err := sendRpcRequestCallHelper[any](w, "routeannounce", nil, opts)
	return err
}

// command "routeunannounce", wshserver.RouteUnannounceCommand
func RouteUnannounceCommand(w *wshutil.WshRpc, opts *wshrpc.RpcOpts) error {
	_, err := sendRpcRequestCallHelper[any](w, "routeunannounce", nil, opts)
	return err
}

// command "setconfig", wshserver.SetConfigCommand
func SetConfigCommand(w *wshutil.WshRpc, data wconfig.MetaSettingsType, opts *wshrpc.RpcOpts) error {
	_, err := sendRpcRequestCallHelper[any](w, "setconfig", data, opts)
	return err
}

// command "setmeta", wshserver.SetMetaCommand
func SetMetaCommand(w *wshutil.WshRpc, data wshrpc.CommandSetMetaData, opts *wshrpc.RpcOpts) error {
	_, err := sendRpcRequestCallHelper[any](w, "setmeta", data, opts)
	return err
}

// command "setview", wshserver.SetViewCommand
func SetViewCommand(w *wshutil.WshRpc, data wshrpc.CommandBlockSetViewData, opts *wshrpc.RpcOpts) error {
	_, err := sendRpcRequestCallHelper[any](w, "setview", data, opts)
	return err
}

// command "streamcpudata", wshserver.StreamCpuDataCommand
func StreamCpuDataCommand(w *wshutil.WshRpc, data wshrpc.CpuDataRequest, opts *wshrpc.RpcOpts) chan wshrpc.RespOrErrorUnion[wshrpc.TimeSeriesData] {
	return sendRpcRequestResponseStreamHelper[wshrpc.TimeSeriesData](w, "streamcpudata", data, opts)
}

// command "streamtest", wshserver.StreamTestCommand
func StreamTestCommand(w *wshutil.WshRpc, opts *wshrpc.RpcOpts) chan wshrpc.RespOrErrorUnion[int] {
	return sendRpcRequestResponseStreamHelper[int](w, "streamtest", nil, opts)
}

// command "streamwaveai", wshserver.StreamWaveAiCommand
func StreamWaveAiCommand(w *wshutil.WshRpc, data wshrpc.OpenAiStreamRequest, opts *wshrpc.RpcOpts) chan wshrpc.RespOrErrorUnion[wshrpc.OpenAIPacketType] {
	return sendRpcRequestResponseStreamHelper[wshrpc.OpenAIPacketType](w, "streamwaveai", data, opts)
}

// command "test", wshserver.TestCommand
func TestCommand(w *wshutil.WshRpc, data string, opts *wshrpc.RpcOpts) error {
	_, err := sendRpcRequestCallHelper[any](w, "test", data, opts)
	return err
}

// command "vdomasyncinitiation", wshserver.VDomAsyncInitiationCommand
func VDomAsyncInitiationCommand(w *wshutil.WshRpc, data vdom.VDomAsyncInitiationRequest, opts *wshrpc.RpcOpts) error {
	_, err := sendRpcRequestCallHelper[any](w, "vdomasyncinitiation", data, opts)
	return err
}

// command "vdomcreatecontext", wshserver.VDomCreateContextCommand
func VDomCreateContextCommand(w *wshutil.WshRpc, data vdom.VDomCreateContext, opts *wshrpc.RpcOpts) (*waveobj.ORef, error) {
	resp, err := sendRpcRequestCallHelper[*waveobj.ORef](w, "vdomcreatecontext", data, opts)
	return resp, err
}

// command "vdomrender", wshserver.VDomRenderCommand
func VDomRenderCommand(w *wshutil.WshRpc, data vdom.VDomFrontendUpdate, opts *wshrpc.RpcOpts) (*vdom.VDomBackendUpdate, error) {
	resp, err := sendRpcRequestCallHelper[*vdom.VDomBackendUpdate](w, "vdomrender", data, opts)
	return resp, err
}

// command "waitforroute", wshserver.WaitForRouteCommand
func WaitForRouteCommand(w *wshutil.WshRpc, data wshrpc.CommandWaitForRouteData, opts *wshrpc.RpcOpts) (bool, error) {
	resp, err := sendRpcRequestCallHelper[bool](w, "waitforroute", data, opts)
	return resp, err
}

// command "webselector", wshserver.WebSelectorCommand
func WebSelectorCommand(w *wshutil.WshRpc, data wshrpc.CommandWebSelectorData, opts *wshrpc.RpcOpts) ([]string, error) {
	resp, err := sendRpcRequestCallHelper[[]string](w, "webselector", data, opts)
	return resp, err
}

// command "wsldefaultdistro", wshserver.WslDefaultDistroCommand
func WslDefaultDistroCommand(w *wshutil.WshRpc, opts *wshrpc.RpcOpts) (string, error) {
	resp, err := sendRpcRequestCallHelper[string](w, "wsldefaultdistro", nil, opts)
	return resp, err
}

// command "wsllist", wshserver.WslListCommand
func WslListCommand(w *wshutil.WshRpc, opts *wshrpc.RpcOpts) ([]string, error) {
	resp, err := sendRpcRequestCallHelper[[]string](w, "wsllist", nil, opts)
	return resp, err
}

// command "wslstatus", wshserver.WslStatusCommand
func WslStatusCommand(w *wshutil.WshRpc, opts *wshrpc.RpcOpts) ([]wshrpc.ConnStatus, error) {
	resp, err := sendRpcRequestCallHelper[[]wshrpc.ConnStatus](w, "wslstatus", nil, opts)
	return resp, err
}

<|MERGE_RESOLUTION|>--- conflicted
+++ resolved
@@ -98,15 +98,15 @@
 	return err
 }
 
-<<<<<<< HEAD
 // command "deletesubblock", wshserver.DeleteSubBlockCommand
 func DeleteSubBlockCommand(w *wshutil.WshRpc, data wshrpc.CommandDeleteBlockData, opts *wshrpc.RpcOpts) error {
 	_, err := sendRpcRequestCallHelper[any](w, "deletesubblock", data, opts)
-=======
+	return err
+}
+
 // command "dispose", wshserver.DisposeCommand
 func DisposeCommand(w *wshutil.WshRpc, data wshrpc.CommandDisposeData, opts *wshrpc.RpcOpts) error {
 	_, err := sendRpcRequestCallHelper[any](w, "dispose", data, opts)
->>>>>>> 8248637e
 	return err
 }
 
