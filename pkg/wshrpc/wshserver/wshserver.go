--- conflicted
+++ resolved
@@ -703,18 +703,11 @@
 		return nil, fmt.Errorf("error listing blockfiles: %w", err)
 	}
 	return &wshrpc.BlockInfoData{
-<<<<<<< HEAD
-		BlockId:  blockId,
-		TabId:    tabId,
-		WindowId: windowId,
-		Block:    blockData,
-		Files:    fileList,
-=======
 		BlockId:     blockId,
 		TabId:       tabId,
 		WorkspaceId: workspaceId,
 		Block:       blockData,
->>>>>>> 42cbbcdc
+		Files:       fileList,
 	}, nil
 }
 
