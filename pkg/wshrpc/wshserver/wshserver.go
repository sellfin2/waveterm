--- conflicted
+++ resolved
@@ -569,10 +569,10 @@
 	}, nil
 }
 
-<<<<<<< HEAD
 func (ws *WshServer) WorkspaceListCommand(ctx context.Context) (workspace.WorkspaceList, error) {
 	return workspace.List()
-=======
+}
+
 var wshActivityRe = regexp.MustCompile(`^[a-z:#]+$`)
 
 func (ws *WshServer) WshActivityCommand(ctx context.Context, data map[string]int) error {
@@ -600,5 +600,4 @@
 func (ws *WshServer) ActivityCommand(ctx context.Context, activity telemetry.ActivityUpdate) error {
 	telemetry.GoUpdateActivityWrap(activity, "wshrpc-activity")
 	return nil
->>>>>>> 159c10ee
 }