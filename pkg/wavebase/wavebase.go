--- conflicted
+++ resolved
@@ -123,13 +123,14 @@
 	return CacheEnsureDir(filepath.Join(GetWaveDataDir(), WaveDBDir), "wavedb", 0700, "wave db directory")
 }
 
-<<<<<<< HEAD
 func EnsureWaveConfigDir() error {
 	return CacheEnsureDir(GetWaveConfigDir(), "waveconfig", 0700, "wave config directory")
 }
 
-=======
->>>>>>> 39fff9ec
+func EnsureWavePresetsDir() error {
+	return CacheEnsureDir(filepath.Join(GetWaveConfigDir(), "presets"), "wavepresets", 0700, "wave presets directory")
+}
+
 func CacheEnsureDir(dirName string, cacheKey string, perm os.FileMode, dirDesc string) error {
 	baseLock.Lock()
 	ok := ensureDirCache[cacheKey]
